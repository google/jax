# Copyright 2018 Google LLC
#
# Licensed under the Apache License, Version 2.0 (the "License");
# you may not use this file except in compliance with the License.
# You may obtain a copy of the License at
#
#     https://www.apache.org/licenses/LICENSE-2.0
#
# Unless required by applicable law or agreed to in writing, software
# distributed under the License is distributed on an "AS IS" BASIS,
# WITHOUT WARRANTIES OR CONDITIONS OF ANY KIND, either express or implied.
# See the License for the specific language governing permissions and
# limitations under the License.

<<<<<<< HEAD
# flake8: noqa: F401
# TODO(phawkins): remove all exports except check_grads.
from jax._src.test_util import (
  JaxTestCase,
  JaxTestLoader,
  cases_from_list,
  check_close,
  check_eq,
  check_grads as check_grads,
  device_under_test,
  format_shape_dtype_string,
  rand_uniform,
  skip_on_devices,
  xla_bridge,
  _default_tolerance
)
=======
from contextlib import contextmanager
import inspect
import functools
from functools import partial
import re
import os
import textwrap
from typing import Dict, List, Generator, Sequence, Tuple, Union
import unittest
import warnings
import zlib

from absl.testing import absltest
from absl.testing import parameterized

import numpy as np
import numpy.random as npr

from ._src import api
from . import core
from ._src import dtypes as _dtypes
from . import lax
from ._src.config import flags, bool_env, config
from ._src.util import prod, unzip2
from .tree_util import tree_multimap, tree_all, tree_map, tree_reduce
from .lib import xla_bridge
from .interpreters import xla
from .experimental.maps import mesh


FLAGS = flags.FLAGS
flags.DEFINE_enum(
    'jax_test_dut', '',
    enum_values=['', 'cpu', 'gpu', 'tpu'],
    help=
    'Describes the device under test in case special consideration is required.'
)

flags.DEFINE_integer(
  'num_generated_cases',
  int(os.getenv('JAX_NUM_GENERATED_CASES', 10)),
  help='Number of generated cases to test')

flags.DEFINE_integer(
  'max_cases_sampling_retries',
  int(os.getenv('JAX_MAX_CASES_SAMPLING_RETRIES', 100)),
  'Number of times a failed test sample should be retried. '
  'When an unseen case cannot be generated in this many trials, the '
  'sampling process is terminated.'
)

flags.DEFINE_bool(
    'jax_skip_slow_tests',
    bool_env('JAX_SKIP_SLOW_TESTS', False),
    help='Skip tests marked as slow (> 5 sec).'
)

flags.DEFINE_string(
  'test_targets', '',
  'Regular expression specifying which tests to run, called via re.match on '
  'the test name. If empty or unspecified, run all tests.'
)
flags.DEFINE_string(
  'exclude_test_targets', '',
  'Regular expression specifying which tests NOT to run, called via re.match '
  'on the test name. If empty or unspecified, run all tests.'
)

EPS = 1e-4

def _dtype(x):
  return (getattr(x, 'dtype', None) or
          np.dtype(_dtypes.python_scalar_dtypes.get(type(x), None)) or
          np.asarray(x).dtype)


def num_float_bits(dtype):
  return _dtypes.finfo(_dtypes.canonicalize_dtype(dtype)).bits


def is_sequence(x):
  try:
    iter(x)
  except TypeError:
    return False
  else:
    return True

_default_tolerance = {
  np.dtype(np.bool_): 0,
  np.dtype(np.int8): 0,
  np.dtype(np.int16): 0,
  np.dtype(np.int32): 0,
  np.dtype(np.int64): 0,
  np.dtype(np.uint8): 0,
  np.dtype(np.uint16): 0,
  np.dtype(np.uint32): 0,
  np.dtype(np.uint64): 0,
  np.dtype(_dtypes.bfloat16): 1e-2,
  np.dtype(np.float16): 1e-3,
  np.dtype(np.float32): 1e-6,
  np.dtype(np.float64): 1e-15,
  np.dtype(np.complex64): 1e-6,
  np.dtype(np.complex128): 1e-15,
}

def default_tolerance():
  if device_under_test() != "tpu":
    return _default_tolerance
  tol = _default_tolerance.copy()
  tol[np.dtype(np.float32)] = 1e-3
  tol[np.dtype(np.complex64)] = 1e-3
  return tol

default_gradient_tolerance = {
  np.dtype(_dtypes.bfloat16): 1e-1,
  np.dtype(np.float16): 1e-2,
  np.dtype(np.float32): 2e-3,
  np.dtype(np.float64): 1e-5,
  np.dtype(np.complex64): 1e-3,
  np.dtype(np.complex128): 1e-5,
}

def _assert_numpy_allclose(a, b, atol=None, rtol=None, err_msg=''):
  a = a.astype(np.float32) if a.dtype == _dtypes.bfloat16 else a
  b = b.astype(np.float32) if b.dtype == _dtypes.bfloat16 else b
  kw = {}
  if atol: kw["atol"] = atol
  if rtol: kw["rtol"] = rtol
  with np.errstate(invalid='ignore'):
    # TODO(phawkins): surprisingly, assert_allclose sometimes reports invalid
    # value errors. It should not do that.
    np.testing.assert_allclose(a, b, **kw, err_msg=err_msg)

def tolerance(dtype, tol=None):
  tol = {} if tol is None else tol
  if not isinstance(tol, dict):
    return tol
  tol = {np.dtype(key): value for key, value in tol.items()}
  dtype = _dtypes.canonicalize_dtype(np.dtype(dtype))
  return tol.get(dtype, default_tolerance()[dtype])

def _normalize_tolerance(tol):
  tol = tol or 0
  if isinstance(tol, dict):
    return {np.dtype(k): v for k, v in tol.items()}
  else:
    return {k: tol for k in _default_tolerance}

def join_tolerance(tol1, tol2):
  tol1 = _normalize_tolerance(tol1)
  tol2 = _normalize_tolerance(tol2)
  out = tol1
  for k, v in tol2.items():
    out[k] = max(v, tol1.get(k, 0))
  return out

def _assert_numpy_close(a, b, atol=None, rtol=None, err_msg=''):
  a, b = np.asarray(a), np.asarray(b)
  assert a.shape == b.shape
  atol = max(tolerance(a.dtype, atol), tolerance(b.dtype, atol))
  rtol = max(tolerance(a.dtype, rtol), tolerance(b.dtype, rtol))
  _assert_numpy_allclose(a, b, atol=atol * a.size, rtol=rtol * b.size,
                         err_msg=err_msg)

def check_eq(xs, ys, err_msg=''):
  assert_close = partial(_assert_numpy_allclose, err_msg=err_msg)
  tree_all(tree_multimap(assert_close, xs, ys))

def check_close(xs, ys, atol=None, rtol=None, err_msg=''):
  assert_close = partial(_assert_numpy_close, atol=atol, rtol=rtol,
                         err_msg=err_msg)
  tree_all(tree_multimap(assert_close, xs, ys))

def _check_dtypes_match(xs, ys):
  def _assert_dtypes_match(x, y):
    if config.x64_enabled:
      assert _dtype(x) == _dtype(y)
    else:
      assert (_dtypes.canonicalize_dtype(_dtype(x)) ==
              _dtypes.canonicalize_dtype(_dtype(y)))
  tree_all(tree_multimap(_assert_dtypes_match, xs, ys))


def inner_prod(xs, ys):
  def contract(x, y):
    return np.real(np.dot(np.conj(x).reshape(-1), y.reshape(-1)))
  return tree_reduce(np.add, tree_multimap(contract, xs, ys))


def _safe_subtract(x, y, *, dtype):
  """Subtraction that with `inf - inf == 0` semantics."""
  with np.errstate(invalid='ignore'):
    return np.where(np.equal(x, y), np.array(0, dtype),
                    np.subtract(x, y, dtype=dtype))

add = partial(tree_multimap, lambda x, y: np.add(x, y, dtype=_dtype(x)))
sub = partial(tree_multimap, lambda x, y: np.subtract(x, y, dtype=_dtype(x)))
safe_sub = partial(tree_multimap,
                   lambda x, y: _safe_subtract(x, y, dtype=_dtype(x)))
conj = partial(tree_map, lambda x: np.conj(x, dtype=_dtype(x)))

def scalar_mul(xs, a):
  def mul(x):
    dtype = _dtype(x)
    return np.multiply(x, np.array(a, dtype=dtype), dtype=dtype)
  return tree_map(mul, xs)


def rand_like(rng, x):
  shape = np.shape(x)
  dtype = _dtype(x)
  randn = lambda: np.asarray(rng.randn(*shape), dtype=dtype)
  if _dtypes.issubdtype(dtype, np.complexfloating):
    return randn() + dtype.type(1.0j) * randn()
  else:
    return randn()


def numerical_jvp(f, primals, tangents, eps=EPS):
  delta = scalar_mul(tangents, eps)
  f_pos = f(*add(primals, delta))
  f_neg = f(*sub(primals, delta))
  return scalar_mul(safe_sub(f_pos, f_neg), 0.5 / eps)


def _merge_tolerance(tol, default):
  if tol is None:
    return default
  if not isinstance(tol, dict):
    return tol
  out = default.copy()
  for k, v in tol.items():
    out[np.dtype(k)] = v
  return out


def check_jvp(f, f_jvp, args, atol=None, rtol=None, eps=EPS, err_msg=''):
  atol = _merge_tolerance(atol, default_gradient_tolerance)
  rtol = _merge_tolerance(rtol, default_gradient_tolerance)
  rng = np.random.RandomState(0)
  tangent = tree_map(partial(rand_like, rng), args)
  v_out, t_out = f_jvp(args, tangent)
  _check_dtypes_match(v_out, t_out)
  v_out_expected = f(*args)
  _check_dtypes_match(v_out, v_out_expected)
  t_out_expected = numerical_jvp(f, args, tangent, eps=eps)
  # In principle we should expect exact equality of v_out and v_out_expected,
  # but due to nondeterminism especially on GPU (e.g., due to convolution
  # autotuning) we only require "close".
  check_close(v_out, v_out_expected, atol=atol, rtol=rtol,
              err_msg=f'{err_msg} primal' if err_msg else 'primal')
  check_close(t_out, t_out_expected, atol=atol, rtol=rtol,
              err_msg=f'{err_msg} tangent' if err_msg else 'tangent')


def check_vjp(f, f_vjp, args, atol=None, rtol=None, eps=EPS, err_msg=''):
  atol = _merge_tolerance(atol, default_gradient_tolerance)
  rtol = _merge_tolerance(rtol, default_gradient_tolerance)
  _rand_like = partial(rand_like, np.random.RandomState(0))
  v_out, vjpfun = f_vjp(*args)
  v_out_expected = f(*args)
  check_close(v_out, v_out_expected, atol=atol, rtol=rtol,
              err_msg=f'{err_msg} primal' if err_msg else 'primal')
  tangent = tree_map(_rand_like, args)
  tangent_out = numerical_jvp(f, args, tangent, eps=eps)
  cotangent = tree_map(_rand_like, v_out)
  cotangent_out = conj(vjpfun(conj(cotangent)))
  ip = inner_prod(tangent, cotangent_out)
  ip_expected = inner_prod(tangent_out, cotangent)
  check_close(ip, ip_expected, atol=atol, rtol=rtol,
              err_msg=(f'{err_msg} cotangent projection'
                       if err_msg else 'cotangent projection'))


def check_grads(f, args, order,
                modes=["fwd", "rev"], atol=None, rtol=None, eps=None):
  """Check gradients from automatic differentiation against finite differences.

  Gradients are only checked in a single randomly chosen direction, which
  ensures that the finite difference calculation does not become prohibitively
  expensive even for large input/output spaces.

  Args:
    f: function to check at ``f(*args)``.
    args: tuple of argument values.
    order: forward and backwards gradients up to this order are checked.
    modes: lists of gradient modes to check ('fwd' and/or 'rev').
    atol: absolute tolerance for gradient equality.
    rtol: relative tolerance for gradient equality.
    eps: step size used for finite differences.

  Raises:
    AssertionError: if gradients do not match.
  """
  args = tuple(args)
  eps = eps or EPS

  _check_jvp = partial(check_jvp, atol=atol, rtol=rtol, eps=eps)
  _check_vjp = partial(check_vjp, atol=atol, rtol=rtol, eps=eps)

  def _check_grads(f, args, order, err_msg=''):
    if "fwd" in modes:
      fwd_msg = f'JVP of {err_msg}' if err_msg else 'JVP'
      _check_jvp(f, partial(api.jvp, f), args, err_msg=fwd_msg)
      if order > 1:
        _check_grads(partial(api.jvp, f), (args, args), order - 1, fwd_msg)

    if "rev" in modes:
      rev_msg = f'VJP of {err_msg}' if err_msg else 'VJP'
      _check_vjp(f, partial(api.vjp, f), args, err_msg=rev_msg)
      if order > 1:
        def f_vjp(*args):
          out_primal_py, vjp_py = api.vjp(f, *args)
          return vjp_py(out_primal_py)
        _check_grads(f_vjp, args, order - 1, rev_msg)

  _check_grads(f, args, order)


@contextmanager
def count_device_put():
  device_put = xla.device_put
  count = [0]

  def device_put_and_count(*args, **kwargs):
    count[0] += 1
    return device_put(*args, **kwargs)

  xla.device_put = device_put_and_count
  try:
    yield count
  finally:
    xla.device_put = device_put


@contextmanager
def count_primitive_compiles():
  xla.xla_primitive_callable.cache_clear()

  # We count how many times we call primitive_computation (which is called
  # inside xla_primitive_callable) instead of xla_primitive_callable so we don't
  # count cache hits.
  primitive_computation = xla.primitive_computation
  count = [0]

  def primitive_computation_and_count(*args, **kwargs):
    count[0] += 1
    return primitive_computation(*args, **kwargs)

  xla.primitive_computation = primitive_computation_and_count
  try:
    yield count
  finally:
    xla.primitive_computation = primitive_computation


@contextmanager
def count_jit_and_pmap_compiles():
  # No need to clear any caches since we generally jit and pmap fresh callables
  # in tests.

  jaxpr_subcomp = xla.jaxpr_subcomp
  count = [0]

  def jaxpr_subcomp_and_count(*args, **kwargs):
    count[0] += 1
    return jaxpr_subcomp(*args, **kwargs)

  xla.jaxpr_subcomp = jaxpr_subcomp_and_count
  try:
    yield count
  finally:
    xla.jaxpr_subcomp = jaxpr_subcomp

@contextmanager
def assert_num_jit_and_pmap_compilations(times):
  with count_jit_and_pmap_compiles() as count:
    yield
  if count[0] != times:
    raise AssertionError(f"Expected exactly {times} XLA compilations, "
                         f"but executed {count[0]}")

def device_under_test():
  return FLAGS.jax_test_dut or xla_bridge.get_backend().platform

def if_device_under_test(device_type: Union[str, Sequence[str]],
                         if_true, if_false):
  """Chooses `if_true` of `if_false` based on device_under_test."""
  if device_under_test() in ([device_type] if isinstance(device_type, str)
                             else device_type):
    return if_true
  else:
    return if_false

def supported_dtypes():
  if device_under_test() == "tpu":
    types = {np.bool_, np.int8, np.int16, np.int32, np.uint8, np.uint16,
             np.uint32, _dtypes.bfloat16, np.float16, np.float32, np.complex64}
  else:
    types = {np.bool_, np.int8, np.int16, np.int32, np.int64,
             np.uint8, np.uint16, np.uint32, np.uint64,
             _dtypes.bfloat16, np.float16, np.float32, np.float64,
             np.complex64, np.complex128}
  if not config.x64_enabled:
    types -= {np.uint64, np.int64, np.float64, np.complex128}
  return types

def skip_if_unsupported_type(dtype):
  dtype = np.dtype(dtype)
  if dtype.type not in supported_dtypes():
    raise unittest.SkipTest(
      f"Type {dtype.name} not supported on {device_under_test()}")

def is_device_rocm():
  return xla_bridge.get_backend().platform_version.startswith('rocm')

def is_device_cuda():
  return xla_bridge.get_backend().platform_version.startswith('cuda')

def _get_device_tags():
  """returns a set of tags definded for the device under test"""
  if is_device_rocm():
    device_tags = set([device_under_test(), "rocm"])
  elif is_device_cuda():
    device_tags = set([device_under_test(), "cuda"])
  else:
    device_tags = set([device_under_test()])
  return device_tags

def skip_on_devices(*disabled_devices):
  """A decorator for test methods to skip the test on certain devices."""
  def skip(test_method):
    @functools.wraps(test_method)
    def test_method_wrapper(self, *args, **kwargs):
      device_tags = _get_device_tags()
      if device_tags & set(disabled_devices):
        test_name = getattr(test_method, '__name__', '[unknown test]')
        raise unittest.SkipTest(
          f"{test_name} not supported on device with tags {device_tags}.")
      return test_method(self, *args, **kwargs)
    return test_method_wrapper
  return skip

def set_host_platform_device_count(nr_devices: int):
  """Returns a closure that undoes the operation."""
  prev_xla_flags = os.getenv("XLA_FLAGS")
  flags_str = prev_xla_flags or ""
  # Don't override user-specified device count, or other XLA flags.
  if "xla_force_host_platform_device_count" not in flags_str:
    os.environ["XLA_FLAGS"] = (flags_str +
                               f" --xla_force_host_platform_device_count={nr_devices}")
  # Clear any cached backends so new CPU backend will pick up the env var.
  xla_bridge.get_backend.cache_clear()
  def undo():
    if prev_xla_flags is None:
      del os.environ["XLA_FLAGS"]
    else:
      os.environ["XLA_FLAGS"] = prev_xla_flags
    xla_bridge.get_backend.cache_clear()
  return undo

def skip_on_flag(flag_name, skip_value):
  """A decorator for test methods to skip the test when flags are set."""
  def skip(test_method):        # pylint: disable=missing-docstring
    @functools.wraps(test_method)
    def test_method_wrapper(self, *args, **kwargs):
      flag_value = config._read(flag_name)
      if flag_value == skip_value:
        test_name = getattr(test_method, '__name__', '[unknown test]')
        raise unittest.SkipTest(
          f"{test_name} not supported when FLAGS.{flag_name} is {flag_value}")
      return test_method(self, *args, **kwargs)
    return test_method_wrapper
  return skip


def format_test_name_suffix(opname, shapes, dtypes):
  arg_descriptions = (format_shape_dtype_string(shape, dtype)
                      for shape, dtype in zip(shapes, dtypes))
  return '{}_{}'.format(opname.capitalize(), '_'.join(arg_descriptions))


# We use special symbols, represented as singleton objects, to distinguish
# between NumPy scalars, Python scalars, and 0-D arrays.
class ScalarShape(object):
  def __len__(self): return 0
class _NumpyScalar(ScalarShape): pass
class _PythonScalar(ScalarShape): pass
NUMPY_SCALAR_SHAPE = _NumpyScalar()
PYTHON_SCALAR_SHAPE = _PythonScalar()


def _dims_of_shape(shape):
  """Converts `shape` to a tuple of dimensions."""
  if type(shape) in (list, tuple):
    return shape
  elif isinstance(shape, ScalarShape):
    return ()
  elif np.ndim(shape) == 0:
    return (shape,)
  else:
    raise TypeError(type(shape))


def _cast_to_shape(value, shape, dtype):
  """Casts `value` to the correct Python type for `shape` and `dtype`."""
  if shape is NUMPY_SCALAR_SHAPE:
    # explicitly cast to NumPy scalar in case `value` is a Python scalar.
    return np.dtype(dtype).type(value)
  elif shape is PYTHON_SCALAR_SHAPE:
    # explicitly cast to Python scalar via https://stackoverflow.com/a/11389998
    return np.asarray(value).item()
  elif type(shape) in (list, tuple):
    assert np.shape(value) == tuple(shape)
    return value
  elif np.ndim(shape) == 0:
    assert np.shape(value) == (shape,)
    return value
  else:
    raise TypeError(type(shape))


def dtype_str(dtype):
  return np.dtype(dtype).name


def format_shape_dtype_string(shape, dtype):
  if isinstance(shape, np.ndarray):
    return f'{dtype_str(dtype)}[{shape}]'
  elif isinstance(shape, list):
    shape = tuple(shape)
  return _format_shape_dtype_string(shape, dtype)

@functools.lru_cache(maxsize=64)
def _format_shape_dtype_string(shape, dtype):
  if shape is NUMPY_SCALAR_SHAPE:
    return dtype_str(dtype)
  elif shape is PYTHON_SCALAR_SHAPE:
    return 'py' + dtype_str(dtype)
  elif type(shape) is tuple:
    shapestr = ','.join(str(dim) for dim in shape)
    return '{}[{}]'.format(dtype_str(dtype), shapestr)
  elif type(shape) is int:
    return '{}[{},]'.format(dtype_str(dtype), shape)
  else:
    raise TypeError(type(shape))


def _rand_dtype(rand, shape, dtype, scale=1., post=lambda x: x):
  """Produce random values given shape, dtype, scale, and post-processor.

  Args:
    rand: a function for producing random values of a given shape, e.g. a
      bound version of either np.RandomState.randn or np.RandomState.rand.
    shape: a shape value as a tuple of positive integers.
    dtype: a numpy dtype.
    scale: optional, a multiplicative scale for the random values (default 1).
    post: optional, a callable for post-processing the random values (default
      identity).

  Returns:
    An ndarray of the given shape and dtype using random values based on a call
    to rand but scaled, converted to the appropriate dtype, and post-processed.
  """
  r = lambda: np.asarray(scale * rand(*_dims_of_shape(shape)), dtype)
  if _dtypes.issubdtype(dtype, np.complexfloating):
    vals = r() + 1.0j * r()
  else:
    vals = r()
  return _cast_to_shape(np.asarray(post(vals), dtype), shape, dtype)


def rand_fullrange(rng, standardize_nans=False):
  """Random numbers that span the full range of available bits."""
  def gen(shape, dtype, post=lambda x: x):
    dtype = np.dtype(dtype)
    size = dtype.itemsize * np.prod(_dims_of_shape(shape))
    vals = rng.randint(0, np.iinfo(np.uint8).max, size=size, dtype=np.uint8)
    vals = post(vals).view(dtype).reshape(shape)
    # Non-standard NaNs cause errors in numpy equality assertions.
    if standardize_nans and np.issubdtype(dtype, np.floating):
      vals[np.isnan(vals)] = np.nan
    return _cast_to_shape(vals, shape, dtype)
  return gen


def rand_default(rng, scale=3):
  return partial(_rand_dtype, rng.randn, scale=scale)


def rand_nonzero(rng):
  post = lambda x: np.where(x == 0, np.array(1, dtype=x.dtype), x)
  return partial(_rand_dtype, rng.randn, scale=3, post=post)


def rand_positive(rng):
  post = lambda x: x + 1
  return partial(_rand_dtype, rng.rand, scale=2, post=post)


def rand_small(rng):
  return partial(_rand_dtype, rng.randn, scale=1e-3)


def rand_not_small(rng, offset=10.):
  post = lambda x: x + np.where(x > 0, offset, -offset)
  return partial(_rand_dtype, rng.randn, scale=3., post=post)


def rand_small_positive(rng):
  return partial(_rand_dtype, rng.rand, scale=2e-5)

def rand_uniform(rng, low=0.0, high=1.0):
  assert low < high
  post = lambda x: x * (high - low) + low
  return partial(_rand_dtype, rng.rand, post=post)


def rand_some_equal(rng):

  def post(x):
    x_ravel = x.ravel()
    if len(x_ravel) == 0:
      return x
    flips = rng.rand(*np.shape(x)) < 0.5
    return np.where(flips, x_ravel[0], x)

  return partial(_rand_dtype, rng.randn, scale=100., post=post)


def rand_some_inf(rng):
  """Return a random sampler that produces infinities in floating types."""
  base_rand = rand_default(rng)

  """
  TODO: Complex numbers are not correctly tested
  If blocks should be switched in order, and relevant tests should be fixed
  """
  def rand(shape, dtype):
    """The random sampler function."""
    if not _dtypes.issubdtype(dtype, np.floating):
      # only float types have inf
      return base_rand(shape, dtype)

    if _dtypes.issubdtype(dtype, np.complexfloating):
      base_dtype = np.real(np.array(0, dtype=dtype)).dtype
      out = (rand(shape, base_dtype) +
             np.array(1j, dtype) * rand(shape, base_dtype))
      return _cast_to_shape(out, shape, dtype)

    dims = _dims_of_shape(shape)
    posinf_flips = rng.rand(*dims) < 0.1
    neginf_flips = rng.rand(*dims) < 0.1

    vals = base_rand(shape, dtype)
    vals = np.where(posinf_flips, np.array(np.inf, dtype=dtype), vals)
    vals = np.where(neginf_flips, np.array(-np.inf, dtype=dtype), vals)

    return _cast_to_shape(np.asarray(vals, dtype=dtype), shape, dtype)

  return rand

def rand_some_nan(rng):
  """Return a random sampler that produces nans in floating types."""
  base_rand = rand_default(rng)

  def rand(shape, dtype):
    """The random sampler function."""
    if _dtypes.issubdtype(dtype, np.complexfloating):
      base_dtype = np.real(np.array(0, dtype=dtype)).dtype
      out = (rand(shape, base_dtype) +
             np.array(1j, dtype) * rand(shape, base_dtype))
      return _cast_to_shape(out, shape, dtype)

    if not _dtypes.issubdtype(dtype, np.floating):
      # only float types have inf
      return base_rand(shape, dtype)

    dims = _dims_of_shape(shape)
    r = rng.rand(*dims)
    nan_flips = r < 0.1
    neg_nan_flips = r < 0.05

    vals = base_rand(shape, dtype)
    vals = np.where(nan_flips, np.array(np.nan, dtype=dtype), vals)
    vals = np.where(neg_nan_flips, np.array(-np.nan, dtype=dtype), vals)

    return _cast_to_shape(np.asarray(vals, dtype=dtype), shape, dtype)

  return rand

def rand_some_inf_and_nan(rng):
  """Return a random sampler that produces infinities in floating types."""
  base_rand = rand_default(rng)

  """
  TODO: Complex numbers are not correctly tested
  If blocks should be switched in order, and relevant tests should be fixed
  """
  def rand(shape, dtype):
    """The random sampler function."""
    if not _dtypes.issubdtype(dtype, np.floating):
      # only float types have inf
      return base_rand(shape, dtype)

    if _dtypes.issubdtype(dtype, np.complexfloating):
      base_dtype = np.real(np.array(0, dtype=dtype)).dtype
      out = (rand(shape, base_dtype) +
             np.array(1j, dtype) * rand(shape, base_dtype))
      return _cast_to_shape(out, shape, dtype)

    dims = _dims_of_shape(shape)
    posinf_flips = rng.rand(*dims) < 0.1
    neginf_flips = rng.rand(*dims) < 0.1
    nan_flips = rng.rand(*dims) < 0.1

    vals = base_rand(shape, dtype)
    vals = np.where(posinf_flips, np.array(np.inf, dtype=dtype), vals)
    vals = np.where(neginf_flips, np.array(-np.inf, dtype=dtype), vals)
    vals = np.where(nan_flips, np.array(np.nan, dtype=dtype), vals)

    return _cast_to_shape(np.asarray(vals, dtype=dtype), shape, dtype)

  return rand

# TODO(mattjj): doesn't handle complex types
def rand_some_zero(rng):
  """Return a random sampler that produces some zeros."""
  base_rand = rand_default(rng)

  def rand(shape, dtype):
    """The random sampler function."""
    dims = _dims_of_shape(shape)
    zeros = rng.rand(*dims) < 0.5

    vals = base_rand(shape, dtype)
    vals = np.where(zeros, np.array(0, dtype=dtype), vals)

    return _cast_to_shape(np.asarray(vals, dtype=dtype), shape, dtype)

  return rand


def rand_int(rng, low=0, high=None):
  def fn(shape, dtype):
    nonlocal high
    if low == 0 and high is None:
      if np.issubdtype(dtype, np.integer):
        high = np.iinfo(dtype).max
      else:
        raise ValueError("rand_int requires an explicit `high` value for "
                         "non-integer types.")
    return rng.randint(low, high=high, size=shape, dtype=dtype)
  return fn

def rand_unique_int(rng, high=None):
  def fn(shape, dtype):
    return rng.choice(np.arange(high or prod(shape), dtype=dtype),
                      size=shape, replace=False)
  return fn

def rand_bool(rng):
  def generator(shape, dtype):
    return _cast_to_shape(rng.rand(*_dims_of_shape(shape)) < 0.5, shape, dtype)
  return generator

def check_raises(thunk, err_type, msg):
  try:
    thunk()
    assert False
  except err_type as e:
    assert str(e).startswith(msg), "\n{}\n\n{}\n".format(e, msg)

def check_raises_regexp(thunk, err_type, pattern):
  try:
    thunk()
    assert False
  except err_type as e:
    assert re.match(pattern, str(e)), "{}\n\n{}\n".format(e, pattern)


def iter_eqns(jaxpr):
  # TODO(necula): why doesn't this search in params?
  for eqn in jaxpr.eqns:
    yield eqn
  for subjaxpr in core.subjaxprs(jaxpr):
    yield from iter_eqns(subjaxpr)

def assert_dot_precision(expected_precision, fun, *args):
  jaxpr = api.make_jaxpr(fun)(*args)
  precisions = [eqn.params['precision'] for eqn in iter_eqns(jaxpr.jaxpr)
                if eqn.primitive == lax.dot_general_p]
  for precision in precisions:
    msg = "Unexpected precision: {} != {}".format(expected_precision, precision)
    if isinstance(precision, tuple):
      assert precision[0] == expected_precision, msg
      assert precision[1] == expected_precision, msg
    else:
      assert precision == expected_precision, msg


_CACHED_INDICES: Dict[int, Sequence[int]] = {}

def cases_from_list(xs):
  xs = list(xs)
  n = len(xs)
  k = min(n, FLAGS.num_generated_cases)
  # Random sampling for every parameterized test is expensive. Do it once and
  # cache the result.
  indices = _CACHED_INDICES.get(n)
  if indices is None:
    rng = npr.RandomState(42)
    _CACHED_INDICES[n] = indices = rng.permutation(n)
  return [xs[i] for i in indices[:k]]

def cases_from_gens(*gens):
  sizes = [1, 3, 10]
  cases_per_size = int(FLAGS.num_generated_cases / len(sizes)) + 1
  for size in sizes:
    for i in range(cases_per_size):
      yield ('_{}_{}'.format(size, i),) + tuple(gen(size) for gen in gens)

def named_cases_from_sampler(gen):
  seen = set()
  retries = 0
  rng = npr.RandomState(42)
  def choose_one(x):
    if not isinstance(x, (list, tuple)):
      x = list(x)
    return [x[rng.randint(len(x))]]
  while (len(seen) < FLAGS.num_generated_cases and
         retries < FLAGS.max_cases_sampling_retries):
    retries += 1
    cases = list(gen(choose_one))
    if not cases:
      continue
    if len(cases) > 1:
      raise RuntimeError("Generator is expected to only return a single case when sampling")
    case = cases[0]
    if case["testcase_name"] in seen:
      continue
    retries = 0
    seen.add(case["testcase_name"])
    yield case


class JaxTestLoader(absltest.TestLoader):
  def getTestCaseNames(self, testCaseClass):
    names = super().getTestCaseNames(testCaseClass)
    if FLAGS.test_targets:
      pattern = re.compile(FLAGS.test_targets)
      names = [name for name in names
               if pattern.search(f"{testCaseClass.__name__}.{name}")]
    if FLAGS.exclude_test_targets:
      pattern = re.compile(FLAGS.exclude_test_targets)
      names = [name for name in names
               if not pattern.search(f"{testCaseClass.__name__}.{name}")]
    return names


def with_config(**kwds):
  """Test case decorator for subclasses of JaxTestCase"""
  def decorator(cls):
    assert inspect.isclass(cls) and issubclass(cls, JaxTestCase), "@with_config can only wrap JaxTestCase class definitions."
    cls._default_config = {**JaxTestCase._default_config, **kwds}
    return cls
  return decorator


class JaxTestCase(parameterized.TestCase):
  """Base class for JAX tests including numerical checks and boilerplate."""
  _default_config = {'jax_enable_checks': True}

  # TODO(mattjj): this obscures the error messages from failures, figure out how
  # to re-enable it
  # def tearDown(self) -> None:
  #   assert core.reset_trace_state()

  def setUp(self):
    super().setUp()
    self._original_config = {}
    for key, value in self._default_config.items():
      self._original_config[key] = getattr(config, key)
      config.update(key, value)

    # We use the adler32 hash for two reasons.
    # a) it is deterministic run to run, unlike hash() which is randomized.
    # b) it returns values in int32 range, which RandomState requires.
    self._rng = npr.RandomState(zlib.adler32(self._testMethodName.encode()))

  def tearDown(self):
    for key, value in self._original_config.items():
      config.update(key, value)
    super().tearDown()

  def rng(self):
    return self._rng

  def assertArraysEqual(self, x, y, *, check_dtypes=True, err_msg=''):
    """Assert that x and y arrays are exactly equal."""
    if check_dtypes:
      self.assertDtypesMatch(x, y)
    # Work around https://github.com/numpy/numpy/issues/18992
    with np.errstate(over='ignore'):
      np.testing.assert_array_equal(x, y, err_msg=err_msg)

  def assertArraysAllClose(self, x, y, *, check_dtypes=True, atol=None,
                           rtol=None, err_msg=''):
    """Assert that x and y are close (up to numerical tolerances)."""
    self.assertEqual(x.shape, y.shape)
    atol = max(tolerance(_dtype(x), atol), tolerance(_dtype(y), atol))
    rtol = max(tolerance(_dtype(x), rtol), tolerance(_dtype(y), rtol))

    _assert_numpy_allclose(x, y, atol=atol, rtol=rtol, err_msg=err_msg)

    if check_dtypes:
      self.assertDtypesMatch(x, y)

  def assertDtypesMatch(self, x, y, *, canonicalize_dtypes=True):
    if not config.x64_enabled and canonicalize_dtypes:
      self.assertEqual(_dtypes.canonicalize_dtype(_dtype(x)),
                       _dtypes.canonicalize_dtype(_dtype(y)))
    else:
      self.assertEqual(_dtype(x), _dtype(y))

  def assertAllClose(self, x, y, *, check_dtypes=True, atol=None, rtol=None,
                     canonicalize_dtypes=True, err_msg=''):
    """Assert that x and y, either arrays or nested tuples/lists, are close."""
    if isinstance(x, dict):
      self.assertIsInstance(y, dict)
      self.assertEqual(set(x.keys()), set(y.keys()))
      for k in x.keys():
        self.assertAllClose(x[k], y[k], check_dtypes=check_dtypes, atol=atol,
                            rtol=rtol, canonicalize_dtypes=canonicalize_dtypes,
                            err_msg=err_msg)
    elif is_sequence(x) and not hasattr(x, '__array__'):
      self.assertTrue(is_sequence(y) and not hasattr(y, '__array__'))
      self.assertEqual(len(x), len(y))
      for x_elt, y_elt in zip(x, y):
        self.assertAllClose(x_elt, y_elt, check_dtypes=check_dtypes, atol=atol,
                            rtol=rtol, canonicalize_dtypes=canonicalize_dtypes,
                            err_msg=err_msg)
    elif hasattr(x, '__array__') or np.isscalar(x):
      self.assertTrue(hasattr(y, '__array__') or np.isscalar(y))
      if check_dtypes:
        self.assertDtypesMatch(x, y, canonicalize_dtypes=canonicalize_dtypes)
      x = np.asarray(x)
      y = np.asarray(y)
      self.assertArraysAllClose(x, y, check_dtypes=False, atol=atol, rtol=rtol,
                                err_msg=err_msg)
    elif x == y:
      return
    else:
      raise TypeError((type(x), type(y)))

  def assertMultiLineStrippedEqual(self, expected, what):
    """Asserts two strings are equal, after dedenting and stripping each line."""
    expected = textwrap.dedent(expected)
    what = textwrap.dedent(what)
    ignore_space_re = re.compile(r'\s*\n\s*')
    expected_clean = re.sub(ignore_space_re, '\n', expected.strip())
    what_clean = re.sub(ignore_space_re, '\n', what.strip())
    self.assertMultiLineEqual(expected_clean, what_clean,
                              msg="Found\n{}\nExpecting\n{}".format(what, expected))

  def _CompileAndCheck(self, fun, args_maker, *, check_dtypes=True,
                       rtol=None, atol=None, check_cache_misses=True):
    """Helper method for running JAX compilation and allclose assertions."""
    args = args_maker()

    def wrapped_fun(*args):
      self.assertTrue(python_should_be_executing)
      return fun(*args)

    python_should_be_executing = True
    python_ans = fun(*args)

    python_shapes = tree_map(lambda x: np.shape(x), python_ans)
    np_shapes = tree_map(lambda x: np.shape(np.asarray(x)), python_ans)
    self.assertEqual(python_shapes, np_shapes)

    cache_misses = xla.xla_primitive_callable.cache_info().misses
    python_ans = fun(*args)
    if check_cache_misses:
      self.assertEqual(
          cache_misses, xla.xla_primitive_callable.cache_info().misses,
          "Compilation detected during second call of {} in op-by-op "
          "mode.".format(fun))

    cfun = api.jit(wrapped_fun)
    python_should_be_executing = True
    monitored_ans = cfun(*args)

    python_should_be_executing = False
    compiled_ans = cfun(*args)

    self.assertAllClose(python_ans, monitored_ans, check_dtypes=check_dtypes,
                        atol=atol, rtol=rtol)
    self.assertAllClose(python_ans, compiled_ans, check_dtypes=check_dtypes,
                        atol=atol, rtol=rtol)

    args = args_maker()

    python_should_be_executing = True
    python_ans = fun(*args)

    python_should_be_executing = False
    compiled_ans = cfun(*args)

    self.assertAllClose(python_ans, compiled_ans, check_dtypes=check_dtypes,
                        atol=atol, rtol=rtol)

  def _CheckAgainstNumpy(self, numpy_reference_op, lax_op, args_maker,
                         check_dtypes=True, tol=None,
                         canonicalize_dtypes=True):
    args = args_maker()
    lax_ans = lax_op(*args)
    numpy_ans = numpy_reference_op(*args)
    self.assertAllClose(numpy_ans, lax_ans, check_dtypes=check_dtypes,
                        atol=tol, rtol=tol,
                        canonicalize_dtypes=canonicalize_dtypes)


class BufferDonationTestCase(JaxTestCase):
  assertDeleted = lambda self, x: self._assertDeleted(x, True)
  assertNotDeleted = lambda self, x: self._assertDeleted(x, False)

  def _assertDeleted(self, x, deleted):
    if hasattr(x, "device_buffer"):
      self.assertEqual(x.device_buffer.is_deleted(), deleted)
    else:
      for buffer in x.device_buffers:
        self.assertEqual(buffer.is_deleted(), deleted)


@contextmanager
def ignore_warning(**kw):
  with warnings.catch_warnings():
    warnings.filterwarnings("ignore", **kw)
    yield

# -------------------- Mesh parametrization helpers --------------------

MeshSpec = List[Tuple[str, int]]

@contextmanager
def with_mesh(named_shape: MeshSpec) -> Generator[None, None, None]:
  """Test utility for setting up meshes given mesh data from `schedules`."""
  # This is similar to the `with_mesh` function above, but isn't a decorator.
  axis_names, shape = unzip2(named_shape)
  size = prod(shape)
  local_devices = list(api.local_devices())
  if len(local_devices) < size:
    raise unittest.SkipTest(f"Test requires {size} local devices")
  mesh_devices = np.array(local_devices[:size]).reshape(shape)
  with mesh(mesh_devices, axis_names):
    yield

def with_mesh_from_kwargs(f):
  return lambda *args, **kwargs: with_mesh(kwargs['mesh'])(f)(*args, **kwargs)

def with_and_without_mesh(f):
  return parameterized.named_parameters(
    {"testcase_name": name, "mesh": mesh, "axis_resources": axis_resources}
    for name, mesh, axis_resources in (
      ('', (), ()),
      ('Mesh', (('x', 2),), (('i', 'x'),))
    ))(with_mesh_from_kwargs(f))

old_spmd_lowering_flag = False
def set_spmd_lowering_flag(val: bool):
  global old_spmd_lowering_flag
  old_spmd_lowering_flag = config.experimental_xmap_spmd_lowering
  config.update('experimental_xmap_spmd_lowering', val)

def restore_spmd_lowering_flag():
  config.update('experimental_xmap_spmd_lowering', old_spmd_lowering_flag)

class _cached_property:
  null = object()

  def __init__(self, method):
    self._method = method
    self._value = self.null

  def __get__(self, obj, cls):
    if self._value is self.null:
      self._value = self._method(obj)
    return self._value


class _LazyDtypes:
  """A class that unifies lists of supported dtypes.

  These could be module-level constants, but device_under_test() is not always
  known at import time, so we need to define these lists lazily.
  """
  def supported(self, dtypes):
    supported = supported_dtypes()
    return type(dtypes)(d for d in dtypes if d in supported)

  @_cached_property
  def floating(self):
    return self.supported([np.float32, np.float64])

  @_cached_property
  def all_floating(self):
    return self.supported([_dtypes.bfloat16, np.float16, np.float32, np.float64])

  @_cached_property
  def integer(self):
    return self.supported([np.int32, np.int64])

  @_cached_property
  def all_integer(self):
    return self.supported([np.int8, np.int16, np.int32, np.int64])

  @_cached_property
  def unsigned(self):
    return self.supported([np.uint32, np.uint64])

  @_cached_property
  def all_unsigned(self):
    return self.supported([np.uint8, np.uint16, np.uint32, np.uint64])

  @_cached_property
  def complex(self):
    return self.supported([np.complex64, np.complex128])

  @_cached_property
  def boolean(self):
    return self.supported([np.bool_])

  @_cached_property
  def inexact(self):
    return self.floating + self.complex

  @_cached_property
  def all_inexact(self):
    return self.all_floating + self.complex

  @_cached_property
  def numeric(self):
    return self.floating + self.integer + self.unsigned + self.complex

  @_cached_property
  def all(self):
    return (self.all_floating + self.all_integer + self.all_unsigned +
            self.complex + self.boolean)


dtypes = _LazyDtypes()
>>>>>>> 4f155a32
<|MERGE_RESOLUTION|>--- conflicted
+++ resolved
@@ -12,24 +12,6 @@
 # See the License for the specific language governing permissions and
 # limitations under the License.
 
-<<<<<<< HEAD
-# flake8: noqa: F401
-# TODO(phawkins): remove all exports except check_grads.
-from jax._src.test_util import (
-  JaxTestCase,
-  JaxTestLoader,
-  cases_from_list,
-  check_close,
-  check_eq,
-  check_grads as check_grads,
-  device_under_test,
-  format_shape_dtype_string,
-  rand_uniform,
-  skip_on_devices,
-  xla_bridge,
-  _default_tolerance
-)
-=======
 from contextlib import contextmanager
 import inspect
 import functools
@@ -85,1102 +67,4 @@
     'jax_skip_slow_tests',
     bool_env('JAX_SKIP_SLOW_TESTS', False),
     help='Skip tests marked as slow (> 5 sec).'
-)
-
-flags.DEFINE_string(
-  'test_targets', '',
-  'Regular expression specifying which tests to run, called via re.match on '
-  'the test name. If empty or unspecified, run all tests.'
-)
-flags.DEFINE_string(
-  'exclude_test_targets', '',
-  'Regular expression specifying which tests NOT to run, called via re.match '
-  'on the test name. If empty or unspecified, run all tests.'
-)
-
-EPS = 1e-4
-
-def _dtype(x):
-  return (getattr(x, 'dtype', None) or
-          np.dtype(_dtypes.python_scalar_dtypes.get(type(x), None)) or
-          np.asarray(x).dtype)
-
-
-def num_float_bits(dtype):
-  return _dtypes.finfo(_dtypes.canonicalize_dtype(dtype)).bits
-
-
-def is_sequence(x):
-  try:
-    iter(x)
-  except TypeError:
-    return False
-  else:
-    return True
-
-_default_tolerance = {
-  np.dtype(np.bool_): 0,
-  np.dtype(np.int8): 0,
-  np.dtype(np.int16): 0,
-  np.dtype(np.int32): 0,
-  np.dtype(np.int64): 0,
-  np.dtype(np.uint8): 0,
-  np.dtype(np.uint16): 0,
-  np.dtype(np.uint32): 0,
-  np.dtype(np.uint64): 0,
-  np.dtype(_dtypes.bfloat16): 1e-2,
-  np.dtype(np.float16): 1e-3,
-  np.dtype(np.float32): 1e-6,
-  np.dtype(np.float64): 1e-15,
-  np.dtype(np.complex64): 1e-6,
-  np.dtype(np.complex128): 1e-15,
-}
-
-def default_tolerance():
-  if device_under_test() != "tpu":
-    return _default_tolerance
-  tol = _default_tolerance.copy()
-  tol[np.dtype(np.float32)] = 1e-3
-  tol[np.dtype(np.complex64)] = 1e-3
-  return tol
-
-default_gradient_tolerance = {
-  np.dtype(_dtypes.bfloat16): 1e-1,
-  np.dtype(np.float16): 1e-2,
-  np.dtype(np.float32): 2e-3,
-  np.dtype(np.float64): 1e-5,
-  np.dtype(np.complex64): 1e-3,
-  np.dtype(np.complex128): 1e-5,
-}
-
-def _assert_numpy_allclose(a, b, atol=None, rtol=None, err_msg=''):
-  a = a.astype(np.float32) if a.dtype == _dtypes.bfloat16 else a
-  b = b.astype(np.float32) if b.dtype == _dtypes.bfloat16 else b
-  kw = {}
-  if atol: kw["atol"] = atol
-  if rtol: kw["rtol"] = rtol
-  with np.errstate(invalid='ignore'):
-    # TODO(phawkins): surprisingly, assert_allclose sometimes reports invalid
-    # value errors. It should not do that.
-    np.testing.assert_allclose(a, b, **kw, err_msg=err_msg)
-
-def tolerance(dtype, tol=None):
-  tol = {} if tol is None else tol
-  if not isinstance(tol, dict):
-    return tol
-  tol = {np.dtype(key): value for key, value in tol.items()}
-  dtype = _dtypes.canonicalize_dtype(np.dtype(dtype))
-  return tol.get(dtype, default_tolerance()[dtype])
-
-def _normalize_tolerance(tol):
-  tol = tol or 0
-  if isinstance(tol, dict):
-    return {np.dtype(k): v for k, v in tol.items()}
-  else:
-    return {k: tol for k in _default_tolerance}
-
-def join_tolerance(tol1, tol2):
-  tol1 = _normalize_tolerance(tol1)
-  tol2 = _normalize_tolerance(tol2)
-  out = tol1
-  for k, v in tol2.items():
-    out[k] = max(v, tol1.get(k, 0))
-  return out
-
-def _assert_numpy_close(a, b, atol=None, rtol=None, err_msg=''):
-  a, b = np.asarray(a), np.asarray(b)
-  assert a.shape == b.shape
-  atol = max(tolerance(a.dtype, atol), tolerance(b.dtype, atol))
-  rtol = max(tolerance(a.dtype, rtol), tolerance(b.dtype, rtol))
-  _assert_numpy_allclose(a, b, atol=atol * a.size, rtol=rtol * b.size,
-                         err_msg=err_msg)
-
-def check_eq(xs, ys, err_msg=''):
-  assert_close = partial(_assert_numpy_allclose, err_msg=err_msg)
-  tree_all(tree_multimap(assert_close, xs, ys))
-
-def check_close(xs, ys, atol=None, rtol=None, err_msg=''):
-  assert_close = partial(_assert_numpy_close, atol=atol, rtol=rtol,
-                         err_msg=err_msg)
-  tree_all(tree_multimap(assert_close, xs, ys))
-
-def _check_dtypes_match(xs, ys):
-  def _assert_dtypes_match(x, y):
-    if config.x64_enabled:
-      assert _dtype(x) == _dtype(y)
-    else:
-      assert (_dtypes.canonicalize_dtype(_dtype(x)) ==
-              _dtypes.canonicalize_dtype(_dtype(y)))
-  tree_all(tree_multimap(_assert_dtypes_match, xs, ys))
-
-
-def inner_prod(xs, ys):
-  def contract(x, y):
-    return np.real(np.dot(np.conj(x).reshape(-1), y.reshape(-1)))
-  return tree_reduce(np.add, tree_multimap(contract, xs, ys))
-
-
-def _safe_subtract(x, y, *, dtype):
-  """Subtraction that with `inf - inf == 0` semantics."""
-  with np.errstate(invalid='ignore'):
-    return np.where(np.equal(x, y), np.array(0, dtype),
-                    np.subtract(x, y, dtype=dtype))
-
-add = partial(tree_multimap, lambda x, y: np.add(x, y, dtype=_dtype(x)))
-sub = partial(tree_multimap, lambda x, y: np.subtract(x, y, dtype=_dtype(x)))
-safe_sub = partial(tree_multimap,
-                   lambda x, y: _safe_subtract(x, y, dtype=_dtype(x)))
-conj = partial(tree_map, lambda x: np.conj(x, dtype=_dtype(x)))
-
-def scalar_mul(xs, a):
-  def mul(x):
-    dtype = _dtype(x)
-    return np.multiply(x, np.array(a, dtype=dtype), dtype=dtype)
-  return tree_map(mul, xs)
-
-
-def rand_like(rng, x):
-  shape = np.shape(x)
-  dtype = _dtype(x)
-  randn = lambda: np.asarray(rng.randn(*shape), dtype=dtype)
-  if _dtypes.issubdtype(dtype, np.complexfloating):
-    return randn() + dtype.type(1.0j) * randn()
-  else:
-    return randn()
-
-
-def numerical_jvp(f, primals, tangents, eps=EPS):
-  delta = scalar_mul(tangents, eps)
-  f_pos = f(*add(primals, delta))
-  f_neg = f(*sub(primals, delta))
-  return scalar_mul(safe_sub(f_pos, f_neg), 0.5 / eps)
-
-
-def _merge_tolerance(tol, default):
-  if tol is None:
-    return default
-  if not isinstance(tol, dict):
-    return tol
-  out = default.copy()
-  for k, v in tol.items():
-    out[np.dtype(k)] = v
-  return out
-
-
-def check_jvp(f, f_jvp, args, atol=None, rtol=None, eps=EPS, err_msg=''):
-  atol = _merge_tolerance(atol, default_gradient_tolerance)
-  rtol = _merge_tolerance(rtol, default_gradient_tolerance)
-  rng = np.random.RandomState(0)
-  tangent = tree_map(partial(rand_like, rng), args)
-  v_out, t_out = f_jvp(args, tangent)
-  _check_dtypes_match(v_out, t_out)
-  v_out_expected = f(*args)
-  _check_dtypes_match(v_out, v_out_expected)
-  t_out_expected = numerical_jvp(f, args, tangent, eps=eps)
-  # In principle we should expect exact equality of v_out and v_out_expected,
-  # but due to nondeterminism especially on GPU (e.g., due to convolution
-  # autotuning) we only require "close".
-  check_close(v_out, v_out_expected, atol=atol, rtol=rtol,
-              err_msg=f'{err_msg} primal' if err_msg else 'primal')
-  check_close(t_out, t_out_expected, atol=atol, rtol=rtol,
-              err_msg=f'{err_msg} tangent' if err_msg else 'tangent')
-
-
-def check_vjp(f, f_vjp, args, atol=None, rtol=None, eps=EPS, err_msg=''):
-  atol = _merge_tolerance(atol, default_gradient_tolerance)
-  rtol = _merge_tolerance(rtol, default_gradient_tolerance)
-  _rand_like = partial(rand_like, np.random.RandomState(0))
-  v_out, vjpfun = f_vjp(*args)
-  v_out_expected = f(*args)
-  check_close(v_out, v_out_expected, atol=atol, rtol=rtol,
-              err_msg=f'{err_msg} primal' if err_msg else 'primal')
-  tangent = tree_map(_rand_like, args)
-  tangent_out = numerical_jvp(f, args, tangent, eps=eps)
-  cotangent = tree_map(_rand_like, v_out)
-  cotangent_out = conj(vjpfun(conj(cotangent)))
-  ip = inner_prod(tangent, cotangent_out)
-  ip_expected = inner_prod(tangent_out, cotangent)
-  check_close(ip, ip_expected, atol=atol, rtol=rtol,
-              err_msg=(f'{err_msg} cotangent projection'
-                       if err_msg else 'cotangent projection'))
-
-
-def check_grads(f, args, order,
-                modes=["fwd", "rev"], atol=None, rtol=None, eps=None):
-  """Check gradients from automatic differentiation against finite differences.
-
-  Gradients are only checked in a single randomly chosen direction, which
-  ensures that the finite difference calculation does not become prohibitively
-  expensive even for large input/output spaces.
-
-  Args:
-    f: function to check at ``f(*args)``.
-    args: tuple of argument values.
-    order: forward and backwards gradients up to this order are checked.
-    modes: lists of gradient modes to check ('fwd' and/or 'rev').
-    atol: absolute tolerance for gradient equality.
-    rtol: relative tolerance for gradient equality.
-    eps: step size used for finite differences.
-
-  Raises:
-    AssertionError: if gradients do not match.
-  """
-  args = tuple(args)
-  eps = eps or EPS
-
-  _check_jvp = partial(check_jvp, atol=atol, rtol=rtol, eps=eps)
-  _check_vjp = partial(check_vjp, atol=atol, rtol=rtol, eps=eps)
-
-  def _check_grads(f, args, order, err_msg=''):
-    if "fwd" in modes:
-      fwd_msg = f'JVP of {err_msg}' if err_msg else 'JVP'
-      _check_jvp(f, partial(api.jvp, f), args, err_msg=fwd_msg)
-      if order > 1:
-        _check_grads(partial(api.jvp, f), (args, args), order - 1, fwd_msg)
-
-    if "rev" in modes:
-      rev_msg = f'VJP of {err_msg}' if err_msg else 'VJP'
-      _check_vjp(f, partial(api.vjp, f), args, err_msg=rev_msg)
-      if order > 1:
-        def f_vjp(*args):
-          out_primal_py, vjp_py = api.vjp(f, *args)
-          return vjp_py(out_primal_py)
-        _check_grads(f_vjp, args, order - 1, rev_msg)
-
-  _check_grads(f, args, order)
-
-
-@contextmanager
-def count_device_put():
-  device_put = xla.device_put
-  count = [0]
-
-  def device_put_and_count(*args, **kwargs):
-    count[0] += 1
-    return device_put(*args, **kwargs)
-
-  xla.device_put = device_put_and_count
-  try:
-    yield count
-  finally:
-    xla.device_put = device_put
-
-
-@contextmanager
-def count_primitive_compiles():
-  xla.xla_primitive_callable.cache_clear()
-
-  # We count how many times we call primitive_computation (which is called
-  # inside xla_primitive_callable) instead of xla_primitive_callable so we don't
-  # count cache hits.
-  primitive_computation = xla.primitive_computation
-  count = [0]
-
-  def primitive_computation_and_count(*args, **kwargs):
-    count[0] += 1
-    return primitive_computation(*args, **kwargs)
-
-  xla.primitive_computation = primitive_computation_and_count
-  try:
-    yield count
-  finally:
-    xla.primitive_computation = primitive_computation
-
-
-@contextmanager
-def count_jit_and_pmap_compiles():
-  # No need to clear any caches since we generally jit and pmap fresh callables
-  # in tests.
-
-  jaxpr_subcomp = xla.jaxpr_subcomp
-  count = [0]
-
-  def jaxpr_subcomp_and_count(*args, **kwargs):
-    count[0] += 1
-    return jaxpr_subcomp(*args, **kwargs)
-
-  xla.jaxpr_subcomp = jaxpr_subcomp_and_count
-  try:
-    yield count
-  finally:
-    xla.jaxpr_subcomp = jaxpr_subcomp
-
-@contextmanager
-def assert_num_jit_and_pmap_compilations(times):
-  with count_jit_and_pmap_compiles() as count:
-    yield
-  if count[0] != times:
-    raise AssertionError(f"Expected exactly {times} XLA compilations, "
-                         f"but executed {count[0]}")
-
-def device_under_test():
-  return FLAGS.jax_test_dut or xla_bridge.get_backend().platform
-
-def if_device_under_test(device_type: Union[str, Sequence[str]],
-                         if_true, if_false):
-  """Chooses `if_true` of `if_false` based on device_under_test."""
-  if device_under_test() in ([device_type] if isinstance(device_type, str)
-                             else device_type):
-    return if_true
-  else:
-    return if_false
-
-def supported_dtypes():
-  if device_under_test() == "tpu":
-    types = {np.bool_, np.int8, np.int16, np.int32, np.uint8, np.uint16,
-             np.uint32, _dtypes.bfloat16, np.float16, np.float32, np.complex64}
-  else:
-    types = {np.bool_, np.int8, np.int16, np.int32, np.int64,
-             np.uint8, np.uint16, np.uint32, np.uint64,
-             _dtypes.bfloat16, np.float16, np.float32, np.float64,
-             np.complex64, np.complex128}
-  if not config.x64_enabled:
-    types -= {np.uint64, np.int64, np.float64, np.complex128}
-  return types
-
-def skip_if_unsupported_type(dtype):
-  dtype = np.dtype(dtype)
-  if dtype.type not in supported_dtypes():
-    raise unittest.SkipTest(
-      f"Type {dtype.name} not supported on {device_under_test()}")
-
-def is_device_rocm():
-  return xla_bridge.get_backend().platform_version.startswith('rocm')
-
-def is_device_cuda():
-  return xla_bridge.get_backend().platform_version.startswith('cuda')
-
-def _get_device_tags():
-  """returns a set of tags definded for the device under test"""
-  if is_device_rocm():
-    device_tags = set([device_under_test(), "rocm"])
-  elif is_device_cuda():
-    device_tags = set([device_under_test(), "cuda"])
-  else:
-    device_tags = set([device_under_test()])
-  return device_tags
-
-def skip_on_devices(*disabled_devices):
-  """A decorator for test methods to skip the test on certain devices."""
-  def skip(test_method):
-    @functools.wraps(test_method)
-    def test_method_wrapper(self, *args, **kwargs):
-      device_tags = _get_device_tags()
-      if device_tags & set(disabled_devices):
-        test_name = getattr(test_method, '__name__', '[unknown test]')
-        raise unittest.SkipTest(
-          f"{test_name} not supported on device with tags {device_tags}.")
-      return test_method(self, *args, **kwargs)
-    return test_method_wrapper
-  return skip
-
-def set_host_platform_device_count(nr_devices: int):
-  """Returns a closure that undoes the operation."""
-  prev_xla_flags = os.getenv("XLA_FLAGS")
-  flags_str = prev_xla_flags or ""
-  # Don't override user-specified device count, or other XLA flags.
-  if "xla_force_host_platform_device_count" not in flags_str:
-    os.environ["XLA_FLAGS"] = (flags_str +
-                               f" --xla_force_host_platform_device_count={nr_devices}")
-  # Clear any cached backends so new CPU backend will pick up the env var.
-  xla_bridge.get_backend.cache_clear()
-  def undo():
-    if prev_xla_flags is None:
-      del os.environ["XLA_FLAGS"]
-    else:
-      os.environ["XLA_FLAGS"] = prev_xla_flags
-    xla_bridge.get_backend.cache_clear()
-  return undo
-
-def skip_on_flag(flag_name, skip_value):
-  """A decorator for test methods to skip the test when flags are set."""
-  def skip(test_method):        # pylint: disable=missing-docstring
-    @functools.wraps(test_method)
-    def test_method_wrapper(self, *args, **kwargs):
-      flag_value = config._read(flag_name)
-      if flag_value == skip_value:
-        test_name = getattr(test_method, '__name__', '[unknown test]')
-        raise unittest.SkipTest(
-          f"{test_name} not supported when FLAGS.{flag_name} is {flag_value}")
-      return test_method(self, *args, **kwargs)
-    return test_method_wrapper
-  return skip
-
-
-def format_test_name_suffix(opname, shapes, dtypes):
-  arg_descriptions = (format_shape_dtype_string(shape, dtype)
-                      for shape, dtype in zip(shapes, dtypes))
-  return '{}_{}'.format(opname.capitalize(), '_'.join(arg_descriptions))
-
-
-# We use special symbols, represented as singleton objects, to distinguish
-# between NumPy scalars, Python scalars, and 0-D arrays.
-class ScalarShape(object):
-  def __len__(self): return 0
-class _NumpyScalar(ScalarShape): pass
-class _PythonScalar(ScalarShape): pass
-NUMPY_SCALAR_SHAPE = _NumpyScalar()
-PYTHON_SCALAR_SHAPE = _PythonScalar()
-
-
-def _dims_of_shape(shape):
-  """Converts `shape` to a tuple of dimensions."""
-  if type(shape) in (list, tuple):
-    return shape
-  elif isinstance(shape, ScalarShape):
-    return ()
-  elif np.ndim(shape) == 0:
-    return (shape,)
-  else:
-    raise TypeError(type(shape))
-
-
-def _cast_to_shape(value, shape, dtype):
-  """Casts `value` to the correct Python type for `shape` and `dtype`."""
-  if shape is NUMPY_SCALAR_SHAPE:
-    # explicitly cast to NumPy scalar in case `value` is a Python scalar.
-    return np.dtype(dtype).type(value)
-  elif shape is PYTHON_SCALAR_SHAPE:
-    # explicitly cast to Python scalar via https://stackoverflow.com/a/11389998
-    return np.asarray(value).item()
-  elif type(shape) in (list, tuple):
-    assert np.shape(value) == tuple(shape)
-    return value
-  elif np.ndim(shape) == 0:
-    assert np.shape(value) == (shape,)
-    return value
-  else:
-    raise TypeError(type(shape))
-
-
-def dtype_str(dtype):
-  return np.dtype(dtype).name
-
-
-def format_shape_dtype_string(shape, dtype):
-  if isinstance(shape, np.ndarray):
-    return f'{dtype_str(dtype)}[{shape}]'
-  elif isinstance(shape, list):
-    shape = tuple(shape)
-  return _format_shape_dtype_string(shape, dtype)
-
-@functools.lru_cache(maxsize=64)
-def _format_shape_dtype_string(shape, dtype):
-  if shape is NUMPY_SCALAR_SHAPE:
-    return dtype_str(dtype)
-  elif shape is PYTHON_SCALAR_SHAPE:
-    return 'py' + dtype_str(dtype)
-  elif type(shape) is tuple:
-    shapestr = ','.join(str(dim) for dim in shape)
-    return '{}[{}]'.format(dtype_str(dtype), shapestr)
-  elif type(shape) is int:
-    return '{}[{},]'.format(dtype_str(dtype), shape)
-  else:
-    raise TypeError(type(shape))
-
-
-def _rand_dtype(rand, shape, dtype, scale=1., post=lambda x: x):
-  """Produce random values given shape, dtype, scale, and post-processor.
-
-  Args:
-    rand: a function for producing random values of a given shape, e.g. a
-      bound version of either np.RandomState.randn or np.RandomState.rand.
-    shape: a shape value as a tuple of positive integers.
-    dtype: a numpy dtype.
-    scale: optional, a multiplicative scale for the random values (default 1).
-    post: optional, a callable for post-processing the random values (default
-      identity).
-
-  Returns:
-    An ndarray of the given shape and dtype using random values based on a call
-    to rand but scaled, converted to the appropriate dtype, and post-processed.
-  """
-  r = lambda: np.asarray(scale * rand(*_dims_of_shape(shape)), dtype)
-  if _dtypes.issubdtype(dtype, np.complexfloating):
-    vals = r() + 1.0j * r()
-  else:
-    vals = r()
-  return _cast_to_shape(np.asarray(post(vals), dtype), shape, dtype)
-
-
-def rand_fullrange(rng, standardize_nans=False):
-  """Random numbers that span the full range of available bits."""
-  def gen(shape, dtype, post=lambda x: x):
-    dtype = np.dtype(dtype)
-    size = dtype.itemsize * np.prod(_dims_of_shape(shape))
-    vals = rng.randint(0, np.iinfo(np.uint8).max, size=size, dtype=np.uint8)
-    vals = post(vals).view(dtype).reshape(shape)
-    # Non-standard NaNs cause errors in numpy equality assertions.
-    if standardize_nans and np.issubdtype(dtype, np.floating):
-      vals[np.isnan(vals)] = np.nan
-    return _cast_to_shape(vals, shape, dtype)
-  return gen
-
-
-def rand_default(rng, scale=3):
-  return partial(_rand_dtype, rng.randn, scale=scale)
-
-
-def rand_nonzero(rng):
-  post = lambda x: np.where(x == 0, np.array(1, dtype=x.dtype), x)
-  return partial(_rand_dtype, rng.randn, scale=3, post=post)
-
-
-def rand_positive(rng):
-  post = lambda x: x + 1
-  return partial(_rand_dtype, rng.rand, scale=2, post=post)
-
-
-def rand_small(rng):
-  return partial(_rand_dtype, rng.randn, scale=1e-3)
-
-
-def rand_not_small(rng, offset=10.):
-  post = lambda x: x + np.where(x > 0, offset, -offset)
-  return partial(_rand_dtype, rng.randn, scale=3., post=post)
-
-
-def rand_small_positive(rng):
-  return partial(_rand_dtype, rng.rand, scale=2e-5)
-
-def rand_uniform(rng, low=0.0, high=1.0):
-  assert low < high
-  post = lambda x: x * (high - low) + low
-  return partial(_rand_dtype, rng.rand, post=post)
-
-
-def rand_some_equal(rng):
-
-  def post(x):
-    x_ravel = x.ravel()
-    if len(x_ravel) == 0:
-      return x
-    flips = rng.rand(*np.shape(x)) < 0.5
-    return np.where(flips, x_ravel[0], x)
-
-  return partial(_rand_dtype, rng.randn, scale=100., post=post)
-
-
-def rand_some_inf(rng):
-  """Return a random sampler that produces infinities in floating types."""
-  base_rand = rand_default(rng)
-
-  """
-  TODO: Complex numbers are not correctly tested
-  If blocks should be switched in order, and relevant tests should be fixed
-  """
-  def rand(shape, dtype):
-    """The random sampler function."""
-    if not _dtypes.issubdtype(dtype, np.floating):
-      # only float types have inf
-      return base_rand(shape, dtype)
-
-    if _dtypes.issubdtype(dtype, np.complexfloating):
-      base_dtype = np.real(np.array(0, dtype=dtype)).dtype
-      out = (rand(shape, base_dtype) +
-             np.array(1j, dtype) * rand(shape, base_dtype))
-      return _cast_to_shape(out, shape, dtype)
-
-    dims = _dims_of_shape(shape)
-    posinf_flips = rng.rand(*dims) < 0.1
-    neginf_flips = rng.rand(*dims) < 0.1
-
-    vals = base_rand(shape, dtype)
-    vals = np.where(posinf_flips, np.array(np.inf, dtype=dtype), vals)
-    vals = np.where(neginf_flips, np.array(-np.inf, dtype=dtype), vals)
-
-    return _cast_to_shape(np.asarray(vals, dtype=dtype), shape, dtype)
-
-  return rand
-
-def rand_some_nan(rng):
-  """Return a random sampler that produces nans in floating types."""
-  base_rand = rand_default(rng)
-
-  def rand(shape, dtype):
-    """The random sampler function."""
-    if _dtypes.issubdtype(dtype, np.complexfloating):
-      base_dtype = np.real(np.array(0, dtype=dtype)).dtype
-      out = (rand(shape, base_dtype) +
-             np.array(1j, dtype) * rand(shape, base_dtype))
-      return _cast_to_shape(out, shape, dtype)
-
-    if not _dtypes.issubdtype(dtype, np.floating):
-      # only float types have inf
-      return base_rand(shape, dtype)
-
-    dims = _dims_of_shape(shape)
-    r = rng.rand(*dims)
-    nan_flips = r < 0.1
-    neg_nan_flips = r < 0.05
-
-    vals = base_rand(shape, dtype)
-    vals = np.where(nan_flips, np.array(np.nan, dtype=dtype), vals)
-    vals = np.where(neg_nan_flips, np.array(-np.nan, dtype=dtype), vals)
-
-    return _cast_to_shape(np.asarray(vals, dtype=dtype), shape, dtype)
-
-  return rand
-
-def rand_some_inf_and_nan(rng):
-  """Return a random sampler that produces infinities in floating types."""
-  base_rand = rand_default(rng)
-
-  """
-  TODO: Complex numbers are not correctly tested
-  If blocks should be switched in order, and relevant tests should be fixed
-  """
-  def rand(shape, dtype):
-    """The random sampler function."""
-    if not _dtypes.issubdtype(dtype, np.floating):
-      # only float types have inf
-      return base_rand(shape, dtype)
-
-    if _dtypes.issubdtype(dtype, np.complexfloating):
-      base_dtype = np.real(np.array(0, dtype=dtype)).dtype
-      out = (rand(shape, base_dtype) +
-             np.array(1j, dtype) * rand(shape, base_dtype))
-      return _cast_to_shape(out, shape, dtype)
-
-    dims = _dims_of_shape(shape)
-    posinf_flips = rng.rand(*dims) < 0.1
-    neginf_flips = rng.rand(*dims) < 0.1
-    nan_flips = rng.rand(*dims) < 0.1
-
-    vals = base_rand(shape, dtype)
-    vals = np.where(posinf_flips, np.array(np.inf, dtype=dtype), vals)
-    vals = np.where(neginf_flips, np.array(-np.inf, dtype=dtype), vals)
-    vals = np.where(nan_flips, np.array(np.nan, dtype=dtype), vals)
-
-    return _cast_to_shape(np.asarray(vals, dtype=dtype), shape, dtype)
-
-  return rand
-
-# TODO(mattjj): doesn't handle complex types
-def rand_some_zero(rng):
-  """Return a random sampler that produces some zeros."""
-  base_rand = rand_default(rng)
-
-  def rand(shape, dtype):
-    """The random sampler function."""
-    dims = _dims_of_shape(shape)
-    zeros = rng.rand(*dims) < 0.5
-
-    vals = base_rand(shape, dtype)
-    vals = np.where(zeros, np.array(0, dtype=dtype), vals)
-
-    return _cast_to_shape(np.asarray(vals, dtype=dtype), shape, dtype)
-
-  return rand
-
-
-def rand_int(rng, low=0, high=None):
-  def fn(shape, dtype):
-    nonlocal high
-    if low == 0 and high is None:
-      if np.issubdtype(dtype, np.integer):
-        high = np.iinfo(dtype).max
-      else:
-        raise ValueError("rand_int requires an explicit `high` value for "
-                         "non-integer types.")
-    return rng.randint(low, high=high, size=shape, dtype=dtype)
-  return fn
-
-def rand_unique_int(rng, high=None):
-  def fn(shape, dtype):
-    return rng.choice(np.arange(high or prod(shape), dtype=dtype),
-                      size=shape, replace=False)
-  return fn
-
-def rand_bool(rng):
-  def generator(shape, dtype):
-    return _cast_to_shape(rng.rand(*_dims_of_shape(shape)) < 0.5, shape, dtype)
-  return generator
-
-def check_raises(thunk, err_type, msg):
-  try:
-    thunk()
-    assert False
-  except err_type as e:
-    assert str(e).startswith(msg), "\n{}\n\n{}\n".format(e, msg)
-
-def check_raises_regexp(thunk, err_type, pattern):
-  try:
-    thunk()
-    assert False
-  except err_type as e:
-    assert re.match(pattern, str(e)), "{}\n\n{}\n".format(e, pattern)
-
-
-def iter_eqns(jaxpr):
-  # TODO(necula): why doesn't this search in params?
-  for eqn in jaxpr.eqns:
-    yield eqn
-  for subjaxpr in core.subjaxprs(jaxpr):
-    yield from iter_eqns(subjaxpr)
-
-def assert_dot_precision(expected_precision, fun, *args):
-  jaxpr = api.make_jaxpr(fun)(*args)
-  precisions = [eqn.params['precision'] for eqn in iter_eqns(jaxpr.jaxpr)
-                if eqn.primitive == lax.dot_general_p]
-  for precision in precisions:
-    msg = "Unexpected precision: {} != {}".format(expected_precision, precision)
-    if isinstance(precision, tuple):
-      assert precision[0] == expected_precision, msg
-      assert precision[1] == expected_precision, msg
-    else:
-      assert precision == expected_precision, msg
-
-
-_CACHED_INDICES: Dict[int, Sequence[int]] = {}
-
-def cases_from_list(xs):
-  xs = list(xs)
-  n = len(xs)
-  k = min(n, FLAGS.num_generated_cases)
-  # Random sampling for every parameterized test is expensive. Do it once and
-  # cache the result.
-  indices = _CACHED_INDICES.get(n)
-  if indices is None:
-    rng = npr.RandomState(42)
-    _CACHED_INDICES[n] = indices = rng.permutation(n)
-  return [xs[i] for i in indices[:k]]
-
-def cases_from_gens(*gens):
-  sizes = [1, 3, 10]
-  cases_per_size = int(FLAGS.num_generated_cases / len(sizes)) + 1
-  for size in sizes:
-    for i in range(cases_per_size):
-      yield ('_{}_{}'.format(size, i),) + tuple(gen(size) for gen in gens)
-
-def named_cases_from_sampler(gen):
-  seen = set()
-  retries = 0
-  rng = npr.RandomState(42)
-  def choose_one(x):
-    if not isinstance(x, (list, tuple)):
-      x = list(x)
-    return [x[rng.randint(len(x))]]
-  while (len(seen) < FLAGS.num_generated_cases and
-         retries < FLAGS.max_cases_sampling_retries):
-    retries += 1
-    cases = list(gen(choose_one))
-    if not cases:
-      continue
-    if len(cases) > 1:
-      raise RuntimeError("Generator is expected to only return a single case when sampling")
-    case = cases[0]
-    if case["testcase_name"] in seen:
-      continue
-    retries = 0
-    seen.add(case["testcase_name"])
-    yield case
-
-
-class JaxTestLoader(absltest.TestLoader):
-  def getTestCaseNames(self, testCaseClass):
-    names = super().getTestCaseNames(testCaseClass)
-    if FLAGS.test_targets:
-      pattern = re.compile(FLAGS.test_targets)
-      names = [name for name in names
-               if pattern.search(f"{testCaseClass.__name__}.{name}")]
-    if FLAGS.exclude_test_targets:
-      pattern = re.compile(FLAGS.exclude_test_targets)
-      names = [name for name in names
-               if not pattern.search(f"{testCaseClass.__name__}.{name}")]
-    return names
-
-
-def with_config(**kwds):
-  """Test case decorator for subclasses of JaxTestCase"""
-  def decorator(cls):
-    assert inspect.isclass(cls) and issubclass(cls, JaxTestCase), "@with_config can only wrap JaxTestCase class definitions."
-    cls._default_config = {**JaxTestCase._default_config, **kwds}
-    return cls
-  return decorator
-
-
-class JaxTestCase(parameterized.TestCase):
-  """Base class for JAX tests including numerical checks and boilerplate."""
-  _default_config = {'jax_enable_checks': True}
-
-  # TODO(mattjj): this obscures the error messages from failures, figure out how
-  # to re-enable it
-  # def tearDown(self) -> None:
-  #   assert core.reset_trace_state()
-
-  def setUp(self):
-    super().setUp()
-    self._original_config = {}
-    for key, value in self._default_config.items():
-      self._original_config[key] = getattr(config, key)
-      config.update(key, value)
-
-    # We use the adler32 hash for two reasons.
-    # a) it is deterministic run to run, unlike hash() which is randomized.
-    # b) it returns values in int32 range, which RandomState requires.
-    self._rng = npr.RandomState(zlib.adler32(self._testMethodName.encode()))
-
-  def tearDown(self):
-    for key, value in self._original_config.items():
-      config.update(key, value)
-    super().tearDown()
-
-  def rng(self):
-    return self._rng
-
-  def assertArraysEqual(self, x, y, *, check_dtypes=True, err_msg=''):
-    """Assert that x and y arrays are exactly equal."""
-    if check_dtypes:
-      self.assertDtypesMatch(x, y)
-    # Work around https://github.com/numpy/numpy/issues/18992
-    with np.errstate(over='ignore'):
-      np.testing.assert_array_equal(x, y, err_msg=err_msg)
-
-  def assertArraysAllClose(self, x, y, *, check_dtypes=True, atol=None,
-                           rtol=None, err_msg=''):
-    """Assert that x and y are close (up to numerical tolerances)."""
-    self.assertEqual(x.shape, y.shape)
-    atol = max(tolerance(_dtype(x), atol), tolerance(_dtype(y), atol))
-    rtol = max(tolerance(_dtype(x), rtol), tolerance(_dtype(y), rtol))
-
-    _assert_numpy_allclose(x, y, atol=atol, rtol=rtol, err_msg=err_msg)
-
-    if check_dtypes:
-      self.assertDtypesMatch(x, y)
-
-  def assertDtypesMatch(self, x, y, *, canonicalize_dtypes=True):
-    if not config.x64_enabled and canonicalize_dtypes:
-      self.assertEqual(_dtypes.canonicalize_dtype(_dtype(x)),
-                       _dtypes.canonicalize_dtype(_dtype(y)))
-    else:
-      self.assertEqual(_dtype(x), _dtype(y))
-
-  def assertAllClose(self, x, y, *, check_dtypes=True, atol=None, rtol=None,
-                     canonicalize_dtypes=True, err_msg=''):
-    """Assert that x and y, either arrays or nested tuples/lists, are close."""
-    if isinstance(x, dict):
-      self.assertIsInstance(y, dict)
-      self.assertEqual(set(x.keys()), set(y.keys()))
-      for k in x.keys():
-        self.assertAllClose(x[k], y[k], check_dtypes=check_dtypes, atol=atol,
-                            rtol=rtol, canonicalize_dtypes=canonicalize_dtypes,
-                            err_msg=err_msg)
-    elif is_sequence(x) and not hasattr(x, '__array__'):
-      self.assertTrue(is_sequence(y) and not hasattr(y, '__array__'))
-      self.assertEqual(len(x), len(y))
-      for x_elt, y_elt in zip(x, y):
-        self.assertAllClose(x_elt, y_elt, check_dtypes=check_dtypes, atol=atol,
-                            rtol=rtol, canonicalize_dtypes=canonicalize_dtypes,
-                            err_msg=err_msg)
-    elif hasattr(x, '__array__') or np.isscalar(x):
-      self.assertTrue(hasattr(y, '__array__') or np.isscalar(y))
-      if check_dtypes:
-        self.assertDtypesMatch(x, y, canonicalize_dtypes=canonicalize_dtypes)
-      x = np.asarray(x)
-      y = np.asarray(y)
-      self.assertArraysAllClose(x, y, check_dtypes=False, atol=atol, rtol=rtol,
-                                err_msg=err_msg)
-    elif x == y:
-      return
-    else:
-      raise TypeError((type(x), type(y)))
-
-  def assertMultiLineStrippedEqual(self, expected, what):
-    """Asserts two strings are equal, after dedenting and stripping each line."""
-    expected = textwrap.dedent(expected)
-    what = textwrap.dedent(what)
-    ignore_space_re = re.compile(r'\s*\n\s*')
-    expected_clean = re.sub(ignore_space_re, '\n', expected.strip())
-    what_clean = re.sub(ignore_space_re, '\n', what.strip())
-    self.assertMultiLineEqual(expected_clean, what_clean,
-                              msg="Found\n{}\nExpecting\n{}".format(what, expected))
-
-  def _CompileAndCheck(self, fun, args_maker, *, check_dtypes=True,
-                       rtol=None, atol=None, check_cache_misses=True):
-    """Helper method for running JAX compilation and allclose assertions."""
-    args = args_maker()
-
-    def wrapped_fun(*args):
-      self.assertTrue(python_should_be_executing)
-      return fun(*args)
-
-    python_should_be_executing = True
-    python_ans = fun(*args)
-
-    python_shapes = tree_map(lambda x: np.shape(x), python_ans)
-    np_shapes = tree_map(lambda x: np.shape(np.asarray(x)), python_ans)
-    self.assertEqual(python_shapes, np_shapes)
-
-    cache_misses = xla.xla_primitive_callable.cache_info().misses
-    python_ans = fun(*args)
-    if check_cache_misses:
-      self.assertEqual(
-          cache_misses, xla.xla_primitive_callable.cache_info().misses,
-          "Compilation detected during second call of {} in op-by-op "
-          "mode.".format(fun))
-
-    cfun = api.jit(wrapped_fun)
-    python_should_be_executing = True
-    monitored_ans = cfun(*args)
-
-    python_should_be_executing = False
-    compiled_ans = cfun(*args)
-
-    self.assertAllClose(python_ans, monitored_ans, check_dtypes=check_dtypes,
-                        atol=atol, rtol=rtol)
-    self.assertAllClose(python_ans, compiled_ans, check_dtypes=check_dtypes,
-                        atol=atol, rtol=rtol)
-
-    args = args_maker()
-
-    python_should_be_executing = True
-    python_ans = fun(*args)
-
-    python_should_be_executing = False
-    compiled_ans = cfun(*args)
-
-    self.assertAllClose(python_ans, compiled_ans, check_dtypes=check_dtypes,
-                        atol=atol, rtol=rtol)
-
-  def _CheckAgainstNumpy(self, numpy_reference_op, lax_op, args_maker,
-                         check_dtypes=True, tol=None,
-                         canonicalize_dtypes=True):
-    args = args_maker()
-    lax_ans = lax_op(*args)
-    numpy_ans = numpy_reference_op(*args)
-    self.assertAllClose(numpy_ans, lax_ans, check_dtypes=check_dtypes,
-                        atol=tol, rtol=tol,
-                        canonicalize_dtypes=canonicalize_dtypes)
-
-
-class BufferDonationTestCase(JaxTestCase):
-  assertDeleted = lambda self, x: self._assertDeleted(x, True)
-  assertNotDeleted = lambda self, x: self._assertDeleted(x, False)
-
-  def _assertDeleted(self, x, deleted):
-    if hasattr(x, "device_buffer"):
-      self.assertEqual(x.device_buffer.is_deleted(), deleted)
-    else:
-      for buffer in x.device_buffers:
-        self.assertEqual(buffer.is_deleted(), deleted)
-
-
-@contextmanager
-def ignore_warning(**kw):
-  with warnings.catch_warnings():
-    warnings.filterwarnings("ignore", **kw)
-    yield
-
-# -------------------- Mesh parametrization helpers --------------------
-
-MeshSpec = List[Tuple[str, int]]
-
-@contextmanager
-def with_mesh(named_shape: MeshSpec) -> Generator[None, None, None]:
-  """Test utility for setting up meshes given mesh data from `schedules`."""
-  # This is similar to the `with_mesh` function above, but isn't a decorator.
-  axis_names, shape = unzip2(named_shape)
-  size = prod(shape)
-  local_devices = list(api.local_devices())
-  if len(local_devices) < size:
-    raise unittest.SkipTest(f"Test requires {size} local devices")
-  mesh_devices = np.array(local_devices[:size]).reshape(shape)
-  with mesh(mesh_devices, axis_names):
-    yield
-
-def with_mesh_from_kwargs(f):
-  return lambda *args, **kwargs: with_mesh(kwargs['mesh'])(f)(*args, **kwargs)
-
-def with_and_without_mesh(f):
-  return parameterized.named_parameters(
-    {"testcase_name": name, "mesh": mesh, "axis_resources": axis_resources}
-    for name, mesh, axis_resources in (
-      ('', (), ()),
-      ('Mesh', (('x', 2),), (('i', 'x'),))
-    ))(with_mesh_from_kwargs(f))
-
-old_spmd_lowering_flag = False
-def set_spmd_lowering_flag(val: bool):
-  global old_spmd_lowering_flag
-  old_spmd_lowering_flag = config.experimental_xmap_spmd_lowering
-  config.update('experimental_xmap_spmd_lowering', val)
-
-def restore_spmd_lowering_flag():
-  config.update('experimental_xmap_spmd_lowering', old_spmd_lowering_flag)
-
-class _cached_property:
-  null = object()
-
-  def __init__(self, method):
-    self._method = method
-    self._value = self.null
-
-  def __get__(self, obj, cls):
-    if self._value is self.null:
-      self._value = self._method(obj)
-    return self._value
-
-
-class _LazyDtypes:
-  """A class that unifies lists of supported dtypes.
-
-  These could be module-level constants, but device_under_test() is not always
-  known at import time, so we need to define these lists lazily.
-  """
-  def supported(self, dtypes):
-    supported = supported_dtypes()
-    return type(dtypes)(d for d in dtypes if d in supported)
-
-  @_cached_property
-  def floating(self):
-    return self.supported([np.float32, np.float64])
-
-  @_cached_property
-  def all_floating(self):
-    return self.supported([_dtypes.bfloat16, np.float16, np.float32, np.float64])
-
-  @_cached_property
-  def integer(self):
-    return self.supported([np.int32, np.int64])
-
-  @_cached_property
-  def all_integer(self):
-    return self.supported([np.int8, np.int16, np.int32, np.int64])
-
-  @_cached_property
-  def unsigned(self):
-    return self.supported([np.uint32, np.uint64])
-
-  @_cached_property
-  def all_unsigned(self):
-    return self.supported([np.uint8, np.uint16, np.uint32, np.uint64])
-
-  @_cached_property
-  def complex(self):
-    return self.supported([np.complex64, np.complex128])
-
-  @_cached_property
-  def boolean(self):
-    return self.supported([np.bool_])
-
-  @_cached_property
-  def inexact(self):
-    return self.floating + self.complex
-
-  @_cached_property
-  def all_inexact(self):
-    return self.all_floating + self.complex
-
-  @_cached_property
-  def numeric(self):
-    return self.floating + self.integer + self.unsigned + self.complex
-
-  @_cached_property
-  def all(self):
-    return (self.all_floating + self.all_integer + self.all_unsigned +
-            self.complex + self.boolean)
-
-
-dtypes = _LazyDtypes()
->>>>>>> 4f155a32
+)