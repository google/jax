--- conflicted
+++ resolved
@@ -1,4 +1,4 @@
-# Copyright 2018 Googl/Users/snarayan/soft/test_expm.pye LLC
+# Copyright 2018 Google LLC
 #
 # Licensed under the Apache License, Version 2.0 (the "License");
 # you may not use this file except in compliance with the License.
@@ -26,11 +26,6 @@
 from ..numpy.lax_numpy import _wraps
 from ..numpy import lax_numpy as np
 from ..numpy import linalg as np_linalg
-from ..api import custom_transforms, defvjp
-<<<<<<< HEAD
-=======
-from .. import ops
->>>>>>> 35c2f1be
 
 _T = lambda x: np.swapaxes(x, -1, -2)
 
@@ -269,17 +264,10 @@
 def triu(m, k=0):
   return np.triu(m, k)
 
-<<<<<<< HEAD
 def expm(A):
     """
     Compute the matrix exponential using Pade approximation.
     Based on TensorFlow's tf.linalg.expm
-=======
-@custom_transforms
-def expm(A):
-    """
-    Compute the matrix exponential using Pade approximation.
->>>>>>> 35c2f1be
 
     Args:
     A : square matrix of type float32, float64, complex64, complex128
@@ -290,18 +278,12 @@
 
     See: "The Scaling and Squaring Method for the Matrix
     Exponential Revisited", Nicholas Higham, 2005.
-<<<<<<< HEAD
     
     TODO: Write a version to exploit the sparsity of A
     """
     A = np.asarray(A)
     if A.ndim != 2 or A.shape[0] != A.shape[1]:
         raise ValueError('expected A to be a square matrix')
-=======
-
-    """
-    A = np.asarray(A)
->>>>>>> 35c2f1be
     A_L1 = np_linalg.norm(A,1)
     n_squarings = 0
     def _nest_where(vals, cases):
@@ -344,11 +326,7 @@
     def my_body_fun(i,R):
       return np.dot(R,R)
     lower = np.zeros(1, dtype=n_squarings.dtype)
-<<<<<<< HEAD
     R = lax.fori_loop(lower[0],n_squarings,my_body_fun,R)
-=======
-    lax.fori_loop(lower[0],n_squarings,my_body_fun,R)
->>>>>>> 35c2f1be
     return R
 
 def _pade3(A):
@@ -400,52 +378,4 @@
     A6 = np.dot(A4,A2)
     U = np.dot(A,np.dot(A6, b[13]*A6 + b[11]*A4 + b[9]*A2) + b[7]*A6 + b[5]*A4 + b[3]*A2 + b[1]*ident)
     V = np.dot(A6, b[12]*A6 + b[10]*A4 + b[8]*A2) + b[6]*A6 + b[4]*A4 + b[2]*A2 + b[0]*ident
-<<<<<<< HEAD
-    return U,V
-=======
-    return U,V
-
-def _expm_vjp_(dfinal_dexpm, exp_matrix, matrix_size):
-    dfinal_dmatrix = np.zeros((matrix_size, matrix_size), dtype=np.complex64)
-    # Compute a first order approximation of the Frechet derivative of the matrix
-    # exponential in every unit direction Eij.
-    for i in range(matrix_size):
-        for j in range(matrix_size):
-            dexpm_dmij_rowi = exp_matrix[j,:]
-            dfinal_dmatrix = ops.index_update(dfinal_dmatrix, ops.index[i,j],np.sum(np.multiply(dfinal_dexpm[i, :], dexpm_dmij_rowi)))
-    return dfinal_dmatrix
-
-
-def _expm_vjp(exp_matrix, matrix):
-    """
-    Construct the left-multiplying vector jacobian product function
-    for the matrix exponential.
-
-    Intuition:
-    `dfinal_dexpm` is the jacobian of `final` with respect to each element `expmij`
-    of `exp_matrix`. `final` is the output of the first function in the
-    backward differentiation series. It is also the output of the last
-    function evaluated in the chain of functions that is being differentiated,
-    i.e. the final cost function. The goal of `vjp_function` is to take
-    `dfinal_dexpm` and yield `dfinal_dmatrix` which is the jacobian of
-    `final` with respect to each element `mij` of `matrix`.
-    To compute the frechet derivative of the matrix exponential with respect
-    to each element `mij`, we use the approximation that
-    dexpm_dmij = np.matmul(Eij, exp_matrix). Since Eij has a specific
-    structure we don't need to do the full matrix multiplication and instead
-    use some indexing tricks.
-
-    Args:
-      exp_matrix :: numpy.ndarray - the matrix exponential of matrix
-      matrix :: numpy.ndarray - the matrix that was exponentiated
-
-    Returns:
-      vjp_function :: numpy.ndarray -> numpy.ndarray - the function that takes
-        the jacobian of the final function with respect to `exp_matrix`
-        to the jacobian of the final function with respect to `matrix`
-    """
-    matrix_size = matrix.shape[0]
-    return lambda dfinal_dexpm: _expm_vjp_(dfinal_dexpm, exp_matrix, matrix_size)
-
-defvjp(expm, lambda g,exp_matrix, matrix: _expm_vjp_(g, exp_matrix, matrix.shape[0]))
->>>>>>> 35c2f1be
+    return U,V