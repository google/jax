--- conflicted
+++ resolved
@@ -35,23 +35,16 @@
 
 @_wraps(osp_special.betaln)
 def betaln(x, y):
-<<<<<<< HEAD
   x, y = _promote_args_inexact("betaln", x, y)
   return lax.lgamma(x) + lax.lgamma(y) - lax.lgamma(x + y)
 
 
 @_wraps(osp_special.betainc)
 def betainc(a, b, x):
-  a, b, x = _promote_args_inexact("betaln", a, b, x)
+  a, b, x = _promote_args_inexact("betainc", a, b, x)
   return lax.betainc(a, b, x)
 
 
-=======
-  x, y = _promote_args_like(osp_special.betaln, x, y)
-  return lax.lgamma(x) + lax.lgamma(y) - lax.lgamma(x + y)
-
-
->>>>>>> 69c7e72e
 @_wraps(osp_special.digamma, update_doc=False)
 def digamma(x):
   x, = _promote_args_inexact("digamma", x)
