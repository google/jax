# Copyright 2018 Google LLC
#
# Licensed under the Apache License, Version 2.0 (the "License");
# you may not use this file except in compliance with the License.
# You may obtain a copy of the License at
#
#     https://www.apache.org/licenses/LICENSE-2.0
#
# Unless required by applicable law or agreed to in writing, software
# distributed under the License is distributed on an "AS IS" BASIS,
# WITHOUT WARRANTIES OR CONDITIONS OF ANY KIND, either express or implied.
# See the License for the specific language governing permissions and
# limitations under the License.
"""JAX-based Dormand-Prince ODE integration with adaptive stepsize.

Integrate systems of ordinary differential equations (ODEs) using the JAX
autograd/diff library and the Dormand-Prince method for adaptive integration
stepsize calculation. Provides improved integration accuracy over fixed
stepsize integration methods.

Adjoint algorithm based on Appendix C of https://arxiv.org/pdf/1806.07366.pdf
"""

from __future__ import absolute_import
from __future__ import division
from __future__ import print_function

import functools
import time

import jax
from jax.flatten_util import ravel_pytree
import jax.lax
import jax.numpy as np
import jax.ops
from jax.test_util import check_vjp
import numpy as onp
import scipy.integrate as osp_integrate

<<<<<<< HEAD
=======
# Dopri5 Butcher tableaux
alpha = np.array([1 / 5, 3 / 10, 4 / 5, 8 / 9, 1., 1., 0])
beta = np.array([[1 / 5, 0, 0, 0, 0, 0, 0], [3 / 40, 9 / 40, 0, 0, 0, 0, 0],
                 [44 / 45, -56 / 15, 32 / 9, 0, 0, 0, 0],
                 [19372 / 6561, -25360 / 2187, 64448 / 6561, -212 / 729, 0, 0, 0],
                 [9017 / 3168, -355 / 33, 46732 / 5247, 49 / 176, -5103 / 18656, 0, 0],
                 [35 / 384, 0, 500 / 1113, 125 / 192, -2187 / 6784, 11 / 84, 0]])
c_sol = np.array([35 / 384, 0, 500 / 1113, 125 / 192, -2187 / 6784, 11 / 84, 0])
c_error = np.array([
    35 / 384 - 1951 / 21600, 0, 500 / 1113 - 22642 / 50085, 125 / 192 - 451 / 720,
    -2187 / 6784 - -12231 / 42400, 11 / 84 - 649 / 6300, -1. / 60.
])
dps_c_mid = np.array([
    6025192743 / 30085553152 / 2, 0, 51252292925 / 65400821598 / 2, -2691868925 / 45128329728 / 2,
    187940372067 / 1594534317056 / 2, -1776094331 / 19743644256 / 2, 11237099 / 235043384 / 2
])

>>>>>>> 9ac7a317
@jax.jit
def interp_fit_dopri(y0, y1, k, dt):
  # Fit a polynomial to the results of a Runge-Kutta step.
  dps_c_mid = np.array([
      6025192743 / 30085553152 / 2, 0, 51252292925 / 65400821598 / 2, -2691868925 / 45128329728 / 2,
      187940372067 / 1594534317056 / 2, -1776094331 / 19743644256 / 2, 11237099 / 235043384 / 2
  ])
  y_mid = y0 + dt * np.dot(dps_c_mid, k)
  return np.array(fit_4th_order_polynomial(y0, y1, y_mid, k[0], k[-1], dt))

@jax.jit
def fit_4th_order_polynomial(y0, y1, y_mid, dy0, dy1, dt):
  """Fit fourth order polynomial over function interval.

  Args:
      y0: function value at the start of the interval.
      y1: function value at the end of the interval.
      y_mid: function value at the mid-point of the interval.
      dy0: derivative value at the start of the interval.
      dy1: derivative value at the end of the interval.
      dt: width of the interval.
  Returns:
      Coefficients `[a, b, c, d, e]` for the polynomial
      p = a * x ** 4 + b * x ** 3 + c * x ** 2 + d * x + e
  """
  v = np.stack([dy0, dy1, y0, y1, y_mid])
  a = np.dot(np.hstack([-2. * dt, 2. * dt, np.array([-8., -8., 16.])]), v)
  b = np.dot(np.hstack([5. * dt, -3. * dt, np.array([18., 14., -32.])]), v)
  c = np.dot(np.hstack([-4. * dt, dt, np.array([-11., -5., 16.])]), v)
  d = dt * dy0
  e = y0
  return a, b, c, d, e

@functools.partial(jax.jit, static_argnums=(0,))
def initial_step_size(fun, t0, y0, order, rtol, atol, f0):
  """Empirically choose initial step size.

  Args:
    fun: Function to evaluate like `func(y, t)` to compute the time
      derivative of `y`.
    t0: initial time.
    y0: initial value for the state.
    order: order of interpolation
    rtol: relative local error tolerance for solver.
    atol: absolute local error tolerance for solver.
    f0: initial value for the derivative, computed from `func(t0, y0)`.
  Returns:
    Initial step size for odeint algorithm.

  Algorithm from:
  E. Hairer, S. P. Norsett G. Wanner,
  Solving Ordinary Differential Equations I: Nonstiff Problems, Sec. II.4.
  """
  scale = atol + np.abs(y0) * rtol
  d0 = np.linalg.norm(y0 / scale)
  d1 = np.linalg.norm(f0 / scale)
  order_pow = (1. / (order + 1.))

  h0 = np.where(np.any(np.asarray([d0 < 1e-5, d1 < 1e-5])), 1e-6, 0.01 * d0 / d1)

  y1 = y0 + h0 * f0
  f1 = fun(y1, t0 + h0)
  d2 = np.linalg.norm((f1 - f0) / scale) / h0

  h1 = np.where(
      np.all(np.asarray([d1 <= 1e-15, d2 <= 1e-15])), np.maximum(1e-6, h0 * 1e-3),
      (0.01 / np.max(d1 + d2))**order_pow)

  return np.minimum(100. * h0, h1)

@functools.partial(jax.jit, static_argnums=(0,))
def runge_kutta_step(func, y0, f0, t0, dt):
  """Take an arbitrary Runge-Kutta step and estimate error.

  Args:
      func: Function to evaluate like `func(y, t)` to compute the time
        derivative of `y`.
      y0: initial value for the state.
      f0: initial value for the derivative, computed from `func(t0, y0)`.
      t0: initial time.
      dt: time step.
      alpha, beta, c: Butcher tableau describing how to take the Runge-Kutta
        step.

  Returns:
      y1: estimated function at t1 = t0 + dt
      f1: derivative of the state at t1
      y1_error: estimated error at t1
      k: list of Runge-Kutta coefficients `k` used for calculating these terms.
  """
  # Dopri5 Butcher tableaux
  alpha = np.array([1 / 5, 3 / 10, 4 / 5, 8 / 9, 1., 1., 0])
  beta = np.array([[1 / 5, 0, 0, 0, 0, 0, 0], [3 / 40, 9 / 40, 0, 0, 0, 0, 0],
                   [44 / 45, -56 / 15, 32 / 9, 0, 0, 0, 0],
                   [19372 / 6561, -25360 / 2187, 64448 / 6561, -212 / 729, 0, 0, 0],
                   [9017 / 3168, -355 / 33, 46732 / 5247, 49 / 176, -5103 / 18656, 0, 0],
                   [35 / 384, 0, 500 / 1113, 125 / 192, -2187 / 6784, 11 / 84, 0]])
  c_sol = np.array([35 / 384, 0, 500 / 1113, 125 / 192, -2187 / 6784, 11 / 84, 0])
  c_error = np.array([
      35 / 384 - 1951 / 21600, 0, 500 / 1113 - 22642 / 50085, 125 / 192 - 451 / 720,
      -2187 / 6784 - -12231 / 42400, 11 / 84 - 649 / 6300, -1. / 60.
  ])

  def _fori_body_fun(i, val):
    ti = t0 + dt * alpha[i - 1]
    yi = y0 + dt * np.dot(beta[i - 1, :], val)
    ft = func(yi, ti)
    return jax.ops.index_update(val, jax.ops.index[i, :], ft)

  k = jax.lax.fori_loop(1, 7, _fori_body_fun,
                        jax.ops.index_update(np.zeros((7, f0.shape[0])), jax.ops.index[0, :], f0))

  y1 = dt * np.dot(c_sol, k) + y0
  y1_error = dt * np.dot(c_error, k)
  f1 = k[-1]
  return y1, f1, y1_error, k

@jax.jit
def error_ratio(error_estimate, rtol, atol, y0, y1):
  err_tol = atol + rtol * np.maximum(np.abs(y0), np.abs(y1))
  err_ratio = error_estimate / err_tol
  return np.mean(err_ratio**2)

@jax.jit
def optimal_step_size(last_step, mean_error_ratio, safety=0.9, ifactor=10.0, dfactor=0.2,
                      order=5.0):
  """Compute optimal Runge-Kutta stepsize."""
  mean_error_ratio = np.max(mean_error_ratio)
  dfactor = np.where(mean_error_ratio < 1, 1.0, dfactor)

  err_ratio = np.sqrt(mean_error_ratio)
  factor = np.maximum(1.0 / ifactor, np.minimum(err_ratio**(1.0 / order) / safety, 1.0 / dfactor))
  return np.where(
      mean_error_ratio == 0,
      last_step * ifactor,
      last_step / factor,
  )

@functools.partial(jax.jit, static_argnums=(0,))
def odeint(ofunc, y0, t, *args, **kwargs):
  """Adaptive stepsize (Dormand-Prince) Runge-Kutta odeint implementation.

  Args:
    ofunc: Function to evaluate `yt = ofunc(y, t, *args)` that
      returns the time derivative of `y`.
    y0: initial value for the state.
    t: Timespan for `ofunc` evaluation like `np.linspace(0., 10., 101)`.
    *args: Additional arguments to `ofunc` beyond y0 and t.
    **kwargs: Two relevant keyword arguments:
      'rtol': Relative local error tolerance for solver.
      'atol': Absolute local error tolerance for solver.
      'mxstep': Maximum number of steps to take for each timepoint.

  Returns:
    Integrated system values at each timepoint.
  """
  rtol = kwargs.get('rtol', 1.4e-8)
  atol = kwargs.get('atol', 1.4e-8)
  mxstep = kwargs.get('mxstep', np.inf)

  @functools.partial(jax.jit, static_argnums=(0,))
  def _fori_body_fun(func, i, val):
    """Internal fori_loop body to interpolate an integral at each timestep."""
    t, cur_y, cur_f, cur_t, dt, last_t, interp_coeff, solution = val
<<<<<<< HEAD
    cur_y, cur_f, cur_t, dt, last_t, interp_coeff, _ = jax.lax.while_loop(
        lambda x: (x[2] < t[i]) & (x[-1] < mxstep), functools.partial(_while_body_fun, func),
        (cur_y, cur_f, cur_t, dt, last_t, interp_coeff, 0.))
=======
    cur_y, cur_f, cur_t, dt, last_t, interp_coeff = jax.lax.while_loop(
        lambda x: x[2] < t[i], functools.partial(_while_body_fun, func),
        (cur_y, cur_f, cur_t, dt, last_t, interp_coeff))
>>>>>>> 9ac7a317

    relative_output_time = (t[i] - last_t) / (cur_t - last_t)
    out_x = np.polyval(interp_coeff, relative_output_time)

    return (t, cur_y, cur_f, cur_t, dt, last_t, interp_coeff,
            jax.ops.index_update(solution, jax.ops.index[i, :], out_x))

  @functools.partial(jax.jit, static_argnums=(0,))
  def _while_body_fun(func, x):
    """Internal while_loop body to determine interpolation coefficients."""
    cur_y, cur_f, cur_t, dt, last_t, interp_coeff, j = x
    next_t = cur_t + dt
    next_y, next_f, next_y_error, k = runge_kutta_step(func, cur_y, cur_f, cur_t, dt)
    error_ratios = error_ratio(next_y_error, rtol, atol, cur_y, next_y)
    new_interp_coeff = interp_fit_dopri(cur_y, next_y, k, dt)
    dt = optimal_step_size(dt, error_ratios)

<<<<<<< HEAD
    next_j = j + 1
    new_rav, unravel = ravel_pytree((next_y, next_f, next_t, dt, cur_t, new_interp_coeff, next_j))
    old_rav, _ = ravel_pytree((cur_y, cur_f, cur_t, dt, last_t, interp_coeff, next_j))
=======
    new_rav, unravel = ravel_pytree((next_y, next_f, next_t, dt, cur_t, new_interp_coeff))
    old_rav, _ = ravel_pytree((cur_y, cur_f, cur_t, dt, last_t, interp_coeff))
>>>>>>> 9ac7a317

    return unravel(np.where(np.all(error_ratios <= 1.), new_rav, old_rav))

  func = lambda y, t: ofunc(y, t, *args)
  f0 = func(y0, t[0])
  dt = initial_step_size(func, t[0], y0, 4, rtol, atol, f0)
  interp_coeff = np.array([y0] * 5)

  return jax.lax.fori_loop(
      1, t.shape[0], functools.partial(_fori_body_fun, func),
      (t, y0, f0, t[0], dt, t[0], interp_coeff,
       jax.ops.index_update(np.zeros((t.shape[0], y0.shape[0])), jax.ops.index[0, :], y0)))[-1]

def vjp_odeint(ofunc, y0, t, *args, **kwargs):
  """Return a function that calculates `vjp(odeint(func(y, t, *args))`.

  Args:
    ofunc: Function `ydot = ofunc(y, t, *args)` to compute the time
      derivative of `y`.
    y0: initial value for the state.
    t: Timespan for `ofunc` evaluation like `np.linspace(0., 10., 101)`.
    *args: Additional arguments to `ofunc` beyond y0 and t.
    **kwargs: Two relevant keyword arguments:
      'rtol': Relative local error tolerance for solver.
      'atol': Absolute local error tolerance for solver.
      'mxstep': Maximum number of steps to take for each timepoint.

  Returns:
    VJP function `vjp = vjp_all(g)` where `yt = ofunc(y, t, *args)`
    and g is used for VJP calculation. To evaluate the gradient w/ the VJP,
    supply `g = np.ones_like(yt)`. To evaluate the reverse Jacobian do a vmap
    over the standard basis of yt.
  """
  rtol = kwargs.get('rtol', 1.4e-8)
  atol = kwargs.get('atol', 1.4e-8)
  mxstep = kwargs.get('mxstep', np.inf)

  flat_args, unravel_args = ravel_pytree(args)
  flat_func = lambda y, t, flat_args: ofunc(y, t, *unravel_args(flat_args))

  @jax.jit
  def aug_dynamics(augmented_state, t, flat_args):
    """Original system augmented with vjp_y, vjp_t and vjp_args."""
    state_len = int(np.floor_divide(augmented_state.shape[0] - flat_args.shape[0] - 1, 2))
    y = augmented_state[:state_len]
    adjoint = augmented_state[state_len:2 * state_len]
    dy_dt, vjpfun = jax.vjp(flat_func, y, t, flat_args)
    return np.hstack([np.ravel(dy_dt), np.hstack(vjpfun(-adjoint))])

  rev_aug_dynamics = lambda y, t, flat_args: -aug_dynamics(y, -t, flat_args)

  @jax.jit
  def _fori_body_fun(i, val):
    """fori_loop function for VJP calculation."""
    rev_yt, rev_t, rev_tarray, rev_gi, vjp_y, vjp_t0, vjp_args, time_vjp_list = val
    this_yt = rev_yt[i, :]
    this_t = rev_t[i]
    this_tarray = rev_tarray[i, :]
    this_gi = rev_gi[i, :]
    # this is g[i-1, :] when g has been reversed
    this_gim1 = rev_gi[i + 1, :]
    state_len = this_yt.shape[0]
    vjp_cur_t = np.dot(flat_func(this_yt, this_t, flat_args), this_gi)
    vjp_t0 = vjp_t0 - vjp_cur_t
    # Run augmented system backwards to the previous observation.
    aug_y0 = np.hstack((this_yt, vjp_y, vjp_t0, vjp_args))
<<<<<<< HEAD
    aug_ans = odeint(rev_aug_dynamics, aug_y0, this_tarray, flat_args, rtol=rtol, atol=atol,
                     mxstep=mxstep)
=======
    aug_ans = odeint(rev_aug_dynamics, aug_y0, this_tarray, flat_args, rtol=rtol, atol=atol)
>>>>>>> 9ac7a317
    vjp_y = aug_ans[1][state_len:2 * state_len] + this_gim1
    vjp_t0 = aug_ans[1][2 * state_len]
    vjp_args = aug_ans[1][2 * state_len + 1:]
    time_vjp_list = jax.ops.index_update(time_vjp_list, i, vjp_cur_t)
    return rev_yt, rev_t, rev_tarray, rev_gi, vjp_y, vjp_t0, vjp_args, time_vjp_list

  @jax.jit
  def vjp_all(g, yt, t):
    """Calculate the VJP g * Jac(odeint(ofunc, y0, t, *args))."""
    rev_yt = yt[-1::-1, :]
    rev_t = t[-1::-1]
    rev_tarray = -np.array([t[-1:0:-1], t[-2::-1]]).T
    rev_gi = g[-1::-1, :]

    vjp_y = g[-1, :]
    vjp_t0 = 0.
    vjp_args = np.zeros_like(flat_args)
    time_vjp_list = np.zeros_like(t)

    result = jax.lax.fori_loop(
        0, rev_t.shape[0] - 1, _fori_body_fun,
        (rev_yt, rev_t, rev_tarray, rev_gi, vjp_y, vjp_t0, vjp_args, time_vjp_list))

    time_vjp_list = jax.ops.index_update(result[-1], -1, result[-3])
    vjp_times = np.hstack(time_vjp_list)[::-1]

    return tuple([result[-4], vjp_times] + list(result[-2]))

  primals_out = odeint(flat_func, y0, t, flat_args, rtol=rtol, atol=atol, mxstep=mxstep)
  vjp_fun = lambda g: vjp_all(g, primals_out, t)

  return primals_out, vjp_fun

<<<<<<< HEAD
def build_odeint(ofunc, rtol=1.4e-8, atol=1.4e-8, mxstep=onp.inf):
=======
def build_odeint(ofunc, rtol=1.4e-8, atol=1.4e-8):
>>>>>>> 9ac7a317
  """Return `f(y0, t, args) = odeint(ofunc(y, t, *args), y0, t, args)`.

  Given the function ofunc(y, t, *args), return the jitted function
  `f(y0, t, args) = odeint(ofunc(y, t, *args), y0, t, args)` with
  the VJP of `f` defined using `vjp_odeint`, where:

    `y0` is the initial condition of the ODE integration,
    `t` is the time course of the integration, and
    `*args` are all other arguments to `ofunc`.

  Args:
    ofunc: The function to be wrapped into an ODE integration.
    rtol: relative local error tolerance for solver.
    atol: absolute local error tolerance for solver.
    mxstep: Maximum number of steps to take for each timepoint.

  Returns:
    `f(y0, t, args) = odeint(ofunc(y, t, *args), y0, t, args)`
  """
  ct_odeint = jax.custom_transforms(
      lambda y0, t, *args: odeint(ofunc, y0, t, *args, rtol=rtol, atol=atol, mxstep=mxstep))

  v = lambda y0, t, *args: vjp_odeint(ofunc, y0, t, *args, rtol=rtol, atol=atol, mxstep=mxstep)
  jax.defvjp_all(ct_odeint, v)

  return jax.jit(ct_odeint)

def my_odeint_grad(fun):
  """Calculate the Jacobian of an odeint."""
  @jax.jit
  def _gradfun(*args, **kwargs):
    ys, pullback = vjp_odeint(fun, *args, **kwargs)
    my_grad = pullback(np.ones_like(ys))
    return my_grad

  return _gradfun

def my_odeint_jacrev(fun):
  """Calculate the Jacobian of an odeint."""
  @jax.jit
  def _jacfun(*args, **kwargs):
    ys, pullback = vjp_odeint(fun, *args, **kwargs)
    my_jac = jax.vmap(pullback)(jax.api._std_basis(ys))
    my_jac = jax.api.tree_map(functools.partial(jax.api._unravel_array_into_pytree, ys, 0), my_jac)
    my_jac = jax.api.tree_transpose(
        jax.api.tree_structure(args), jax.api.tree_structure(ys), my_jac)
    return my_jac

  return _jacfun

def nd(f, x, eps=0.0001):
  flat_x, unravel = ravel_pytree(x)
  dim = len(flat_x)
  g = onp.zeros_like(flat_x)
  for i in range(dim):
    d = onp.zeros_like(flat_x)
    d[i] = eps
    g[i] = (f(unravel(flat_x + d)) - f(unravel(flat_x - d))) / (2.0 * eps)
  return g

def test_grad_vjp_odeint():
  """Compare numerical and exact differentiation of a simple odeint."""
  def f(y, t, arg1, arg2):
    return -np.sqrt(t) - y + arg1 - np.mean((y + arg2)**2)

  def onearg_odeint(args):
    return np.sum(odeint(f, *args, atol=1e-8, rtol=1e-8))

  dim = 10
  t0 = 0.1
  t1 = 0.2
  y0 = np.linspace(0.1, 0.9, dim)
  arg1 = 0.1
  arg2 = 0.2
  wrap_args = (y0, np.array([t0, t1]), arg1, arg2)

  numerical_grad = nd(onearg_odeint, wrap_args)
  exact_grad, _ = ravel_pytree(my_odeint_grad(f)(*wrap_args))

  assert np.allclose(numerical_grad, exact_grad)

def plot_gradient_field(ax, func, xlimits, ylimits, numticks=30):
  """Plot the gradient field of `func` on `ax`."""
  x = np.linspace(*xlimits, num=numticks)
  y = np.linspace(*ylimits, num=numticks)
  x_mesh, y_mesh = np.meshgrid(x, y)
  zs = jax.vmap(func)(y_mesh.ravel(), x_mesh.ravel())
  z_mesh = zs.reshape(x_mesh.shape)
  ax.quiver(x_mesh, y_mesh, np.ones(z_mesh.shape), z_mesh)
  ax.set_xlim(xlimits)
  ax.set_ylim(ylimits)

<<<<<<< HEAD
=======
def plot_demo():
  """Demo plot of simple ode integration and gradient field."""
  def f(y, t, arg1, arg2):
    return y - np.sin(t) - np.cos(t) * arg1 + arg2

  t0 = 0.
  t1 = 5.0
  ts = np.linspace(t0, t1, 100)
  y0 = np.array([1.])
  fargs = (1.0, 0.0)

  ys = odeint(f, y0, ts, *fargs, atol=0.001, rtol=0.001)

  # Set up figure.
  fig = plt.figure(figsize=(8, 6), facecolor='white')
  ax = fig.add_subplot(111, frameon=False)
  f_no_args = lambda y, t: f(y, t, *fargs)
  plot_gradient_field(ax, f_no_args, xlimits=[t0, t1], ylimits=[-1.1, 1.1])
  ax.plot(ts, ys, 'g-')
  ax.set_xlabel('t')
  ax.set_ylabel('y')
  plt.show()

>>>>>>> 9ac7a317
@jax.jit
def pend(y, t, arg1, arg2):
  """Simple pendulum system for odeint testing."""
  del t
  theta, omega = y
  dydt = np.array([omega, -arg1 * omega - arg2 * np.sin(theta)])
  return dydt

@jax.jit
def swoop(y, t, arg1, arg2):
  return np.array(y - np.sin(t) - np.cos(t) * arg1 + arg2)

@jax.jit
def decay(y, t, arg1, arg2):
  return -np.sqrt(t) - y + arg1 - np.mean((y + arg2)**2)

def benchmark_odeint(fun, y0, tspace, *args):
  """Time performance of JAX odeint method against scipy.integrate.odeint."""
  n_trials = 5
  for k in range(n_trials):
    start = time.time()
    scipy_result = osp_integrate.odeint(fun, y0, tspace, args)
    end = time.time()
    print('scipy odeint elapsed time ({} of {}): {}'.format(k + 1, n_trials, end - start))
  for k in range(n_trials):
    start = time.time()
    jax_result = odeint(fun, np.array(y0), np.array(tspace), *args)
    jax_result.block_until_ready()
    end = time.time()
    print('JAX odeint elapsed time ({} of {}): {}'.format(k + 1, n_trials, end - start))
  print('norm(scipy result-jax result): {}'.format(
      np.linalg.norm(np.asarray(scipy_result) - jax_result)))

  return scipy_result, jax_result

def pend_benchmark_odeint():
  _, _ = benchmark_odeint(pend, (onp.pi - 0.1, 0.0), onp.linspace(0., 10., 101), 0.25, 9.8)

def test_odeint_grad():
  """Test the gradient behavior of various ODE integrations."""
  def _test_odeint_grad(func, *args):
    def onearg_odeint(fargs):
      return np.sum(odeint(func, *fargs))

    numerical_grad = nd(onearg_odeint, args)
    exact_grad, _ = ravel_pytree(my_odeint_grad(func)(*args))
    assert np.allclose(numerical_grad, exact_grad)

  ts = np.array((0.1, 0.2))
  y0 = np.linspace(0.1, 0.9, 10)
  big_y0 = np.linspace(1.1, 10.9, 10)

  # check pend()
  for cond in (
      (np.array((onp.pi - 0.1, 0.0)), ts, 0.25, 0.98),
      (np.array((onp.pi * 0.1, 0.0)), ts, 0.1, 0.4),
  ):
    _test_odeint_grad(pend, *cond)

  # check swoop
  for cond in (
      (y0, ts, 0.1, 0.2),
      (big_y0, ts, 0.1, 0.3),
  ):
    _test_odeint_grad(swoop, *cond)

  # check decay
  for cond in (
      (y0, ts, 0.1, 0.2),
      (big_y0, ts, 0.1, 0.3),
  ):
    _test_odeint_grad(decay, *cond)

def test_odeint_vjp():
  """Use check_vjp to check odeint VJP calculations."""

  # check pend()
  y = np.array([np.pi - 0.1, 0.0])
  t = np.linspace(0., 10., 11)
  b = 0.25
  c = 9.8
  wrap_args = (y, t, b, c)
  pend_odeint_wrap = lambda y, t, *args: odeint(pend, y, t, *args)
  pend_vjp_wrap = lambda y, t, *args: vjp_odeint(pend, y, t, *args)
  check_vjp(pend_odeint_wrap, pend_vjp_wrap, wrap_args)

  # check swoop()
  y = np.array([0.1])
  t = np.linspace(0., 10., 11)
  arg1 = 0.1
  arg2 = 0.2
  wrap_args = (y, t, arg1, arg2)
  swoop_odeint_wrap = lambda y, t, *args: odeint(swoop, y, t, *args)
  swoop_vjp_wrap = lambda y, t, *args: vjp_odeint(swoop, y, t, *args)
  check_vjp(swoop_odeint_wrap, swoop_vjp_wrap, wrap_args)

  # decay() check_vjp hangs!
<<<<<<< HEAD

=======
>>>>>>> 9ac7a317
def test_defvjp_all():
  """Use build_odeint to check odeint VJP calculations."""
  n_trials = 5
  swoop_build = build_odeint(swoop)
  jacswoop = jax.jit(jax.jacrev(swoop_build))
  y = np.array([0.1])
  t = np.linspace(0., 2., 11)
  arg1 = 0.1
  arg2 = 0.2
  wrap_args = (y, t, arg1, arg2)
  for k in range(n_trials):
    start = time.time()
    rslt = jacswoop(*wrap_args)
    rslt.block_until_ready()
    end = time.time()
    print('JAX jacrev elapsed time ({} of {}): {}'.format(k + 1, n_trials, end - start))

if __name__ == '__main__':

  test_odeint_grad()
  test_odeint_vjp()<|MERGE_RESOLUTION|>--- conflicted
+++ resolved
@@ -37,26 +37,6 @@
 import numpy as onp
 import scipy.integrate as osp_integrate
 
-<<<<<<< HEAD
-=======
-# Dopri5 Butcher tableaux
-alpha = np.array([1 / 5, 3 / 10, 4 / 5, 8 / 9, 1., 1., 0])
-beta = np.array([[1 / 5, 0, 0, 0, 0, 0, 0], [3 / 40, 9 / 40, 0, 0, 0, 0, 0],
-                 [44 / 45, -56 / 15, 32 / 9, 0, 0, 0, 0],
-                 [19372 / 6561, -25360 / 2187, 64448 / 6561, -212 / 729, 0, 0, 0],
-                 [9017 / 3168, -355 / 33, 46732 / 5247, 49 / 176, -5103 / 18656, 0, 0],
-                 [35 / 384, 0, 500 / 1113, 125 / 192, -2187 / 6784, 11 / 84, 0]])
-c_sol = np.array([35 / 384, 0, 500 / 1113, 125 / 192, -2187 / 6784, 11 / 84, 0])
-c_error = np.array([
-    35 / 384 - 1951 / 21600, 0, 500 / 1113 - 22642 / 50085, 125 / 192 - 451 / 720,
-    -2187 / 6784 - -12231 / 42400, 11 / 84 - 649 / 6300, -1. / 60.
-])
-dps_c_mid = np.array([
-    6025192743 / 30085553152 / 2, 0, 51252292925 / 65400821598 / 2, -2691868925 / 45128329728 / 2,
-    187940372067 / 1594534317056 / 2, -1776094331 / 19743644256 / 2, 11237099 / 235043384 / 2
-])
-
->>>>>>> 9ac7a317
 @jax.jit
 def interp_fit_dopri(y0, y1, k, dt):
   # Fit a polynomial to the results of a Runge-Kutta step.
@@ -221,15 +201,9 @@
   def _fori_body_fun(func, i, val):
     """Internal fori_loop body to interpolate an integral at each timestep."""
     t, cur_y, cur_f, cur_t, dt, last_t, interp_coeff, solution = val
-<<<<<<< HEAD
     cur_y, cur_f, cur_t, dt, last_t, interp_coeff, _ = jax.lax.while_loop(
         lambda x: (x[2] < t[i]) & (x[-1] < mxstep), functools.partial(_while_body_fun, func),
         (cur_y, cur_f, cur_t, dt, last_t, interp_coeff, 0.))
-=======
-    cur_y, cur_f, cur_t, dt, last_t, interp_coeff = jax.lax.while_loop(
-        lambda x: x[2] < t[i], functools.partial(_while_body_fun, func),
-        (cur_y, cur_f, cur_t, dt, last_t, interp_coeff))
->>>>>>> 9ac7a317
 
     relative_output_time = (t[i] - last_t) / (cur_t - last_t)
     out_x = np.polyval(interp_coeff, relative_output_time)
@@ -247,14 +221,9 @@
     new_interp_coeff = interp_fit_dopri(cur_y, next_y, k, dt)
     dt = optimal_step_size(dt, error_ratios)
 
-<<<<<<< HEAD
     next_j = j + 1
     new_rav, unravel = ravel_pytree((next_y, next_f, next_t, dt, cur_t, new_interp_coeff, next_j))
     old_rav, _ = ravel_pytree((cur_y, cur_f, cur_t, dt, last_t, interp_coeff, next_j))
-=======
-    new_rav, unravel = ravel_pytree((next_y, next_f, next_t, dt, cur_t, new_interp_coeff))
-    old_rav, _ = ravel_pytree((cur_y, cur_f, cur_t, dt, last_t, interp_coeff))
->>>>>>> 9ac7a317
 
     return unravel(np.where(np.all(error_ratios <= 1.), new_rav, old_rav))
 
@@ -321,12 +290,8 @@
     vjp_t0 = vjp_t0 - vjp_cur_t
     # Run augmented system backwards to the previous observation.
     aug_y0 = np.hstack((this_yt, vjp_y, vjp_t0, vjp_args))
-<<<<<<< HEAD
     aug_ans = odeint(rev_aug_dynamics, aug_y0, this_tarray, flat_args, rtol=rtol, atol=atol,
                      mxstep=mxstep)
-=======
-    aug_ans = odeint(rev_aug_dynamics, aug_y0, this_tarray, flat_args, rtol=rtol, atol=atol)
->>>>>>> 9ac7a317
     vjp_y = aug_ans[1][state_len:2 * state_len] + this_gim1
     vjp_t0 = aug_ans[1][2 * state_len]
     vjp_args = aug_ans[1][2 * state_len + 1:]
@@ -360,11 +325,7 @@
 
   return primals_out, vjp_fun
 
-<<<<<<< HEAD
 def build_odeint(ofunc, rtol=1.4e-8, atol=1.4e-8, mxstep=onp.inf):
-=======
-def build_odeint(ofunc, rtol=1.4e-8, atol=1.4e-8):
->>>>>>> 9ac7a317
   """Return `f(y0, t, args) = odeint(ofunc(y, t, *args), y0, t, args)`.
 
   Given the function ofunc(y, t, *args), return the jitted function
@@ -457,32 +418,6 @@
   ax.set_xlim(xlimits)
   ax.set_ylim(ylimits)
 
-<<<<<<< HEAD
-=======
-def plot_demo():
-  """Demo plot of simple ode integration and gradient field."""
-  def f(y, t, arg1, arg2):
-    return y - np.sin(t) - np.cos(t) * arg1 + arg2
-
-  t0 = 0.
-  t1 = 5.0
-  ts = np.linspace(t0, t1, 100)
-  y0 = np.array([1.])
-  fargs = (1.0, 0.0)
-
-  ys = odeint(f, y0, ts, *fargs, atol=0.001, rtol=0.001)
-
-  # Set up figure.
-  fig = plt.figure(figsize=(8, 6), facecolor='white')
-  ax = fig.add_subplot(111, frameon=False)
-  f_no_args = lambda y, t: f(y, t, *fargs)
-  plot_gradient_field(ax, f_no_args, xlimits=[t0, t1], ylimits=[-1.1, 1.1])
-  ax.plot(ts, ys, 'g-')
-  ax.set_xlabel('t')
-  ax.set_ylabel('y')
-  plt.show()
-
->>>>>>> 9ac7a317
 @jax.jit
 def pend(y, t, arg1, arg2):
   """Simple pendulum system for odeint testing."""
@@ -580,10 +515,6 @@
   check_vjp(swoop_odeint_wrap, swoop_vjp_wrap, wrap_args)
 
   # decay() check_vjp hangs!
-<<<<<<< HEAD
-
-=======
->>>>>>> 9ac7a317
 def test_defvjp_all():
   """Use build_odeint to check odeint VJP calculations."""
   n_trials = 5
