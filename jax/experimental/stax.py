# Copyright 2018 Google LLC
#
# Licensed under the Apache License, Version 2.0 (the "License");
# you may not use this file except in compliance with the License.
# You may obtain a copy of the License at
#
#     https://www.apache.org/licenses/LICENSE-2.0
#
# Unless required by applicable law or agreed to in writing, software
# distributed under the License is distributed on an "AS IS" BASIS,
# WITHOUT WARRANTIES OR CONDITIONS OF ANY KIND, either express or implied.
# See the License for the specific language governing permissions and
# limitations under the License.
"""Stax is a small but flexible neural net specification library from scratch.

For an example of its use, see examples/resnet50.py.
"""

from __future__ import absolute_import
from __future__ import division
from __future__ import print_function

import functools
import itertools
import operator as op

import numpy as onp
from six.moves import reduce

from jax import lax
from jax import random
import jax.numpy as np

from jax.nn import (relu, log_softmax, softmax, softplus, sigmoid, elu, leaky_relu, selu, gelu,
                    normalize)
from jax.nn.initializers import glorot_normal, normal, ones, zeros

# aliases for backwards compatibility
glorot = glorot_normal
randn = normal
logsoftmax = log_softmax

# Following the convention used in Keras and tf.layers, we use CamelCase for the
# names of layer constructors, like Conv and Relu, while using snake_case for
# other functions, like lax.conv and relu.

# Each layer constructor function returns an (init_fun, apply_fun) pair, where
#   init_fun: takes an rng key and an input shape and returns an
#     (output_shape, params) pair,
#   apply_fun: takes params, inputs, and an rng key and applies the layer.
<<<<<<< HEAD

=======
>>>>>>> 9ac7a317
def Dense(out_dim, W_init=glorot_normal(), b_init=normal()):
  """Layer constructor function for a dense (fully-connected) layer."""
  def init_fun(rng, input_shape):
    output_shape = input_shape[:-1] + (out_dim,)
    k1, k2 = random.split(rng)
    W, b = W_init(k1, (input_shape[-1], out_dim)), b_init(k2, (out_dim,))
    return output_shape, (W, b)

  def apply_fun(params, inputs, **kwargs):
    W, b = params
    return np.dot(inputs, W) + b

  return init_fun, apply_fun

def GeneralConv(dimension_numbers, out_chan, filter_shape, strides=None, padding='VALID',
                W_init=None, b_init=normal(1e-6)):
  """Layer construction function for a general convolution layer."""
  lhs_spec, rhs_spec, out_spec = dimension_numbers
  one = (1,) * len(filter_shape)
  strides = strides or one
  W_init = W_init or glorot_normal(rhs_spec.index('I'), rhs_spec.index('O'))

  def init_fun(rng, input_shape):
    filter_shape_iter = iter(filter_shape)
    kernel_shape = [
        out_chan
        if c == 'O' else input_shape[lhs_spec.index('C')] if c == 'I' else next(filter_shape_iter)
        for c in rhs_spec
    ]
    output_shape = lax.conv_general_shape_tuple(input_shape, kernel_shape, strides, padding,
                                                dimension_numbers)
    bias_shape = [out_chan if c == 'C' else 1 for c in out_spec]
    bias_shape = tuple(itertools.dropwhile(lambda x: x == 1, bias_shape))
    k1, k2 = random.split(rng)
    W, b = W_init(k1, kernel_shape), b_init(k2, bias_shape)
    return output_shape, (W, b)

  def apply_fun(params, inputs, **kwargs):
    W, b = params
    return lax.conv_general_dilated(inputs, W, strides, padding, one, one, dimension_numbers) + b

  return init_fun, apply_fun

Conv = functools.partial(GeneralConv, ('NHWC', 'HWIO', 'NHWC'))

def GeneralConvTranspose(dimension_numbers, out_chan, filter_shape, strides=None, padding='VALID',
                         W_init=None, b_init=normal(1e-6)):
  """Layer construction function for a general transposed-convolution layer."""
  lhs_spec, rhs_spec, out_spec = dimension_numbers
  one = (1,) * len(filter_shape)
  strides = strides or one
  W_init = W_init or glorot_normal(rhs_spec.index('I'), rhs_spec.index('O'))

  def init_fun(rng, input_shape):
    filter_shape_iter = iter(filter_shape)
    kernel_shape = [
        out_chan
        if c == 'O' else input_shape[lhs_spec.index('C')] if c == 'I' else next(filter_shape_iter)
        for c in rhs_spec
    ]
    output_shape = lax.conv_transpose_shape_tuple(input_shape, kernel_shape, strides, padding,
                                                  dimension_numbers)
    bias_shape = [out_chan if c == 'C' else 1 for c in out_spec]
    bias_shape = tuple(itertools.dropwhile(lambda x: x == 1, bias_shape))
    k1, k2 = random.split(rng)
    W, b = W_init(k1, kernel_shape), b_init(k2, bias_shape)
    return output_shape, (W, b)

  def apply_fun(params, inputs, **kwargs):
    W, b = params
    return lax.conv_transpose(inputs, W, strides, padding, dimension_numbers) + b

  return init_fun, apply_fun

Conv1DTranspose = functools.partial(GeneralConvTranspose, ('NHC', 'HIO', 'NHC'))
ConvTranspose = functools.partial(GeneralConvTranspose, ('NHWC', 'HWIO', 'NHWC'))

def BatchNorm(
    axis=(0, 1, 2), epsilon=1e-5, center=True, scale=True, beta_init=zeros, gamma_init=ones):
  """Layer construction function for a batch normalization layer."""
  _beta_init = lambda rng, shape: beta_init(rng, shape) if center else ()
  _gamma_init = lambda rng, shape: gamma_init(rng, shape) if scale else ()
  axis = (axis,) if np.isscalar(axis) else axis

  def init_fun(rng, input_shape):
    shape = tuple(d for i, d in enumerate(input_shape) if i not in axis)
    k1, k2 = random.split(rng)
    beta, gamma = _beta_init(k1, shape), _gamma_init(k2, shape)
    return input_shape, (beta, gamma)

  def apply_fun(params, x, **kwargs):
    beta, gamma = params
    # TODO(phawkins): np.expand_dims should accept an axis tuple.
    # (https://github.com/numpy/numpy/issues/12290)
    ed = tuple(None if i in axis else slice(None) for i in range(np.ndim(x)))
    beta = beta[ed]
    gamma = gamma[ed]
    z = normalize(x, axis, epsilon=epsilon)
    if center and scale: return gamma * z + beta
    if center: return z + beta
    if scale: return gamma * z
    return z

  return init_fun, apply_fun

def elementwise(fun, **fun_kwargs):
  """Layer that applies a scalar function elementwise on its inputs."""
  init_fun = lambda rng, input_shape: (input_shape, ())
  apply_fun = lambda params, inputs, **kwargs: fun(inputs, **fun_kwargs)
  return init_fun, apply_fun

Tanh = elementwise(np.tanh)
Relu = elementwise(relu)
Exp = elementwise(np.exp)
LogSoftmax = elementwise(log_softmax, axis=-1)
Softmax = elementwise(softmax, axis=-1)
Softplus = elementwise(softplus)
Sigmoid = elementwise(sigmoid)
Elu = elementwise(elu)
LeakyRelu = elementwise(leaky_relu)
Selu = elementwise(selu)
Gelu = elementwise(gelu)

def _pooling_layer(reducer, init_val, rescaler=None):
  def PoolingLayer(window_shape, strides=None, padding='VALID'):
    """Layer construction function for a pooling layer."""
    strides = strides or (1,) * len(window_shape)
    rescale = rescaler(window_shape, strides, padding) if rescaler else None
    dims = (1,) + window_shape + (1,)  # NHWC
    strides = (1,) + strides + (1,)

    def init_fun(rng, input_shape):
      out_shape = lax.reduce_window_shape_tuple(input_shape, dims, strides, padding)
      return out_shape, ()

    def apply_fun(params, inputs, **kwargs):
      out = lax.reduce_window(inputs, init_val, reducer, dims, strides, padding)
      return rescale(out, inputs) if rescale else out

    return init_fun, apply_fun

  return PoolingLayer

MaxPool = _pooling_layer(lax.max, -np.inf)
SumPool = _pooling_layer(lax.add, 0.)

def _normalize_by_window_size(dims, strides, padding):
  def rescale(outputs, inputs):
    one = np.ones(inputs.shape[1:-1], dtype=inputs.dtype)
    window_sizes = lax.reduce_window(one, 0., lax.add, dims, strides, padding)
    return outputs / window_sizes[..., np.newaxis]

  return rescale

AvgPool = _pooling_layer(lax.add, 0., _normalize_by_window_size)

def Flatten():
  """Layer construction function for flattening all but the leading dim."""
  def init_fun(rng, input_shape):
    output_shape = input_shape[0], reduce(op.mul, input_shape[1:], 1)
    return output_shape, ()

  def apply_fun(params, inputs, **kwargs):
    return np.reshape(inputs, (inputs.shape[0], -1))

  return init_fun, apply_fun

Flatten = Flatten()

def Identity():
  """Layer construction function for an identity layer."""
  init_fun = lambda rng, input_shape: (input_shape, ())
  apply_fun = lambda params, inputs, **kwargs: inputs
  return init_fun, apply_fun

Identity = Identity()

def FanOut(num):
  """Layer construction function for a fan-out layer."""
  init_fun = lambda rng, input_shape: ([input_shape] * num, ())
  apply_fun = lambda params, inputs, **kwargs: [inputs] * num
  return init_fun, apply_fun

def FanInSum():
  """Layer construction function for a fan-in sum layer."""
  init_fun = lambda rng, input_shape: (input_shape[0], ())
  apply_fun = lambda params, inputs, **kwargs: sum(inputs)
  return init_fun, apply_fun

FanInSum = FanInSum()

def FanInConcat(axis=-1):
  """Layer construction function for a fan-in concatenation layer."""
  def init_fun(rng, input_shape):
    ax = axis % len(input_shape[0])
    concat_size = sum(shape[ax] for shape in input_shape)
    out_shape = input_shape[0][:ax] + (concat_size,) + input_shape[0][ax + 1:]
    return out_shape, ()

  def apply_fun(params, inputs, **kwargs):
    return np.concatenate(inputs, axis)

  return init_fun, apply_fun

def Dropout(rate, mode='train'):
  """Layer construction function for a dropout layer with given rate."""
  def init_fun(rng, input_shape):
    return input_shape, ()

  def apply_fun(params, inputs, **kwargs):
    rng = kwargs.get('rng', None)
    if rng is None:
      msg = ("Dropout layer requires apply_fun to be called with a PRNG key "
             "argument. That is, instead of `apply_fun(params, inputs)`, call "
             "it like `apply_fun(params, inputs, key)` where `key` is a "
             "jax.random.PRNGKey value.")
      raise ValueError(msg)
    if mode == 'train':
      keep = random.bernoulli(rng, rate, inputs.shape)
      return np.where(keep, inputs / rate, 0)
    else:
      return inputs

  return init_fun, apply_fun

# Composing layers via combinators
<<<<<<< HEAD

=======
>>>>>>> 9ac7a317
def serial(*layers):
  """Combinator for composing layers in serial.

  Args:
    *layers: a sequence of layers, each an (init_fun, apply_fun) pair.

  Returns:
    A new layer, meaning an (init_fun, apply_fun) pair, representing the serial
    composition of the given sequence of layers.
  """
  nlayers = len(layers)
  init_funs, apply_funs = zip(*layers)

  def init_fun(rng, input_shape):
    params = []
    for init_fun in init_funs:
      rng, layer_rng = random.split(rng)
      input_shape, param = init_fun(layer_rng, input_shape)
      params.append(param)
    return input_shape, params

  def apply_fun(params, inputs, **kwargs):
    rng = kwargs.pop('rng', None)
    rngs = random.split(rng, nlayers) if rng is not None else (None,) * nlayers
    for fun, param, rng in zip(apply_funs, params, rngs):
      inputs = fun(param, inputs, rng=rng, **kwargs)
    return inputs

  return init_fun, apply_fun

def parallel(*layers):
  """Combinator for composing layers in parallel.

  The layer resulting from this combinator is often used with the FanOut and
  FanInSum layers.

  Args:
    *layers: a sequence of layers, each an (init_fun, apply_fun) pair.

  Returns:
    A new layer, meaning an (init_fun, apply_fun) pair, representing the
    parallel composition of the given sequence of layers. In particular, the
    returned layer takes a sequence of inputs and returns a sequence of outputs
    with the same length as the argument `layers`.
  """
  nlayers = len(layers)
  init_funs, apply_funs = zip(*layers)

  def init_fun(rng, input_shape):
    rngs = random.split(rng, nlayers)
    return zip(*[init(rng, shape) for init, rng, shape in zip(init_funs, rngs, input_shape)])

  def apply_fun(params, inputs, **kwargs):
    rng = kwargs.pop('rng', None)
    rngs = random.split(rng, nlayers) if rng is not None else (None,) * nlayers
    return [f(p, x, rng=r, **kwargs) for f, p, x, r in zip(apply_funs, params, inputs, rngs)]

  return init_fun, apply_fun

def shape_dependent(make_layer):
  """Combinator to delay layer constructor pair until input shapes are known.

  Args:
    make_layer: a one-argument function that takes an input shape as an argument
      (a tuple of positive integers) and returns an (init_fun, apply_fun) pair.

  Returns:
    A new layer, meaning an (init_fun, apply_fun) pair, representing the same
    layer as returned by `make_layer` but with its construction delayed until
    input shapes are known.
  """
  def init_fun(rng, input_shape):
    return make_layer(input_shape)[0](rng, input_shape)

  def apply_fun(params, inputs, **kwargs):
    return make_layer(inputs.shape)[1](params, inputs, **kwargs)

  return init_fun, apply_fun<|MERGE_RESOLUTION|>--- conflicted
+++ resolved
@@ -48,10 +48,6 @@
 #   init_fun: takes an rng key and an input shape and returns an
 #     (output_shape, params) pair,
 #   apply_fun: takes params, inputs, and an rng key and applies the layer.
-<<<<<<< HEAD
-
-=======
->>>>>>> 9ac7a317
 def Dense(out_dim, W_init=glorot_normal(), b_init=normal()):
   """Layer constructor function for a dense (fully-connected) layer."""
   def init_fun(rng, input_shape):
@@ -278,10 +274,6 @@
   return init_fun, apply_fun
 
 # Composing layers via combinators
-<<<<<<< HEAD
-
-=======
->>>>>>> 9ac7a317
 def serial(*layers):
   """Combinator for composing layers in serial.
 
