# Copyright 2018 Google LLC
#
# Licensed under the Apache License, Version 2.0 (the "License");
# you may not use this file except in compliance with the License.
# You may obtain a copy of the License at
#
#     https://www.apache.org/licenses/LICENSE-2.0
#
# Unless required by applicable law or agreed to in writing, software
# distributed under the License is distributed on an "AS IS" BASIS,
# WITHOUT WARRANTIES OR CONDITIONS OF ANY KIND, either express or implied.
# See the License for the specific language governing permissions and
# limitations under the License.
"""Optimizers for use with JAX.

This module contains some convenient optimizer definitions, specifically
initialization and update functions, which can be used with ndarrays or
arbitrarily-nested tuple/list/dicts of ndarrays.

An optimizer is modeled as an ``(init_fun, update_fun, get_params)`` triple of
functions, where the component functions have these signatures:

::

  init_fun(params)

  Args:
    params: pytree representing the initial parameters.

  Returns:
    A pytree representing the initial optimizer state, which includes the
    initial parameters and may also include auxiliary values like initial
    momentum. The optimizer state pytree structure generally differs from that
    of `params`.

::

  update_fun(step, grads, opt_state)

  Args:
    step: integer representing the step index.
    grads: a pytree with the same structure as `get_params(opt_state)`
      representing the gradients to be used in updating the optimizer state.
    opt_state: a pytree representing the optimizer state to be updated.

  Returns:
    A pytree with the same structure as the `opt_state` argument representing
    the updated optimizer state.

::

  get_params(opt_state)

  Args:
    opt_state: pytree representing an optimizer state.

  Returns:
    A pytree representing the parameters extracted from `opt_state`, such that
    the invariant `params == get_params(init_fun(params))` holds true.


Notice that an optimizer implementation has a lot of flexibility in the form of
opt_state: it just has to be a pytree of JaxTypes (so that it can be passed to
the JAX transforms defined in api.py) and it has to be consumable by update_fun
and get_params.
"""

from __future__ import absolute_import
from __future__ import division
from __future__ import print_function

from collections import namedtuple
import functools
import operator

from six.moves import reduce

import jax.numpy as np
from jax.util import partial, safe_zip, safe_map, unzip2
from jax import tree_util
from jax.tree_util import (tree_map, tree_flatten, tree_unflatten, register_pytree_node)

map = safe_map
zip = safe_zip

# The implementation here basically works by flattening pytrees. There are two
# levels of pytrees to think about: the pytree of params, which we can think of
# as defining an "outer pytree", and a pytree produced by applying init_fun to
# each leaf of the params pytree, which we can think of as the "inner pytrees".
# Since pytrees can be flattened, that structure is isomorphic to a list of
# lists (with no further nesting).

pack = tuple
OptimizerState = namedtuple("OptimizerState", ["packed_state", "tree_def", "subtree_defs"])
register_pytree_node(OptimizerState, lambda xs: ((xs.packed_state,),
                                                 (xs.tree_def, xs.subtree_defs)),
                     lambda data, xs: OptimizerState(xs[0], data[0], data[1]))

def optimizer(opt_maker):
  """Decorator to make an optimizer defined for arrays generalize to containers.

  With this decorator, you can write init, update, and get_params functions that
  each operate only on single arrays, and convert them to corresponding
  functions that operate on pytrees of parameters. See the optimizers defined in
  optimizers.py for examples.

  Args:
    opt_maker: a function that returns an ``(init_fun, update_fun, get_params)``
      triple of functions that might only work with ndarrays, as per

      .. code-block:: haskell

          init_fun :: ndarray -> OptStatePytree ndarray
          update_fun :: OptStatePytree ndarray -> OptStatePytree ndarray
          get_params :: OptStatePytree ndarray -> ndarray

  Returns:
    An ``(init_fun, update_fun, get_params)`` triple of functions that work on
    arbitrary pytrees, as per

    .. code-block:: haskell

          init_fun :: ParameterPytree ndarray -> OptimizerState
          update_fun :: OptimizerState -> OptimizerState
          get_params :: OptimizerState -> ParameterPytree ndarray

    The OptimizerState pytree type used by the returned functions is isomorphic
    to ``ParameterPytree (OptStatePytree ndarray)``, but may store the state
    instead as e.g. a partially-flattened data structure for performance.
  """
  @functools.wraps(opt_maker)
  def tree_opt_maker(*args, **kwargs):
    init, update, get_params = opt_maker(*args, **kwargs)

    @functools.wraps(init)
    def tree_init(x0_tree):
      x0_flat, tree = tree_flatten(x0_tree)
      initial_states = [init(x0) for x0 in x0_flat]
      states_flat, subtrees = unzip2(map(tree_flatten, initial_states))
      packed_state = pack(map(pack, states_flat))
      return OptimizerState(packed_state, tree, subtrees)

    @functools.wraps(update)
    def tree_update(i, grad_tree, opt_state):
      packed_state, tree, subtrees = opt_state
      grad_flat, tree2 = tree_flatten(grad_tree)
      if tree2 != tree:
        msg = ("optimizer update function was passed a gradient tree that did "
               "not match the parameter tree structure with which it was "
               "initialized: parameter tree {} and grad tree {}.")
        raise TypeError(msg.format(tree, tree2))
      states = map(tree_unflatten, subtrees, packed_state)
      new_states = map(partial(update, i), grad_flat, states)
      new_states_flat, subtrees2 = unzip2(map(tree_flatten, new_states))
      for subtree, subtree2 in zip(subtrees, subtrees2):
        if subtree2 != subtree:
          msg = ("optimizer update function produced an output structure that "
                 "did not match its input structure: input {} and output {}.")
          raise TypeError(msg.format(subtree, subtree2))
      new_packed_state = pack(map(pack, new_states_flat))
      return OptimizerState(new_packed_state, tree, subtrees)

    @functools.wraps(get_params)
    def tree_get_params(opt_state):
      packed_state, tree, subtrees = opt_state
      states = map(tree_unflatten, subtrees, packed_state)
      params = map(get_params, states)
      return tree_unflatten(tree, params)

    return tree_init, tree_update, tree_get_params

  return tree_opt_maker

### optimizers
@optimizer
def sgd(step_size):
  """Construct optimizer triple for stochastic gradient descent.

  Args:
    step_size: positive scalar, or a callable representing a step size schedule
      that maps the iteration index to positive scalar.

  Returns:
    An (init_fun, update_fun, get_params) triple.
  """
  step_size = make_schedule(step_size)

  def init(x0):
    return x0

  def update(i, g, x):
    return x - step_size(i) * g

  def get_params(x):
    return x

  return init, update, get_params

@optimizer
def momentum(step_size, mass):
  """Construct optimizer triple for SGD with momentum.

  Args:
    step_size: positive scalar, or a callable representing a step size schedule
      that maps the iteration index to positive scalar.
    mass: positive scalar representing the momentum coefficient.

  Returns:
    An (init_fun, update_fun, get_params) triple.
  """
  step_size = make_schedule(step_size)

  def init(x0):
    v0 = np.zeros_like(x0)
    return x0, v0

  def update(i, g, state):
    x, velocity = state
    velocity = mass * velocity + g
    x = x - step_size(i) * velocity
    return x, velocity

  def get_params(state):
    x, _ = state
    return x
<<<<<<< HEAD

  return init, update, get_params

@optimizer
def nesterov(step_size, mass):
  """Construct optimizer triple for SGD with Nesterov momentum.

  Args:
    step_size: positive scalar, or a callable representing a step size schedule
      that maps the iteration index to positive scalar.
    mass: positive scalar representing the momentum coefficient.

  Returns:
    An (init_fun, update_fun, get_params) triple.
  """
  step_size = make_schedule(step_size)

  def init(x0):
    v0 = np.zeros_like(x0)
    return x0, v0

  def update(i, g, state):
    x, velocity = state
    velocity = mass * velocity + g
    x = x - step_size(i) * (mass * velocity + g)
    return x, velocity

  def get_params(state):
    x, _ = state
    return x

=======

>>>>>>> 9ac7a317
  return init, update, get_params

@optimizer
def adagrad(step_size, momentum=0.9):
  """Construct optimizer triple for Adagrad.

  Adaptive Subgradient Methods for Online Learning and Stochastic Optimization:
  http://www.jmlr.org/papers/volume12/duchi11a/duchi11a.pdf

  Args:
    step_size: positive scalar, or a callable representing a step size schedule
      that maps the iteration index to positive scalar.
    momentum: optional, a positive scalar value for momentum

  Returns:
    An (init_fun, update_fun, get_params) triple.
  """
  step_size = make_schedule(step_size)

  def init(x0):
    g_sq = np.zeros_like(x0)
    m = np.zeros_like(x0)
    return x0, g_sq, m

  def update(i, g, state):
    x, g_sq, m = state
    g_sq += g**2
    g_sq_inv_sqrt = np.where(g_sq > 0, 1. / np.sqrt(g_sq), 0.0)
    m = (1. - momentum) * (g * g_sq_inv_sqrt) + momentum * m
    x = x - step_size(i) * m
    return x, g_sq, m

  def get_params(state):
    x, _, _ = state
    return x

  return init, update, get_params

@optimizer
def rmsprop(step_size, gamma=0.9, eps=1e-8):
  """Construct optimizer triple for RMSProp.

  Args:
    step_size: positive scalar, or a callable representing a step size schedule
      that maps the iteration index to positive scalar.
      gamma: Decay parameter.
      eps: Epsilon parameter.

  Returns:
    An (init_fun, update_fun, get_params) triple.
  """
  step_size = make_schedule(step_size)

  def init(x0):
    avg_sq_grad = np.zeros_like(x0)
    return x0, avg_sq_grad

  def update(i, g, state):
    x, avg_sq_grad = state
    avg_sq_grad = avg_sq_grad * gamma + g**2 * (1. - gamma)
    x = x - step_size(i) * g / np.sqrt(avg_sq_grad + eps)
    return x, avg_sq_grad

  def get_params(state):
    x, _ = state
    return x

  return init, update, get_params

@optimizer
def rmsprop_momentum(step_size, gamma=0.9, eps=1e-8, momentum=0.9):
  """Construct optimizer triple for RMSProp with momentum.

  This optimizer is separate from the rmsprop optimizer because it needs to
  keep track of additional parameters.

  Args:
    step_size: positive scalar, or a callable representing a step size schedule
      that maps the iteration index to positive scalar.
    gamma: Decay parameter.
    eps: Epsilon parameter.
    momentum: Momentum parameter.

  Returns:
    An (init_fun, update_fun, get_params) triple.
  """
  step_size = make_schedule(step_size)

  def init(x0):
    avg_sq_grad = np.zeros_like(x0)
    mom = np.zeros_like(x0)
    return x0, avg_sq_grad, mom

  def update(i, g, state):
    x, avg_sq_grad, mom = state
    avg_sq_grad = avg_sq_grad * gamma + g**2 * (1. - gamma)
    mom = momentum * mom + step_size(i) * g / np.sqrt(avg_sq_grad + eps)
    x = x - mom
    return x, avg_sq_grad, mom

  def get_params(state):
    x, _, _ = state
    return x

  return init, update, get_params

@optimizer
def adam(step_size, b1=0.9, b2=0.999, eps=1e-8):
  """Construct optimizer triple for Adam.

  Args:
    step_size: positive scalar, or a callable representing a step size schedule
      that maps the iteration index to positive scalar.
    b1: optional, a positive scalar value for beta_1, the exponential decay rate
      for the first moment estimates (default 0.9).
    b2: optional, a positive scalar value for beta_2, the exponential decay rate
      for the second moment estimates (default 0.999).
    eps: optional, a positive scalar value for epsilon, a small constant for
      numerical stability (default 1e-8).

  Returns:
    An (init_fun, update_fun, get_params) triple.
  """
  step_size = make_schedule(step_size)

  def init(x0):
    m0 = np.zeros_like(x0)
    v0 = np.zeros_like(x0)
    return x0, m0, v0

  def update(i, g, state):
    x, m, v = state
    m = (1 - b1) * g + b1 * m  # First  moment estimate.
    v = (1 - b2) * (g**2) + b2 * v  # Second moment estimate.
    mhat = m / (1 - b1**(i + 1))  # Bias correction.
    vhat = v / (1 - b2**(i + 1))
    x = x - step_size(i) * mhat / (np.sqrt(vhat) + eps)
    return x, m, v

  def get_params(state):
    x, m, v = state
    return x

  return init, update, get_params

@optimizer
def sm3(step_size, momentum=0.9):
  """Construct optimizer triple for SM3.

  Memory-Efficient Adaptive Optimization for Large-Scale Learning.
  https://arxiv.org/abs/1901.11150

  Args:
    step_size: positive scalar, or a callable representing a step size schedule
      that maps the iteration index to positive scalar.
    momentum: optional, a positive scalar value for momentum

  Returns:
    An (init_fun, update_fun, get_params) triple.
  """
  step_size = make_schedule(step_size)

  def splice(seq, i, x):
    lst = list(seq)
    lst[i:i + 1] = x
    return lst

  def broadcast_into(ndim, x, axis):
    idx = splice([None] * ndim, axis, [slice(None)])
    return x[tuple(idx)]

  def init(x0):
    vs = [np.zeros(sz, dtype=x0.dtype) for sz in x0.shape]
    return x0, np.zeros_like(x0), vs

  def update(i, g, state):
    x, m, vs = state
    vs = [broadcast_into(g.ndim, v, i) for i, v in enumerate(vs)]
    accum = reduce(np.minimum, vs) + g**2
    accum_inv_sqrt = np.where(accum > 0, 1. / np.sqrt(accum), 0)
    m = (1. - momentum) * (g * accum_inv_sqrt) + momentum * m
    x = x - step_size(i) * m
    vs = [accum.max(splice(range(x.ndim), j, [])) for j in range(x.ndim)]
    return x, m, vs

  def get_params(state):
    x, _, _ = state
    return x

  return init, update, get_params

### learning rate schedules
def constant(step_size):
  def schedule(i):
    return step_size

  return schedule

def exponential_decay(step_size, decay_steps, decay_rate):
  def schedule(i):
    return step_size * decay_rate**(i / decay_steps)

  return schedule

def inverse_time_decay(step_size, decay_steps, decay_rate, staircase=False):
  if staircase:

    def schedule(i):
      return step_size / (1 + decay_rate * np.floor(i / decay_steps))
  else:

    def schedule(i):
      return step_size / (1 + decay_rate * i / decay_steps)

  return schedule

def polynomial_decay(step_size, decay_steps, final_step_size, power=1.0):
  def schedule(step_num):
    step_num = np.minimum(step_num, decay_steps)
    step_mult = (1 - step_num / decay_steps)**power
    return step_mult * (step_size - final_step_size) + final_step_size

  return schedule

def piecewise_constant(boundaries, values):
  boundaries = np.array(boundaries)
  values = np.array(values)
  if not boundaries.ndim == values.ndim == 1:
    raise ValueError("boundaries and values must be sequences")
  if not boundaries.shape[0] == values.shape[0] - 1:
    raise ValueError("boundaries length must be one longer than values length")

  def schedule(i):
    return values[np.sum(i > boundaries)]

  return schedule

def make_schedule(scalar_or_schedule):
  if callable(scalar_or_schedule):
    return scalar_or_schedule
  elif np.ndim(scalar_or_schedule) == 0:
    return constant(scalar_or_schedule)
  else:
    raise TypeError(type(scalar_or_schedule))

### utilities
def l2_norm(tree):
  """Compute the l2 norm of a pytree of arrays. Useful for weight decay."""
  leaves, _ = tree_flatten(tree)
  return np.sqrt(sum(np.vdot(x, x) for x in leaves))

def clip_grads(grad_tree, max_norm):
  """Clip gradients stored as a pytree of arrays to maximum norm `max_norm`."""
  norm = l2_norm(grad_tree)
  normalize = lambda g: np.where(norm < max_norm, g, g * (max_norm / norm))
  return tree_map(normalize, grad_tree)

### serialization utilities
class JoinPoint(object):
  """Marks the boundary between two joined (nested) pytrees."""
  def __init__(self, subtree):
    self.subtree = subtree

  # Since pytrees are containers of numpy arrays, look iterable.
  def __iter__(self):
    yield self.subtree

def unpack_optimizer_state(opt_state):
  """Converts an OptimizerState to a marked pytree.

  Converts an OptimizerState to a marked pytree with the leaves of the outer
  pytree represented as JoinPoints to avoid losing information. This function is
  intended to be useful when serializing optimizer states.

  Args:
    opt_state: An OptimizerState
  Returns:
    A pytree with JoinPoint leaves that contain a second level of pytrees.
  """
  packed_state, tree_def, subtree_defs = opt_state
  subtrees = map(tree_unflatten, subtree_defs, packed_state)
  sentinels = [JoinPoint(subtree) for subtree in subtrees]
  return tree_util.tree_unflatten(tree_def, sentinels)

def pack_optimizer_state(marked_pytree):
  """Converts a marked pytree to an OptimizerState.

  The inverse of unpack_optimizer_state. Converts a marked pytree with the
  leaves of the outer pytree represented as JoinPoints back into an
  OptimizerState. This function is intended to be useful when deserializing
  optimizer states.

  Args:
    marked_pytree: A pytree containing JoinPoint leaves that hold more pytrees.
  Returns:
    An equivalent OptimizerState to the input argument.
  """
  sentinels, tree_def = tree_flatten(marked_pytree)
  assert all(isinstance(s, JoinPoint) for s in sentinels)
  subtrees = [s.subtree for s in sentinels]
  states_flat, subtree_defs = unzip2(map(tree_flatten, subtrees))
  packed_state = pack(map(pack, states_flat))
  return OptimizerState(packed_state, tree_def, subtree_defs)<|MERGE_RESOLUTION|>--- conflicted
+++ resolved
@@ -223,7 +223,6 @@
   def get_params(state):
     x, _ = state
     return x
-<<<<<<< HEAD
 
   return init, update, get_params
 
@@ -255,9 +254,6 @@
     x, _ = state
     return x
 
-=======
-
->>>>>>> 9ac7a317
   return init, update, get_params
 
 @optimizer
