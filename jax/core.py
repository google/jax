--- conflicted
+++ resolved
@@ -175,10 +175,6 @@
     raise NotImplementedError("Abstract evaluation for '{}' not implemented".format(self.name))
 
 # -------------------- lifting --------------------
-<<<<<<< HEAD
-
-=======
->>>>>>> 9ac7a317
 def eval_jaxpr(jaxpr, consts, freevar_vals, *args):
   def read(v):
     if type(v) is Literal:
@@ -223,10 +219,6 @@
     return type(top_trace)(top_trace.master, cur_sublevel())
 
 # -------------------- tracing --------------------
-<<<<<<< HEAD
-
-=======
->>>>>>> 9ac7a317
 class Trace(object):
   def __init__(self, master, sublevel):
     self.master = master
@@ -549,10 +541,6 @@
       raise Exception('Leaked sublevel {}'.format(t()))
 
 # -------------------- abstract values --------------------
-<<<<<<< HEAD
-
-=======
->>>>>>> 9ac7a317
 class AbstractValue(object):
   __slots__ = []
 
@@ -634,10 +622,6 @@
 identity_p.def_custom_bind(lambda x: x)
 
 # ------------------- Call -------------------
-<<<<<<< HEAD
-
-=======
->>>>>>> 9ac7a317
 def apply_todos(todos, outs):
   while todos:
     outs = map(full_lower, todos.pop()(outs))
