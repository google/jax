--- conflicted
+++ resolved
@@ -1746,7 +1746,6 @@
     default=False,
     upgrade=True,
     help=(
-<<<<<<< HEAD
         'Whether to lower to Shardy. Shardy is a new open sourced propagation '
         'framework for MLIR. Currently Shardy is experimental in JAX. See '
         'www.github.com/openxla/shardy'
@@ -1758,13 +1757,8 @@
         use_shardy_partitioner=val
     ),
 )
-=======
-        "If True, pmap shards have a the same rank as their enclosing array."
-    )
-)
 
 rbg_remat_unsafe = define_bool_state(
     name='jax_rbg_remat_unsafe',
     default=False,
-    help=('Allows unsafe combination of jax.remat and rbg / unsafe_rbg PRNGs.'))
->>>>>>> a0f2c0d4
+    help=('Allows unsafe combination of jax.remat and rbg / unsafe_rbg PRNGs.'))