# Copyright 2022 The JAX Authors.
#
# Licensed under the Apache License, Version 2.0 (the "License");
# you may not use this file except in compliance with the License.
# You may obtain a copy of the License at
#
#     https://www.apache.org/licenses/LICENSE-2.0
#
# Unless required by applicable law or agreed to in writing, software
# distributed under the License is distributed on an "AS IS" BASIS,
# WITHOUT WARRANTIES OR CONDITIONS OF ANY KIND, either express or implied.
# See the License for the specific language governing permissions and
# limitations under the License.

from __future__ import annotations

import logging
import os
import re
import socket
import time
from jax._src import clusters
from jax._src.cloud_tpu_init import running_in_cloud_tpu_vm

logger = logging.getLogger(__name__)

# We use an arbitrarily chosen port for the coordinator since we cannot
# rely on communication to choose one in real time.
coordinator_port = '8476'

metadata_response_code_success = 200

def get_metadata(key):
  import requests  # pytype: disable=import-error
  import time  # pytype: disable=import-error
  # Based on https://github.com/tensorflow/tensorflow/pull/40317
  gce_metadata_endpoint = 'http://' + os.environ.get(
      'GCE_METADATA_IP', 'metadata.google.internal')

  retry_count = 0
  retrySeconds = 0.500
  api_resp = None

  while retry_count < 6:
    api_resp = requests.get(
        f'{gce_metadata_endpoint}/computeMetadata/v1/instance/attributes/{key}',
        headers={'Metadata-Flavor': 'Google'})
    if api_resp.status_code == 200:
      break
    retry_count += 1
    time.sleep(retrySeconds)

  if api_resp is None:
    raise RuntimeError(f"Getting metadata['{key}'] failed for 6 tries")
  return api_resp.text, api_resp.status_code

def get_tpu_env_value(key):
  def get_tpu_env_value_from_metadata(key):
    tpu_env_data = get_metadata('tpu-env')[0]
    key_value_pairs = tpu_env_data.split('\n')
    for key_value_pair in key_value_pairs:
      # Typical line is MEGASCALE_NUM_SLICES: '2'
      if ':' in key_value_pair:
        row_key, value = re.split(':', key_value_pair, 1)
        row_key = row_key.strip()
        if row_key == key:
          return value.strip().strip("'")
    return None

  value = os.environ.get(key, None)
  return value if value is not None else get_tpu_env_value_from_metadata(key)

def has_megascale_address():
  return get_tpu_env_value('MEGASCALE_COORDINATOR_ADDRESS') is not None

class BaseTpuCluster(clusters.ClusterEnv):
  """Abstract cluster supports both single and multislice TPU environments.

  If MEGASCALE_COORDINATOR_ADDRESS is not set, we assume single slice topology.
  Concrete extensions of this class must implement methods for generating a list
    of within-slice workers and a within-slice process ID.
  `get_coordinator_address` must return the address of the host with
  process ID 0 (as returned by `get_process_id`), since the coordinator service
  is started on the host with process ID = 0.
  """

<<<<<<< HEAD
def get_gce_worker_endpoints() -> str:
  return get_metadata('worker-network-endpoints').split(',')

class SingleSliceGceTpuCluster(clusters.ClusterEnv):

  name: str = "singleslicegcetpu"

  @classmethod
  def is_env_present(cls) -> bool:
    return running_in_cloud_tpu_vm and is_gce_env() and not is_multislice_gce_env()

  @classmethod
  def get_coordinator_address(cls) -> str:
    return f"{get_gce_worker_endpoints()[0].split(':')[2]}:{coordinator_port}"

  @classmethod
  def get_process_count(cls) -> int:
    return len(get_gce_worker_endpoints())

  @classmethod
  def get_process_id(cls) -> int:
    return int(get_metadata('agent-worker-number'))

  @classmethod
  def get_local_process_id(cls) -> int | None:
    return None

class MultisliceGceTpuCluster(clusters.ClusterEnv):

  name: str = "multislicegcetpu"

  @classmethod
  def is_env_present(cls) -> bool:
    return running_in_cloud_tpu_vm and is_multislice_gce_env()
=======
  @classmethod
  def is_env_present(cls) -> bool:
    """Override this method to return True if the environment is present."""
    return False
>>>>>>> 06cd05d1

  @classmethod
  def get_coordinator_address(cls, timeout_secs: int | None) -> str:
    if has_megascale_address():
      # For both GCE via QueuedResources and GKE via JobSet, the
      # Megascale coordinator address is set as the host with process id = 0,
      # so can be used as the jax distributed system coordinator.
      coordinator_address = get_tpu_env_value('MEGASCALE_COORDINATOR_ADDRESS')
    else:
      # For both GCE (QueuedResources and TPUVM create) and GKE via Job API,
      # the workers lists are sorted by process ID so the first one can
      # be used as the jax distributed system coordinator.
      coordinator_address = cls._get_worker_list_in_slice()[0]
    coordinator_address = coordinator_address.split(':')[0]
    logger.debug("TPU Cluster using coordinator address: %s", coordinator_address)
    cls.wait_for_coordinator(coordinator_address, timeout_secs)
    return f'{coordinator_address}:{coordinator_port}'

  @classmethod
  def wait_for_coordinator(cls, coordinator_address, timeout_secs):
    # The coordinator may not be up before the other hosts try to
    # communicate with it. We check for its existence with retries.
    coordinator_found = False
    max_time = time.time() + timeout_secs
    coordinator_retry_secs = 5
    while not coordinator_found and time.time() < max_time:
      try:
        ip_address = socket.gethostbyname(coordinator_address)
        coordinator_found = True
        logger.debug("Found coordinator with address %s", coordinator_address)
      except socket.gaierror:
        logger.debug(
            "Failed to recognize coordinator address %s"
            " retrying...", coordinator_address
        )
        time.sleep(coordinator_retry_secs)
    if not coordinator_found:
      raise RuntimeError(f"Failed to recognize coordinator address {coordinator_address}")

  @classmethod
  def get_process_count(cls) -> int:
    processes_per_slice = len(cls._get_worker_list_in_slice())
    num_slices = cls._get_num_slices()
    total_process_count = processes_per_slice * num_slices
    logger.debug("Total process count of %s = %s processes per slice and %s slices", total_process_count, processes_per_slice, num_slices)
    return total_process_count

  @classmethod
  def get_process_id(cls) -> int:
    process_id_in_slice = cls._get_process_id_in_slice()
    slice_id = cls._get_slice_id()
    processes_per_slice = len(cls._get_worker_list_in_slice())
    process_id = process_id_in_slice + slice_id * processes_per_slice
    logger.debug("Process ID of %s generated by within-slice id %s and slice id %s", process_id, process_id_in_slice, slice_id)
    return process_id

  @staticmethod
  def _get_num_slices() -> int:
    if has_megascale_address():
      return int(get_tpu_env_value('MEGASCALE_NUM_SLICES'))
    else:
      return 1

  @staticmethod
  def _get_slice_id() -> int:
    if has_megascale_address():
      return int(get_tpu_env_value('MEGASCALE_SLICE_ID'))
    else:
      return 0

  @staticmethod
  def _get_process_id_in_slice() -> int:
    """Returns a process ID that is unique within slice."""
    raise NotImplementedError()

  @staticmethod
  def _get_worker_list_in_slice() -> list[str]:
    """Returns a list of worker endpoints/hostnames within slice."""
    raise NotImplementedError()

<<<<<<< HEAD
class GkeTpuCluster(MultisliceGceTpuCluster):


  name: str = "gketpu"

  # This class handles both single and multislice GKE as the environment
  # variables are set the same in both cases.
=======
class GceTpuCluster(BaseTpuCluster):
>>>>>>> 06cd05d1
  @classmethod
  def is_env_present(cls) -> bool:
    if not running_in_cloud_tpu_vm:
      logger.debug("Did not detect cloud TPU VM")
      return False
    metadata_response, metadata_code = get_metadata('agent-worker-number')
    if metadata_code == metadata_response_code_success:
      logger.debug("Gce Tpu Cluster detected for Jax Distributed System")
      return True
    else:
      logger.debug("Did not detect Gce Tpu Cluster since agent-worker-number is not set in metadata")
      logger.debug("Metadata code: %s", metadata_code)
      logger.debug("Metadata response: %s", metadata_response)
      return False

  @staticmethod
  def _get_process_id_in_slice() -> int:
    return int(get_metadata('agent-worker-number')[0])

  @staticmethod
  def _get_worker_list_in_slice() -> list[str]:
    workers = get_metadata('worker-network-endpoints')[0].split(',')
    return [worker.split(':')[2] for worker in workers]

class GkeTpuCluster(BaseTpuCluster):
  @classmethod
  def is_env_present(cls) -> bool:
    if running_in_cloud_tpu_vm and os.environ.get("TPU_WORKER_HOSTNAMES") is not None:
      logger.debug("Gke Tpu Cluster detected for Jax Distributed System")
      return True
    else:
      if not running_in_cloud_tpu_vm:
        logger.debug("Did not detect cloud TPU VM")
      else:
        logger.debug("Did not detect TPU GKE cluster since TPU_WORKER_HOSTNAMES is not set")
      return False

  @staticmethod
  def _get_process_id_in_slice() -> int:
    return int(str(os.environ.get('TPU_WORKER_ID')))

  @staticmethod
  def _get_worker_list_in_slice() -> list[str]:
    return str(os.environ.get('TPU_WORKER_HOSTNAMES', None)).split(',')<|MERGE_RESOLUTION|>--- conflicted
+++ resolved
@@ -74,6 +74,9 @@
   return get_tpu_env_value('MEGASCALE_COORDINATOR_ADDRESS') is not None
 
 class BaseTpuCluster(clusters.ClusterEnv):
+
+  name: str = "tpu"
+
   """Abstract cluster supports both single and multislice TPU environments.
 
   If MEGASCALE_COORDINATOR_ADDRESS is not set, we assume single slice topology.
@@ -84,47 +87,10 @@
   is started on the host with process ID = 0.
   """
 
-<<<<<<< HEAD
-def get_gce_worker_endpoints() -> str:
-  return get_metadata('worker-network-endpoints').split(',')
-
-class SingleSliceGceTpuCluster(clusters.ClusterEnv):
-
-  name: str = "singleslicegcetpu"
-
-  @classmethod
-  def is_env_present(cls) -> bool:
-    return running_in_cloud_tpu_vm and is_gce_env() and not is_multislice_gce_env()
-
-  @classmethod
-  def get_coordinator_address(cls) -> str:
-    return f"{get_gce_worker_endpoints()[0].split(':')[2]}:{coordinator_port}"
-
-  @classmethod
-  def get_process_count(cls) -> int:
-    return len(get_gce_worker_endpoints())
-
-  @classmethod
-  def get_process_id(cls) -> int:
-    return int(get_metadata('agent-worker-number'))
-
-  @classmethod
-  def get_local_process_id(cls) -> int | None:
-    return None
-
-class MultisliceGceTpuCluster(clusters.ClusterEnv):
-
-  name: str = "multislicegcetpu"
-
-  @classmethod
-  def is_env_present(cls) -> bool:
-    return running_in_cloud_tpu_vm and is_multislice_gce_env()
-=======
   @classmethod
   def is_env_present(cls) -> bool:
     """Override this method to return True if the environment is present."""
     return False
->>>>>>> 06cd05d1
 
   @classmethod
   def get_coordinator_address(cls, timeout_secs: int | None) -> str:
@@ -205,17 +171,10 @@
     """Returns a list of worker endpoints/hostnames within slice."""
     raise NotImplementedError()
 
-<<<<<<< HEAD
-class GkeTpuCluster(MultisliceGceTpuCluster):
-
-
-  name: str = "gketpu"
-
-  # This class handles both single and multislice GKE as the environment
-  # variables are set the same in both cases.
-=======
 class GceTpuCluster(BaseTpuCluster):
->>>>>>> 06cd05d1
+
+  name: str = "gcetpu"
+
   @classmethod
   def is_env_present(cls) -> bool:
     if not running_in_cloud_tpu_vm:
@@ -241,6 +200,9 @@
     return [worker.split(':')[2] for worker in workers]
 
 class GkeTpuCluster(BaseTpuCluster):
+
+  name: str = "gketpu"
+
   @classmethod
   def is_env_present(cls) -> bool:
     if running_in_cloud_tpu_vm and os.environ.get("TPU_WORKER_HOSTNAMES") is not None:
