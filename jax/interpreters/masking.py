# Copyright 2019 Google LLC
#
# Licensed under the Apache License, Version 2.0 (the "License");
# you may not use this file except in compliance with the License.
# You may obtain a copy of the License at
#
#     https://www.apache.org/licenses/LICENSE-2.0
#
# Unless required by applicable law or agreed to in writing, software
# distributed under the License is distributed on an "AS IS" BASIS,
# WITHOUT WARRANTIES OR CONDITIONS OF ANY KIND, either express or implied.
# See the License for the specific language governing permissions and
# limitations under the License.

from __future__ import print_function

from contextlib import contextmanager
from collections import defaultdict, Counter, namedtuple
import functools
from functools import partial, wraps
import itertools as it
import operator as op
import string

import numpy as onp

from .. import core
from ..core import Trace, Tracer
from ..util import unzip2, safe_map, safe_zip, curry
from ..abstract_arrays import ShapedArray
from .. import linear_util as lu

map = safe_map
zip = safe_zip

def prod(xs):
  xs = list(xs)
  return functools.reduce(op.mul, xs) if xs else 1


### main transformation functions

ShapeEnvs = namedtuple("ShapeEnvs", ["logical", "padded"])
shape_envs = ShapeEnvs({}, {})  # TODO(mattjj): make this a stack for efficiency

@contextmanager
def extend_shape_envs(logical_env, padded_env):
  global shape_envs
  new_logical = dict(it.chain(shape_envs.logical.items(), logical_env.items()))
  new_padded = dict(it.chain(shape_envs.padded.items(), padded_env.items()))
  shape_envs, prev = ShapeEnvs(new_logical, new_padded), shape_envs
  yield
  shape_envs = prev

def is_polymorphic(shape):
  return any(map(lambda d: isinstance(d, Poly), shape))

def shape_as_value(expr):
  if type(expr) is tuple and is_polymorphic(expr):
    return tuple(eval_dim_expr(shape_envs.logical, d) if type(d) is Poly else d
                 for d in expr)
  else:
    return expr

def padded_shape_as_value(expr):
  if type(expr) is tuple and is_polymorphic(expr):
    return tuple(eval_dim_expr(shape_envs.padded, d) if type(d) is Poly else d
                 for d in expr)
  else:
    return expr


def mask_fun(fun, logical_env, padded_env, in_vals, shape_exprs):
  with core.new_master(MaskTrace) as master:
    fun, out_shapes = mask_subtrace(fun, master)
    with extend_shape_envs(logical_env, padded_env):
      out_vals = fun.call_wrapped(in_vals, shape_exprs)
    del master
  return out_vals, out_shapes()

@lu.transformation_with_aux
def mask_subtrace(master, in_vals, shape_exprs):
  trace = MaskTrace(master, core.cur_sublevel())
  in_tracers = [MaskTracer(trace, x, s).full_lower()
                for x, s in zip(in_vals, shape_exprs)]
  outs = yield in_tracers, {}
  out_tracers = map(trace.full_raise, outs)
  out_vals, out_shapes = unzip2((t.val, t.shape_expr) for t in out_tracers)
  yield out_vals, out_shapes


def ensure_poly(p):
  if isinstance(p, Poly):
    return p

  return constant_poly(int(p))

def _poly_without_zeros(d):
  d = {mon: count for mon, count in d.items() if count != 0}

  return constant_poly(0) if len(d) == 0 else Poly(d)

class Poly(Counter):
  """Polynomial with integer coefficients,
  usable as element in a polymorphic shape.

  type Poly = Map Mon Int -- monomials to coeffs
  type Mon = Map Str Int
  """
  def __add__(self, other):
    d = self.copy()

    for mon, count in ensure_poly(other).items():
      d[mon] = d.get(mon, 0) + count

    return _poly_without_zeros(d)

  def __sub__(self, other):
    return self + -other

  def __neg__(self):
    return Poly({mon: -count for mon, count in self.items()})

  def __mul__(self, other):
    new_poly = dict()
    for (mon1, coeff1), (mon2, coeff2) \
            in it.product(self.items(), ensure_poly(other).items()):
      mon = Mon(mon1 + mon2)                        # add monomials' id degrees
      coeff = coeff1 * coeff2                       # multiply integer coeffs
      new_poly[mon] = new_poly.get(mon, 0) + coeff  # accumulate coeffs

    return _poly_without_zeros(new_poly)

  def __rmul__(self, other):
    return self * other

  def __radd__(self, other):
    return self + other

  def __rsub__(self, other):
    return self + -other

  def __floordiv__(self, divisor):
    q, _ = divmod(self, divisor)
    return q

  def __mod__(self, divisor):
    _, r = divmod(self, divisor)
    return r

  def __divmod__(self, divisor):
    # TODO allow divisor * poly + k
    if self.is_constant:
      q, r = divmod(int(self), divisor)

      return constant_poly(q), r

    def divided(count):
      q, r = divmod(count, divisor)
      if r != 0:
        raise ValueError('shapecheck currently only supports strides '
                         'that exactly divide the strided axis length.')
      return q

    return Poly({k: divided(count) for k, count in self.items()}), 0

  def __hash__(self):
    return hash(super())

  def __eq__(self, other):
    return super().__eq__(ensure_poly(other))

  def __ne__(self, other):
    return not self == other

  def __ge__(self, other):
    other = ensure_poly(other)

    if other.is_constant and self.is_constant:
      return int(self) >= int(other)

    if other.is_constant and int(other) <= 1:
        # Assume polynomials > 0, allowing to use shape rules of binops, conv:
        return True

    if self.is_constant and int(self) <= 0:
      return False # See above.

    if self == other:
      return True

    raise ValueError('Polynomials comparison "{} >= {}" is inconclusive.'
                     .format(self, other))

  def __le__(self, other):
    return ensure_poly(other) >= self

  def __lt__(self, other):
    return not (self >= other)

  def __gt__(self, other):
    return not (ensure_poly(other) >= self)

  def __str__(self):
    return ' + '.join('{} {}'.format(v, k) if (v != 1 or k.degree == 0) else str(k)
                      for k, v in sorted(self.items())).strip()

  def __int__(self):
    assert self.is_constant

    return int(next(iter(self.values())))

  @property
  def is_constant(self):
    return len(self) == 1 and next(iter(self)).degree == 0

class Mon(Counter):  # type Mon = Map Id Int -- ids to degrees
  def __hash__(self):
    return hash(tuple(self.items()))

  def __str__(self):
    return ' '.join('{}**{}'.format(k, v) if v != 1 else str(k)
                    for k, v in sorted(self.items()))

  def __lt__(self, other):
    # sort by total degree, then lexicographically on indets
    self_key = self.degree, tuple(sorted(self))
    other_key = other.degree, tuple(sorted(other))
    return self_key < other_key

  @property
  def degree(self):
    return sum(self.values())

def eval_shape_expr(env, expr):
  return tuple(eval_dim_expr(env, poly) for poly in expr)

def eval_dim_expr(env, poly):
  terms = [mul(coeff, prod([pow(env[id], deg) for id, deg in mon.items()]))
           for mon, coeff in poly.items()]
  return sum(terms) if len(terms) > 1 else terms[0]

def pow(x, deg):
  try:
    deg = int(deg)
  except:
    return x ** deg
  else:
    return 1 if deg == 0 else x if deg == 1 else x ** deg

def mul(coeff, mon):
  try:
    coeff = int(coeff)
  except:
    return coeff * mon
  else:
    return  0 if coeff == 0 else mon if coeff == 1 else coeff * mon

class ShapeError(Exception): pass

class ShapeSyntaxError(Exception): pass

# To denote some shape expressions (for annotations) we use a small language.
#
#   data ShapeSpec = ShapeSpec [Dim]
#   data Dim = Id PyObj
#            | Lit Int
#            | Mul Dim Dim
#            | Add Dim Dim
#            | MonomorphicDim
#
# We'll also make a simple concrete syntax for annotation. The grammar is
#
#   shape_spec ::= '(' dims ')'
#   dims       ::= dim ',' dims | ''
#   dim        ::= str | int | dim '*' dim | dim '+' dim | '_'
#
# ShapeSpecs encode ShapeExprs but can have some monomorphic dims inside them,
# which must be replaced with concrete shapes when known.

class ShapeSpec(tuple):
  def __str__(self):
    return 'ShapeSpec({})'.format(', '.join(map(str, self)))

def finalize_spec(spec, shape):
  return tuple(parse_lit(d) if e is monomorphic_dim else e
               for e, d in zip(spec, shape))

def parse_spec(spec=''):
  if not spec:
    return ShapeSpec(())
  if spec[0] == '(':
    if spec[-1] != ')': raise ShapeSyntaxError(spec)
    spec = spec[1:-1]
  dims = map(parse_dim, spec.replace(' ', '').strip(',').split(','))
  return ShapeSpec(dims)

def parse_dim(spec):
  if '+' in spec:
    terms = map(parse_dim, spec.split('+'))
    return functools.reduce(op.add, terms)
  elif '*' in spec:
    terms = map(parse_dim, spec.split('*'))
    return functools.reduce(op.mul, terms)
  elif spec.isdigit() or spec.startswith('-') and spec[1:].isdigit():
    return parse_lit(spec)
  elif spec in identifiers:
    return parse_id(spec)
  elif spec == '_':
    return monomorphic_dim
  else:
    raise ShapeSyntaxError(spec)
digits = frozenset(string.digits)
identifiers = frozenset(string.ascii_lowercase)

def parse_id(name): return Poly({Mon({name: 1}): 1})
def parse_lit(val_str): return constant_poly(int(val_str))
def constant_poly(val): return Poly({Mon(): val})

class MonomorphicDim(object):
  def __str__(self): return '_'
monomorphic_dim = MonomorphicDim()


# Two convenient ways to provide shape annotations:
#   1. '(m, n)'
#   2. s_['m', 'n']

class S_(object):
  def __getitem__(self, idx):
    if type(idx) is tuple:
      return parse_spec('(' + ','.join(map(str, idx)) + ')')
    else:
      return parse_spec(str(idx))
s_ = S_()


### automasking tracer machinery

class MaskTracer(Tracer):
  __slots__ = ["val", "shape_expr"]

  def __init__(self, trace, val, shape_expr):
    self.trace = trace
    self.val = val
    self.shape_expr = shape_expr

  @property
  def aval(self):
    return ShapedArray(self.shape_expr, self.val.dtype)

  def is_pure(self):
    return all(ensure_poly(poly).is_constant for poly in self.shape_expr)

  def full_lower(self):
    if self.is_pure():
      return core.full_lower(self.val)
    else:
      return self

class MaskTrace(Trace):
  def pure(self, val):
    return MaskTracer(self, val, onp.shape(val))

  def lift(self, val):
    return MaskTracer(self, val, onp.shape(val))

  def sublift(self, val):
    return MaskTracer(self, val.val, val.shape_expr)

  def process_primitive(self, primitive, tracers, params):
    vals, shape_exprs = unzip2((t.val, t.shape_expr) for t in tracers)
    if primitive in shape_parameterized_primitive_rules:
      rule = shape_parameterized_primitive_rules[primitive]
      out, out_shape = rule(shape_envs, vals, shape_exprs, **params)
    else:
      out_shape = shape_rules[primitive](*(t.aval for t in tracers), **params)
      logical_shapes = map(partial(eval_shape_expr, shape_envs.logical), shape_exprs)
      out = masking_rules[primitive](vals, logical_shapes, **params)
    if not primitive.multiple_results:
      return MaskTracer(self, out, out_shape)
    else:
      return map(partial(MaskTracer, self), out, out_shape)

  def process_call(self, call_primitive, f, tracers, params):
    raise NotImplementedError  # TODO mask-of-jit

shape_parameterized_primitive_rules = {}
masking_rules = {}
shape_rules = {}

def defvectorized(prim):
  masking_rules[prim] = partial(vectorized_masking_rule, prim)

def vectorized_masking_rule(prim, padded_vals, logical_shapes, **params):
  del logical_shapes  # Unused.
  padded_val, = padded_vals
  return prim.bind(padded_val, **params)


<<<<<<< HEAD
def defbinop(prim):
  masking_rules[prim] = partial(binop_masking_rule, prim)

=======
def defnaryop(prim):
  shape_rules[prim] = naryop_shape_rule
  masking_rules[prim] = partial(naryop_masking_rule, prim)
>>>>>>> 80b35dd4

def naryop_masking_rule(prim, padded_vals, logical_shapes):
  del logical_shapes  # Unused.
  return prim.bind(*padded_vals)

# Assumes n > 1
def naryop_shape_rule(shape_exprs):
  if shape_exprs.count(shape_exprs[0]) == len(shape_exprs):
    return shape_exprs[0]

  filtered_exprs = [s for s in shape_exprs if s]
  if filtered_exprs.count(filtered_exprs[0]) == len(filtered_exprs):
    return filtered_exprs[0]

  raise ShapeError



### definition-time (import-time) shape checker tracer machinery

def shapecheck(fun, in_shapes):
  with core.new_master(ShapeCheckTrace) as master:
    out_shapes = check_subtrace(fun, master).call_wrapped(in_shapes)
    del master
  return out_shapes

@lu.transformation
def check_subtrace(master, in_shapes):
  trace = ShapeCheckTrace(master, core.cur_sublevel())
  in_tracers = map(partial(ShapeCheckTracer, trace), in_shapes)
  outs = yield in_tracers, {}
  out_tracers = map(trace.full_raise, outs)
  yield [t.shape_expr for t in out_tracers]


# TODO(mattjj): add dtypes?
class ShapeCheckTracer(Tracer):
  __slots__ = ["shape_expr"]

  def __init__(self, trace, shape_expr):
    self.trace = trace
    self.shape_expr = shape_expr

  @property
  def aval(self):
    return ShapedArray(self.shape_expr, None)

  def full_lower(self):
    return self

class ShapeCheckTrace(Trace):
  def pure(self, val):
    return ShapeCheckTracer(self, onp.shape(val))

  def lift(self, val):
    return ShapeCheckTracer(self, onp.shape(val))

  def sublift(self, val):
    return ShapeCheckTracer(self, val.shape_expr)

  def process_primitive(self, primitive, tracers, params):
    avals = [t.aval for t in tracers]
    shape_rule = shape_rules.get(primitive)
    if shape_rule is None:
      raise NotImplementedError('Shape rule for {} not implemented yet.'.format(primitive))
    out_shape = shape_rule(*avals, **params)
    return ShapeCheckTracer(self, out_shape)

  def process_call(self, call_primitive, f, tracers, params):
    # TODO apply proper subtrace:
    return map(self.full_raise, f.call_wrapped(*tracers))<|MERGE_RESOLUTION|>--- conflicted
+++ resolved
@@ -398,31 +398,12 @@
   return prim.bind(padded_val, **params)
 
 
-<<<<<<< HEAD
-def defbinop(prim):
-  masking_rules[prim] = partial(binop_masking_rule, prim)
-
-=======
 def defnaryop(prim):
-  shape_rules[prim] = naryop_shape_rule
   masking_rules[prim] = partial(naryop_masking_rule, prim)
->>>>>>> 80b35dd4
 
 def naryop_masking_rule(prim, padded_vals, logical_shapes):
   del logical_shapes  # Unused.
   return prim.bind(*padded_vals)
-
-# Assumes n > 1
-def naryop_shape_rule(shape_exprs):
-  if shape_exprs.count(shape_exprs[0]) == len(shape_exprs):
-    return shape_exprs[0]
-
-  filtered_exprs = [s for s in shape_exprs if s]
-  if filtered_exprs.count(filtered_exprs[0]) == len(filtered_exprs):
-    return filtered_exprs[0]
-
-  raise ShapeError
-
 
 
 ### definition-time (import-time) shape checker tracer machinery
