# Copyright 2019 Google LLC
#
# Licensed under the Apache License, Version 2.0 (the "License");
# you may not use this file except in compliance with the License.
# You may obtain a copy of the License at
#
#     https://www.apache.org/licenses/LICENSE-2.0
#
# Unless required by applicable law or agreed to in writing, software
# distributed under the License is distributed on an "AS IS" BASIS,
# WITHOUT WARRANTIES OR CONDITIONS OF ANY KIND, either express or implied.
# See the License for the specific language governing permissions and
# limitations under the License.

from __future__ import print_function

from contextlib import contextmanager
from collections import defaultdict, Counter, namedtuple
import functools
from functools import partial, wraps
import itertools as it
import operator as op
import string

import numpy as onp

from .. import core
from ..core import Trace, Tracer
from ..util import unzip2, safe_map, safe_zip, curry
from ..abstract_arrays import ShapedArray
from .. import linear_util as lu
from . import partial_eval as pe

map = safe_map
zip = safe_zip

def prod(xs):
  xs = list(xs)
  return functools.reduce(op.mul, xs) if xs else 1


### main transformation functions

ShapeEnvs = namedtuple("ShapeEnvs", ["logical", "padded"])
shape_envs = ShapeEnvs({}, {})  # TODO(mattjj): make this a stack for efficiency

@contextmanager
def extend_shape_envs(logical_env, padded_env):
  global shape_envs
  new_logical = dict(it.chain(shape_envs.logical.items(), logical_env.items()))
  new_padded = dict(it.chain(shape_envs.padded.items(), padded_env.items()))
  shape_envs, prev = ShapeEnvs(new_logical, new_padded), shape_envs
  yield
  shape_envs = prev

def shape_as_value(expr):
  if type(expr) is ShapeExpr:
    return eval_shape_expr(shape_envs.logical, expr)
  elif type(expr) is tuple and any(type(d) is Poly for d in expr):
    return tuple(eval_dim_expr(shape_envs.logical, d) if type(d) is Poly else d
                 for d in expr)
  else:
    return expr

def padded_shape_as_value(expr):
  if type(expr) is ShapeExpr:
    return eval_shape_expr(shape_envs.padded, expr)
  elif type(expr) is tuple and any(type(d) is Poly for d in expr):
    return tuple(eval_dim_expr(shape_envs.padded, d) if type(d) is Poly else d
                 for d in expr)
  else:
    return expr


def mask_fun(fun, logical_env, padded_env, in_vals, shape_exprs):
  with core.new_master(MaskTrace) as master:
    fun, out_shapes = mask_subtrace(fun, master)
    with extend_shape_envs(logical_env, padded_env):
      out_vals = fun.call_wrapped(in_vals, shape_exprs)
    del master
  return out_vals, out_shapes()

@lu.transformation_with_aux
def mask_subtrace(master, in_vals, shape_exprs):
  trace = MaskTrace(master, core.cur_sublevel())
  in_tracers = [MaskTracer(trace, x, s).full_lower()
                for x, s in zip(in_vals, shape_exprs)]
  outs = yield in_tracers, {}
  out_tracers = map(trace.full_raise, outs)
  out_vals, out_shapes = unzip2((t.val, t.shape_expr) for t in out_tracers)
  yield out_vals, out_shapes


### shape expressions

# Shape expressions model tuples of formal polynomials with integer
# coefficients. Here are the internal data structures we use to represent them.
#
#   type ShapeExpr = [Poly]
#   type Poly = Map Mon Int
#   type Mon = Map Str Int

class ShapeExpr(tuple):  # type ShapeExpr = [Poly]
  def __str__(self):
    return 'ShapeExpr({})'.format(', '.join(map(str, self)))
  def __getitem__(self, idx):
    poly: Poly = super(ShapeExpr, self).__getitem__(idx)
    if type(idx) is not int:
      return ShapeExpr(poly)

    if poly.is_const:
      return next(iter(poly.values()))

    return poly


class Poly(Counter):  # type Poly = Map Mon Int -- monomials to coeffs
  def __mul__(p1, p2):
    new_poly = Poly()
    for (mon1, coeff1), (mon2, coeff2) in it.product(p1.items(), p2.items()):
      mon = Mon(mon1 + mon2)                        # add monomials' id degrees
      coeff = coeff1 * coeff2                       # multiply integer coeffs
      new_poly[mon] = new_poly.get(mon, 0) + coeff  # accumulate coeffs
    return new_poly

  def __add__(p1, p2):
    return Poly(Counter.__add__(p1, p2))

  def __hash__(self):
    return hash(tuple(self.items()))

  def __str__(self):
    return ' + '.join('{} {}'.format(v, k) if v != 1 else str(k)
                      for k, v in sorted(self.items())).strip()

  @property
  def is_const(self):
    return len(self) == 1 and next(iter(self)).degree == 0

class Mon(Counter):  # type Mon = Map Id Int -- ids to degrees
  def __hash__(self):
    return hash(tuple(self.items()))

  def __str__(self):
    return ' '.join('{}**{}'.format(k, v) if v != 1 else str(k)
                    for k, v in sorted(self.items()))

  def __lt__(self, other):
    # sort by total degree, then lexicographically on indets
    self_key = self.degree, tuple(sorted(self))
    other_key = other.degree, tuple(sorted(other))
    return self_key < other_key

  @property
  def degree(self):
    return sum(self.values())

def concrete_shape(shape):
  if type(shape) is ShapeExpr:
    return shape
  else:
    return ShapeExpr((Poly({Mon(): d}) for d in shape))

def eval_shape_expr(env, expr):
  return tuple(eval_dim_expr(env, poly) for poly in expr)

def eval_dim_expr(env, poly):
  terms = [mul(coeff, prod([pow(env[id], deg) for id, deg in mon.items()]))
           for mon, coeff in poly.items()]
  return sum(terms) if len(terms) > 1 else terms[0]

def pow(x, deg):
  try:
    deg = int(deg)
  except:
    return x ** deg
  else:
    return 1 if deg == 0 else x if deg == 1 else x ** deg

def mul(coeff, mon):
  try:
    coeff = int(coeff)
  except:
    return coeff * mon
  else:
    return  0 if coeff == 0 else mon if coeff == 1 else coeff * mon

def is_constant(poly):
  try:
    ([], _), = poly.items()
    return True
  except (ValueError, TypeError):
    return False

class ShapeError(Exception): pass

class ShapeSyntaxError(Exception): pass

# To denote some shape expressions (for annotations) we use a small language.
#
#   data ShapeSpec = ShapeSpec [Dim]
#   data Dim = Id PyObj
#            | Lit Int
#            | Mul Dim Dim
#            | Add Dim Dim
#            | MonomorphicDim
#
# We'll also make a simple concrete syntax for annotation. The grammar is
#
#   shape_spec ::= '(' dims ')'
#   dims       ::= dim ',' dims | ''
#   dim        ::= str | int | dim '*' dim | dim '+' dim | '_'
#
# ShapeSpecs encode ShapeExprs but can have some monomorphic dims inside them,
# which must be replaced with concrete shapes when known.

class ShapeSpec(list):
  def __str__(self):
    return 'ShapeSpec({})'.format(', '.join(map(str, self)))

def finalize_spec(spec, shape):
  return ShapeExpr(parse_lit(d) if e is monomorphic_dim else e
                   for e, d in zip(spec, shape))

def parse_spec(spec=''):
  if not spec:
    return ShapeSpec(())
  if spec[0] == '(':
    if spec[-1] != ')': raise ShapeSyntaxError(spec)
    spec = spec[1:-1]
  dims = map(parse_dim, spec.replace(' ', '').strip(',').split(','))
  return ShapeSpec(dims)

def parse_dim(spec):
  if '+' in spec:
    terms = map(parse_dim, spec.split('+'))
    return functools.reduce(op.add, terms)
  elif '*' in spec:
    terms = map(parse_dim, spec.split('*'))
<<<<<<< HEAD
    return reduce(op.mul, terms)
  elif spec.isdigit():
=======
    return functools.reduce(op.mul, terms)
  elif spec in digits:
>>>>>>> a7eb5897
    return parse_lit(spec)
  elif spec in identifiers:
    return parse_id(spec)
  elif spec == '_':
    return monomorphic_dim
  else:
    raise ShapeSyntaxError(spec)
digits = frozenset(string.digits)
identifiers = frozenset(string.ascii_lowercase)

def parse_id(name): return Poly({Mon({name: 1}): 1})
def parse_lit(val_str): return Poly({Mon(): int(val_str)})

class MonomorphicDim(object):
  def __str__(self): return '_'
monomorphic_dim = MonomorphicDim()


# Two convenient ways to provide shape annotations:
#   1. '(m, n)'
#   2. s_['m', 'n']

class S_(object):
  def __getitem__(self, idx):
    if type(idx) is tuple:
      return parse_spec('(' + ','.join(map(str, idx)) + ')')
    else:
      return parse_spec(str(idx))
s_ = S_()


### automasking tracer machinery

class MaskTracer(Tracer):
  __slots__ = ["val", "shape_expr"]

  def __init__(self, trace, val, shape_expr):
    self.trace = trace
    self.val = val
    self.shape_expr = shape_expr

  @property
  def aval(self):
    return ShapedArray(self.shape_expr, self.val.dtype)

  def is_pure(self):
    return all(is_constant(poly) for poly in self.shape_expr)

  def full_lower(self):
    if self.is_pure():
      return core.full_lower(self.val)
    else:
      return self

class MaskTrace(Trace):
  def pure(self, val):
    return MaskTracer(self, val, concrete_shape(onp.shape(val)))

  def lift(self, val):
    return MaskTracer(self, val, concrete_shape(onp.shape(val)))

  def sublift(self, val):
    return MaskTracer(self, val.val, val.shape_expr)

  def process_primitive(self, primitive, tracers, params):
    vals, shape_exprs = unzip2((t.val, t.shape_expr) for t in tracers)
    if primitive in shape_parameterized_primitive_rules:
      rule = shape_parameterized_primitive_rules[primitive]
      out, out_shape = rule(shape_envs, vals, shape_exprs, **params)
    else:
      out_shape = shape_rules[primitive](shape_exprs, **params)
      logical_shapes = map(partial(eval_shape_expr, shape_envs.logical), shape_exprs)
      out = masking_rules[primitive](vals, logical_shapes, **params)
    if not primitive.multiple_results:
      return MaskTracer(self, out, out_shape)
    else:
      return map(partial(MaskTracer, self), out, out_shape)

  def process_call(self, call_primitive, f, tracers, params):
    raise NotImplementedError  # TODO mask-of-jit

shape_parameterized_primitive_rules = {}
masking_rules = {}
shape_rules = {}

def defvectorized(prim):
  shape_rules[prim] = vectorized_shape_rule
  masking_rules[prim] = partial(vectorized_masking_rule, prim)

def vectorized_shape_rule(shape_exprs, **unused_params):
  shape_expr, = shape_exprs
  return shape_expr

def vectorized_masking_rule(prim, padded_vals, logical_shapes, **params):
  del logical_shapes  # Unused.
  padded_val, = padded_vals
  return prim.bind(padded_val, **params)


def defbinop(prim):
  shape_rules[prim] = binop_shape_rule
  masking_rules[prim] = partial(binop_masking_rule, prim)

def binop_shape_rule(shape_exprs):
  x_shape_expr, y_shape_expr = shape_exprs
  if x_shape_expr == y_shape_expr:
    return x_shape_expr
  elif not x_shape_expr:
    return y_shape_expr
  elif not y_shape_expr:
    return x_shape_expr
  else:
    raise ShapeError

def binop_masking_rule(prim, padded_vals, logical_shapes):
  del logical_shapes  # Unused.
  padded_x, padded_y = padded_vals
  return prim.bind(padded_x, padded_y)


### definition-time (import-time) shape checker tracer machinery

def shapecheck(fun, in_shapes):
  with core.new_master(ShapeCheckTrace) as master:
    out_shapes = check_subtrace(fun, master).call_wrapped(in_shapes)
    del master
  return out_shapes

@lu.transformation
def check_subtrace(master, in_shapes):
  trace = ShapeCheckTrace(master, core.cur_sublevel())
  in_tracers = map(partial(ShapeCheckTracer, trace), in_shapes)
  outs = yield in_tracers, {}
  out_tracers = map(trace.full_raise, outs)
  yield [t.shape_expr for t in out_tracers]


# TODO(mattjj): add dtypes?
class ShapeCheckTracer(Tracer):
  __slots__ = ["shape_expr"]

  def __init__(self, trace, shape_expr):
    self.trace = trace
    self.shape_expr = shape_expr

  @property
  def aval(self):
    return ShapedArray(self.shape_expr, None)

  def full_lower(self):
    return self

class ShapeCheckTrace(Trace):
  def pure(self, val):
    return ShapeCheckTracer(self, concrete_shape(onp.shape(val)))

  def lift(self, val):
    return ShapeCheckTracer(self, concrete_shape(onp.shape(val)))

  def sublift(self, val):
    return ShapeCheckTracer(self, val.shape_expr)

  def process_primitive(self, primitive, tracers, params):
    shape_exprs = [t.shape_expr for t in tracers]
    shape_rule = shape_rules.get(primitive)
    if shape_rule is None:
      raise NotImplementedError('Shape rule for {} not implemented yet.'.format(primitive))
    out_shape_expr = shape_rule(shape_exprs, **params)
    return ShapeCheckTracer(self, out_shape_expr)

  def process_call(self, call_primitive, f, tracers, params):
    return map(self.full_raise, f.call_wrapped(*tracers))<|MERGE_RESOLUTION|>--- conflicted
+++ resolved
@@ -237,13 +237,8 @@
     return functools.reduce(op.add, terms)
   elif '*' in spec:
     terms = map(parse_dim, spec.split('*'))
-<<<<<<< HEAD
-    return reduce(op.mul, terms)
+    return functools.reduce(op.mul, terms)
   elif spec.isdigit():
-=======
-    return functools.reduce(op.mul, terms)
-  elif spec in digits:
->>>>>>> a7eb5897
     return parse_lit(spec)
   elif spec in identifiers:
     return parse_id(spec)
