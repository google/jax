# Copyright 2018 Google LLC
#
# Licensed under the Apache License, Version 2.0 (the "License");
# you may not use this file except in compliance with the License.
# You may obtain a copy of the License at
#
#     https://www.apache.org/licenses/LICENSE-2.0
#
# Unless required by applicable law or agreed to in writing, software
# distributed under the License is distributed on an "AS IS" BASIS,
# WITHOUT WARRANTIES OR CONDITIONS OF ANY KIND, either express or implied.
# See the License for the specific language governing permissions and
# limitations under the License.


from collections import defaultdict, deque
from functools import partial
import itertools as it
import operator as op
import re
from typing import (Any, Callable, Dict, List, Optional, Sequence, Set, Type,
                    Tuple, Union, NamedTuple)
from warnings import warn
import weakref

from absl import logging
import numpy as np

from ..config import config
from .. import core
from jax._src import ad_util
from jax._src import dtypes
from .. import linear_util as lu
from jax._src import source_info_util
from jax._src.abstract_arrays import (make_shaped_array, array_types)
from ..core import (ConcreteArray, ShapedArray, AbstractToken,
                    Literal, pp_eqn_compact, raise_to_shaped, abstract_token)
from ..errors import UnexpectedTracerError
<<<<<<< HEAD
import jax._src.pretty_printer as pp
=======
from jax._src.pprint_util import pp
>>>>>>> 4f155a32
from .._src.util import (partialmethod, cache, prod, unzip2,
                         extend_name_stack, wrap_name, safe_zip, safe_map,
                         partition_list)
from jax._src.lib import xla_bridge as xb
from jax._src.lib import xla_client as xc
from . import partial_eval as pe
from . import ad
from . import masking

map, unsafe_map = safe_map, map
zip, unsafe_zip = safe_zip, zip

xe = xc._xla
xops = xc._xla.ops

# Types
Backend = xe.Client
Device = xc.Device
Buffer = xe.Buffer

XlaOp = xc.XlaOp
XlaShape = xc.Shape
XlaComputationBuilder = xc.XlaBuilder
XlaExecutable = xc.Executable

# This flag is set on exit; no logging should be attempted
_on_exit = False


def compile_or_get_cached(backend, computation, compile_options):
    # Avoid import cycle between jax and jax.experimental
    from jax.experimental.compilation_cache import compilation_cache as cc
    # Persistent compilation cache only implemented on TPU.
    # TODO(skye): add warning when initializing cache on unsupported default platform
    if cc.is_initialized() and backend.platform == 'tpu':
        cached_executable = cc.get_executable(computation, compile_options, backend)
        if cached_executable is not None:
            logging.info('Persistent compilation cache hit')
            return cached_executable
        else:
            compiled = backend_compile(backend, computation, compile_options)
            cc.put_executable(computation, compile_options, compiled, backend)
            return compiled
    return backend_compile(backend, computation, compile_options)

def identity(x): return x

_scalar_types = dtypes.python_scalar_dtypes.keys()

# unit representation
def _make_unit_constant(c): return xb.constant_general(c, np.zeros((), dtype=np.dtype('bool')))
def _make_unit_shape(_): return (xc.Shape.array_shape(np.dtype('bool'), ()),)
def _device_put_unit(_, device):
  backend = xb.get_device_backend(device)
  return (backend.buffer_from_pyval(np.zeros((), dtype=np.dtype('bool')),
                                    device),)
def _make_array_shape(a):
  if a.dtype is dtypes.float0:
    return (xc.Shape.array_shape(np.dtype('bool'), a.shape),)
  else:
    return (xc.Shape.array_shape(a.dtype, a.shape),)

def _get_canonical_source_file(frame: source_info_util.Frame):
  source_file = frame.file_name
  if config.jax_hlo_source_file_canonicalization_regex:
    source_file = re.sub(config.jax_hlo_source_file_canonicalization_regex,
                         '', source_file)
  return source_file

tracebacks = {}
def make_op_metadata(primitive: core.Primitive,
                     params: Dict, *,
                     name_stack: str = "",
                     source_info: Optional[source_info_util.Traceback] = None
                     ) -> xc.OpMetadata:
  eqn_str = str(pp.text(name_stack) + pp_eqn_compact(primitive.name, params))
  tracebacks[eqn_str] = source_info
  frame = source_info_util.user_frame(source_info) if source_info else None
  return xc.OpMetadata(
        op_type=primitive.name,
        op_name=eqn_str,
        source_file=_get_canonical_source_file(frame) if frame else None,
        source_line=frame.line_num if frame else None)

### handlers

xb.register_constant_handler(core.Unit, lambda c, *_: _make_unit_constant(c))

def aval_to_xla_shapes(aval):
  try:
    return xla_shape_handlers[type(aval)](aval)
  except KeyError as err:
    raise TypeError(f"No xla_shape_handler for type: {type(aval)}") from err

xla_shape_handlers: Dict[Type[core.AbstractValue], Callable] = {
    core.AbstractUnit: _make_unit_shape,
    ShapedArray: _make_array_shape,
    ConcreteArray: _make_array_shape,
}

def aval_to_result_handler(device: Optional[Device], aval: core.AbstractValue) -> Callable:
  try:
    return xla_result_handlers[type(aval)](device, aval)
  except KeyError as err:
    raise TypeError(f"No xla_result_handler for type: {type(aval)}") from err

def array_result_handler(device: Optional[Device], aval: core.ShapedArray):
  if aval.dtype is dtypes.float0:
    return lambda _: np.zeros(aval.shape, dtypes.float0)
  return partial(make_device_array, raise_to_shaped(aval), device)


xla_result_handlers: Dict[Type[core.AbstractValue], Callable[..., Callable]] = {
    core.AbstractUnit: lambda _, __: lambda _: core.unit,
    ShapedArray: array_result_handler,
    ConcreteArray: array_result_handler,
}

def device_put(x, device: Optional[Device] = None) -> Tuple[Any]:
  x = canonicalize_dtype(x)
  try:
    return device_put_handlers[type(x)](x, device)
  except KeyError as err:
    raise TypeError(f"No device_put handler for type: {type(x)}") from err

def _device_put_array(x, device: Optional[Device]):
  backend = xb.get_device_backend(device)
  if x.dtype is dtypes.float0:
    x = np.zeros(x.shape, dtype=np.dtype(bool))
  return (backend.buffer_from_pyval(x, device),)

def _device_put_scalar(x, device):
  return _device_put_array(dtypes.coerce_to_array(x), device)

device_put_handlers: Dict[Any, Callable[[Any, Optional[Device]], Tuple[Any]]] = {
  core.Unit: _device_put_unit
}
device_put_handlers.update((t, _device_put_array) for t in array_types)
device_put_handlers.update((t, _device_put_scalar) for t in _scalar_types)

# TODO(mattjj): try to remove this canonicalize_dtype stuff
def canonicalize_dtype(x):
  typ = type(x)
  handler = canonicalize_dtype_handlers.get(typ)
  if handler: return handler(x)
  for typ in typ.mro():
    handler = canonicalize_dtype_handlers.get(typ)
    if handler: return handler(x)
  if hasattr(x, '__jax_array__'):
    return canonicalize_dtype(x.__jax_array__())
  raise TypeError(f"No canonicalize_dtype handler for type: {type(x)}")

def _canonicalize_ndarray_dtype(x):
  return np.asarray(x, dtypes.canonicalize_dtype(dtypes.result_type(x)))

def _canonicalize_python_scalar_dtype(typ, x):
  return np.asarray(
      x, dtypes.canonicalize_dtype(dtypes._scalar_type_to_dtype(typ, x)))

canonicalize_dtype_handlers: Dict[Any, Callable] = {core.Unit: identity}
canonicalize_dtype_handlers.update(
    (t, _canonicalize_ndarray_dtype) for t in array_types)
canonicalize_dtype_handlers.update(
    (t, partial(_canonicalize_python_scalar_dtype, t)) for t in _scalar_types)

def abstractify(x) -> core.AbstractValue:
  typ = type(x)
  aval_fn = pytype_aval_mappings.get(typ)
  if aval_fn: return aval_fn(x)
  for typ in typ.mro():
    aval_fn = pytype_aval_mappings.get(typ)
    if aval_fn: return aval_fn(x)
  if hasattr(x, '__jax_array__'):
    return abstractify(x.__jax_array__())
  raise TypeError(f"Argument '{x}' of type '{type(x)}' is not a valid JAX type")

def _make_abstract_python_scalar(typ, val):
  return ShapedArray((), dtypes._scalar_type_to_dtype(typ, val), weak_type=True)

pytype_aval_mappings: Dict[Any, Callable[[Any], core.AbstractValue]] = {
    core.Unit: lambda _: core.abstract_unit,
}
pytype_aval_mappings.update((t, make_shaped_array) for t in array_types)
pytype_aval_mappings.update(
    (t, partial(_make_abstract_python_scalar, t)) for t in _scalar_types)

# We can optionally set a Jaxpr rewriter that can be applied just before
# compilation. This mechanism is used for compiling id_tap, we can
# remove it once we bring the id_tap implementation into the core.
outfeed_rewriter: Optional[Callable[[core.Jaxpr], core.Jaxpr]] = None
def apply_outfeed_rewriter(jaxpr: core.Jaxpr) -> core.Jaxpr:
  if outfeed_rewriter is not None:
    return outfeed_rewriter(jaxpr)
  else:
    return jaxpr

outfeed_primitives: Set[core.Primitive] = set()
def jaxpr_uses_outfeed(jaxpr: core.Jaxpr) -> bool:
  """Finds if there are outfeed primitives anywhere inside a Jaxpr."""
  return any(primitive_uses_outfeed(eqn.primitive, eqn.params)
             for eqn in jaxpr.eqns)

def _param_uses_outfeed(param):
  if type(param) is core.Jaxpr:
    if jaxpr_uses_outfeed(param):
      return True
  elif type(param) is core.ClosedJaxpr:
    if jaxpr_uses_outfeed(param.jaxpr):
      return True
  return False

def primitive_uses_outfeed(prim: core.Primitive, params: Dict) -> bool:
  if prim in outfeed_primitives:
    return True
  for param in params.values():
    if isinstance(param, tuple):
      if any(unsafe_map(_param_uses_outfeed, param)):
        return True
    elif _param_uses_outfeed(param):
      return True
  return False

### op-by-op execution


ArgSpec = Tuple[core.AbstractValue, Optional[Device]]

def arg_spec(x: Any) -> ArgSpec:
  aval = abstractify(x)
  try:
    return aval, x._device
  except:
    return aval, None

def apply_primitive(prim, *args, **params):
  """Impl rule that compiles and runs a single primitive 'prim' using XLA."""
  compiled_fun = xla_primitive_callable(prim, *unsafe_map(arg_spec, args), **params)
  return compiled_fun(*args)


def _partition_outputs(avals, outs):
  nouts = [aval._num_buffers for aval in avals]
  if config.jax_enable_checks:
    assert sum(nouts) == len(outs), f"Internal error: sum(nouts)={sum(nouts)} should equal len(outs)={len(outs)}."
  outs = iter(outs)
  return [[next(outs) for _ in range(nout)] for nout in nouts]


@cache()
def xla_primitive_callable(prim, *arg_specs: ArgSpec, **params):
  avals, arg_devices = unzip2(arg_specs)
  donated_invars = (False,) * len(arg_specs)
  device = _device_from_arg_devices(arg_devices)
  backend = xb.get_device_backend(device)
  if primitive_uses_outfeed(prim, params):
    # We use the _xla_callable path, where we pre-process the primitives
    def prim_fun(*args):
      return prim.bind(*args, **params)
    return _xla_callable(lu.wrap_init(prim_fun), device, None, "prim", donated_invars,
                         *arg_specs)
  aval_out = prim.abstract_eval(*avals, **params)
  if not prim.multiple_results:
    handle_result = aval_to_result_handler(device, aval_out)
  else:
    handlers = map(partial(aval_to_result_handler, device), aval_out)
    handle_result = lambda *bufs:\
      tuple(handler(*bs) for handler, bs in zip(handlers, _partition_outputs(aval_out, bufs)))
  tuple_args = len(avals) > 100
  if prim in initial_style_translations:
    nreps = initial_style_primitive_replicas(params)
  else:
    nreps = 1

  if nreps > xb.device_count(backend):
    raise ValueError(
        f"compiling a primitive computation `{prim}` that requires {nreps} "
        f"replicas, but only {xb.device_count(backend)} XLA devices are "
        f"available on backend {backend.platform}.")
  built_c = primitive_computation(prim, AxisEnv(nreps, (), ()), backend,
                                  tuple_args, *avals, **params)
  options = xb.get_compile_options(
      num_replicas=nreps,
      num_partitions=1,
      device_assignment=device and (device.id,))
  options.parameter_is_tupled_arguments = tuple_args
  compiled = backend_compile(backend, built_c, options)
  if nreps == 1:
    return partial(_execute_compiled_primitive, prim, compiled, handle_result)
  else:
    return partial(_execute_replicated_primitive, prim, compiled, handle_result)

def _device_from_arg_devices(devices: Sequence[Optional[Device]]) -> Optional[Device]:
  """Given devices of inputs, determine where to perform a computation.

  Args:
    devices: list where each element is a either a `Device` instance or `None`.
  Returns:
    A `Device` instance or None.
  Raises:
    ValueError if input devices are inconsistent.
  """
  try:
    device, = {d for d in devices if d is not None} or (None,)
    return device
  except ValueError as err:
    msg = "primitive arguments must be colocated on the same device, got {}"
    raise ValueError(msg.format(", ".join(map(str, devices)))) from err

@cache()
def primitive_computation(prim, axis_env, backend, tuple_args, *avals, **params):
  c = xb.make_computation_builder(f"primitive_computation_{prim.name}")
  op_metadata = make_op_metadata(prim, params)
  c.set_op_metadata(op_metadata)
  platform = xb.get_backend(backend).platform
  xla_args, _ = _xla_callable_args(c, avals, tuple_args)
  # return val always set as a side-effect on c
  if prim in backend_specific_translations[platform]:
    rule = backend_specific_translations[platform][prim]
    ans = rule(c, *xla_args, **params)
  elif prim in translations:
    rule = translations[prim]
    ans = rule(c, *xla_args, **params)
  elif prim in translations_with_avals:
    rule = translations_with_avals[prim]
    ans = rule(c, avals, xla_args, params)
  elif prim in initial_style_translations:
    rule = initial_style_translations[prim]
    ans = rule(c, axis_env, extend_name_stack(prim.name), avals, backend,
         *xla_args, **params)
  else:
    raise NotImplementedError(f"XLA translation rule for {prim!r} on platform {platform!r} not found")
  assert isinstance(ans, xe.XlaOp)
  c.clear_op_metadata()
  try:
    return c.build(ans)
  except RuntimeError as e:
    msg = (" ".join(map(str, e.args)) + "\n"
           "This is a bug in JAX's shape-checking rules; please report it!\n"
           "https://github.com/google/jax/issues\n")
    raise RuntimeError(msg) from e

def primitive_subcomputation(prim, *avals, **params):
  axis_env = AxisEnv(1, (), ())
  return primitive_computation(prim, axis_env, None, False, *avals, **params)

def backend_compile(backend, built_c, options):
  # we use a separate function call to ensure that XLA compilation appears
  # separately in Python profiling results
  return backend.compile(built_c, compile_options=options)

def _execute_compiled_primitive(prim, compiled, result_handler, *args):
  device, = compiled.local_devices()
  input_bufs = list(it.chain.from_iterable(device_put(x, device) for x in args if x is not token))
  out_bufs = compiled.execute(input_bufs)
  check_special(prim.name, out_bufs)
  return result_handler(*out_bufs)

def _execute_replicated_primitive(prim, compiled, result_handler, *args):
  input_bufs = [
      list(it.chain.from_iterable(device_put(x, device) for x in args if x is not token))
      for device in compiled.local_devices()]
  out_bufs = [
      buf[0] for buf in compiled.execute_sharded_on_local_devices(
          list(zip(*input_bufs)))
  ]
  return result_handler(*out_bufs)

def needs_check_special():
  return config.jax_debug_infs or config.jax_debug_nans

def check_special(name, bufs):
  if needs_check_special():
    for buf in bufs:
      _check_special(name, buf.xla_shape(), buf)

def _check_special(name, xla_shape, buf):
  assert not xla_shape.is_tuple()
  if dtypes.issubdtype(xla_shape.element_type(), np.inexact):
    if config.jax_debug_nans and np.any(np.isnan(buf.to_py())):
      raise FloatingPointError(f"invalid value (nan) encountered in {name}")
    if config.jax_debug_infs and np.any(np.isinf(buf.to_py())):
      raise FloatingPointError(f"invalid value (inf) encountered in {name}")

### compiling jaxprs

def prefetch(x):
  if isinstance(x, DeviceArray):
    x.copy_to_host_async()
  return x

def jaxpr_literals(jaxpr):
  """Generates all the literals inside a jaxpr, including nested subjaxprs."""
  for eqn in jaxpr.eqns:
    for v in eqn.invars:
      if type(v) is core.Literal:
        yield v.val
  for subjaxpr in core.subjaxprs(jaxpr):
    yield from jaxpr_literals(subjaxpr)


def _flatmap(func: Callable, vars: Sequence):
  return list(it.chain.from_iterable(map(func, vars)))

def _partitionmap(func: Callable, vars: Sequence, nodes: Sequence):
  return map(func, vars, _partition_outputs([v.aval for v in vars], nodes))

def jaxpr_subcomp(c, jaxpr, backend, axis_env, consts, name_stack, *args):
  if backend not in ('cpu', 'gpu', 'tpu'):
    platform = xb.get_backend(backend).platform  # canonicalize
  else:
    platform = backend

  def read(v):
    if type(v) is Literal:
      return xb.constant_general(c, canonicalize_dtype(v.val))
    else:
      return env[v]

  def aval(v):
    if type(v) is Literal:
      return abstractify(v.val)
    else:
      return v.aval

  def write(v, node):
    assert node is not None
    env[v] = node

  env = {}
  _partitionmap(write, [core.unitvar], _make_unit_constant(c))
  _partitionmap(write, jaxpr.constvars, consts)
  _partitionmap(write, jaxpr.invars, args)
  for eqn in jaxpr.eqns:
    op_metadata = make_op_metadata(
        eqn.primitive, eqn.params, name_stack=name_stack,
        source_info=eqn.source_info)
    c.set_op_metadata(op_metadata)
    in_nodes = _flatmap(read, eqn.invars)
    with source_info_util.user_context(eqn.source_info):
      # TODO(jakevdp): migrate `translations` table to `translations_with_avals`
      if eqn.primitive in backend_specific_translations[platform]:
        rule = backend_specific_translations[platform][eqn.primitive]
        ans = rule(c, *in_nodes, **eqn.params)
      elif eqn.primitive in translations:
        ans = translations[eqn.primitive](c, *in_nodes, **eqn.params)
      elif eqn.primitive in translations_with_avals:
        rule = translations_with_avals[eqn.primitive]
        ans = rule(c, map(aval, eqn.invars), in_nodes, eqn.params)
      elif eqn.primitive in initial_style_translations:
        new_params = check_backend_params(eqn.params, backend)
        rule = initial_style_translations[eqn.primitive]
        ans = rule(c, axis_env, extend_name_stack(name_stack, eqn.primitive.name),
                   map(aval, eqn.invars), backend, *in_nodes, **new_params)
      elif eqn.primitive in parallel_translations:
        rule = parallel_translations[eqn.primitive]
        ans = rule(c, *in_nodes, axis_env=axis_env, platform=platform, **eqn.params)
      elif eqn.primitive in call_translations:
        new_params = check_backend_params(eqn.params, backend)
        rule = call_translations[eqn.primitive]
        ans = rule(c, axis_env, in_nodes,
                   name_stack, backend=backend, **new_params)
      else:
        raise NotImplementedError(
            f"XLA translation rule for primitive '{eqn.primitive.name}' not found")

    assert isinstance(ans, xe.XlaOp)
    c.get_shape(ans)  # force xla to do shape error checking
    if eqn.primitive.multiple_results or any(v.aval._num_buffers > 1 for v in eqn.outvars):
      out_nodes = xla_destructure(c, ans)
    else:
      out_nodes = [ans]
    c.clear_op_metadata()
    _partitionmap(write, eqn.outvars, out_nodes)
  return _flatmap(read, jaxpr.outvars)


def xla_destructure(c, ans):
  num_elements = len(c.get_shape(ans).tuple_shapes())
  return [xops.GetTupleElement(ans, i) for i in range(num_elements)]

def check_backend_params(params, outer_backend):
  # For nested calls, the outermost call sets the backend for all inner calls;
  # it's an error if the inner call has a conflicting explicit backend spec.
  inner_backend = params.get('backend', None)
  if inner_backend and inner_backend != outer_backend:
    raise ValueError(
        f"Outer-jit backend specification {outer_backend} must match explicit "
        f"inner-jit backend specification {inner_backend}.")
  return {k: params[k] for k in params if k != 'backend'}


class AxisEnv(NamedTuple):
  """Represents a pmap mesh (only along the replica axes)."""
  nreps: int
  names: Tuple[Any, ...]
  sizes: Tuple[int, ...]

def extend_axis_env(env: AxisEnv, name, size: int):
  return AxisEnv(env.nreps, env.names + (name,), env.sizes + (size,))

def axis_read(axis_env, axis_name):
  try:
    return max(i for i, name in enumerate(axis_env.names) if name == axis_name)
  except ValueError:
    raise NameError("unbound axis name: {}".format(axis_name)) from None

def axis_groups(axis_env: AxisEnv, name):
  if not isinstance(name, (list, tuple)):
    name = (name,)
  mesh_axes = tuple(unsafe_map(partial(axis_read, axis_env), name))
  trailing_size, ragged = divmod(axis_env.nreps, prod(axis_env.sizes))
  assert not ragged
  mesh_spec = axis_env.sizes + (trailing_size,)
  return _axis_groups(mesh_spec, mesh_axes)

def _axis_groups(mesh_spec, mesh_axes):
  """Computes replica group ids for a collective performed over a subset of the mesh.

  Args:
    mesh_spec: A sequence of integers representing the mesh shape.
    mesh_axes: A sequence of integers between 0 and `len(mesh_spec)` (exclusive)
      indicating over which axes the collective is performed.
  Returns:
    A tuple of replica groups (i.e. tuples containing replica ids).
  """
  iota = np.arange(prod(mesh_spec)).reshape(mesh_spec)
  groups = np.reshape(
      np.moveaxis(iota, mesh_axes, np.arange(len(mesh_axes))),
      (prod(np.take(mesh_spec, mesh_axes)), -1))
  return tuple(unsafe_map(tuple, groups.T))

def jaxpr_replicas(jaxpr) -> int:
  """The number of replicas needed for a jaxpr.

  For a eqn, multiply the `axis_size` with the `jaxpr_replicas` of the
  subjaxprs. For a list of eqns, take the maximum number of replicas.
  """
  if isinstance(jaxpr, core.ClosedJaxpr):
    jaxpr = jaxpr.jaxpr
  return max(unsafe_map(eqn_replicas, jaxpr.eqns), default=1)

# TODO(mattjj): this function assumes that only pmap has a parameter named
# axis_size, and that it corresponds to cross-replica mapping
def eqn_replicas(eqn):
  call_jaxpr = eqn.params.get("call_jaxpr")
  if call_jaxpr:
    return eqn.params.get('axis_size', 1) * jaxpr_replicas(call_jaxpr)
  elif eqn.primitive in initial_style_translations:
    return initial_style_primitive_replicas(eqn.params)
  else:
    return 1

def initial_style_primitive_replicas(params):
  return max(core.traverse_jaxpr_params(jaxpr_replicas, params).values(), default=1)

# TODO(mattjj,skyewm): the functions here are utilities for checking if
# not-yet-supported features are used with multi-host programming

def jaxpr_has_pmap(jaxpr):
  """Whether there is an xla_pmap primitive anywhere inside a Jaxpr."""
  for eqn in jaxpr.eqns:
    if 'xla_pmap' in eqn.primitive.name:
      return True
  for subjaxpr in core.subjaxprs(jaxpr):
    if jaxpr_has_pmap(subjaxpr):
      return True
  return False


def jaxpr_collectives(jaxpr):
  """Generates all the collective primitives anywhere inside a Jaxpr."""
  for eqn in jaxpr.eqns:
    if eqn.primitive in parallel_translations:
      yield eqn.primitive
  for subjaxpr in core.subjaxprs(jaxpr):
    yield from jaxpr_collectives(subjaxpr)


### xla_call underlying jit

def _xla_call_impl(fun: lu.WrappedFun, *args, device, backend, name,
                   donated_invars, inline):
  del inline  # Only used at tracing time
  compiled_fun = _xla_callable(fun, device, backend, name, donated_invars,
                               *unsafe_map(arg_spec, args))
  try:
    out = compiled_fun(*args)
  except FloatingPointError:
    assert config.jax_debug_nans or config.jax_debug_infs  # compiled_fun can only raise in this case
    print("Invalid value encountered in the output of a jit/pmap-ed function. "
          "Calling the de-optimized version.")
    # We want to run the wrapped function again (after _xla_callable already ran
    # it), but linear_util.WrappedFun instances are meant to be run only once.
    # In addition to re-executing the Python code, which is usually undesirable
    # but which config.jax_debug_nans is meant to opt into, we'll be re-executing
    # any linear_util.py-style side effects, i.e. re-populating Stores created
    # by any transformation_with_aux's applied to fun. Since this is
    # intentional here, to avoid "Store occupied" errors we clone the WrappedFun
    # with empty stores.
    stores = [lu.Store() for _ in fun.stores]
    clone = lu.WrappedFun(fun.f, fun.transforms, stores, fun.params)
    with core.new_sublevel():
      _ = clone.call_wrapped(*args)  # probably won't return
  return out

def flatten_shape(s: XlaShape) -> Sequence[Tuple[Sequence[int], XlaShape]]:
  """Expands a given shape tree into a flat list of indices to arrays.

  Given the following computation:

  >>> c = xc.XlaBuilder("example")
  >>> p0 = xb.parameter(c, 1, xc.shape_from_pyval(jnp.ones([1])))
  >>> p1 = xb.parameter(c, 2, xc.shape_from_pyval(jnp.ones([2])))
  >>> p2 = xb.parameter(c, 3, xc.shape_from_pyval(jnp.ones([3])))
  >>> o = xops.Tuple(c, [p0, p1, p2])

  We can query the arrays in the output tuple:

  >>> flatten_shape(c.GetShape(o))
  [((0,), f32[1]{0}), ((1,), f32[2]{0}), ((2,), f32[3]{0})]

  Or the arrays in one of the parameters (which is itself an array):

  >>> flatten_shape(c.GetShape(p0))
  [((), f32[1]{0})]

  Args
    s: The input shape.

  Returns:
    An iterable of pairs of indices and shapes for each array within the shape
    tree.
  """
  results: List[Tuple[Tuple[int, ...], XlaShape]] = []
  _flatten_shape(s, (), results)
  return results

def _flatten_shape(s: XlaShape, index: Tuple[int, ...],
                   results: List[Tuple[Tuple[int, ...], XlaShape]]) -> None:
  if s.is_array() or s.is_token():
    results.append((index, s))
  else:
    assert s.is_tuple()
    for i, sub in enumerate(s.tuple_shapes()):
      _flatten_shape(sub, index + (i,), results)


def _xla_consts(c, consts):
  unique_consts = {id(const): const for const in consts}
  xla_consts = {
      id_: xb.constant_general(c, const) for id_, const in unique_consts.items()}
  return [c for const in consts for c in xla_consts[id(const)]]

@lu.cache
def _xla_callable(fun: lu.WrappedFun, device, backend, name, donated_invars, *arg_specs):
  return lower_xla_callable(fun, device, backend, name, donated_invars, *arg_specs).compile().unsafe_call

def lower_xla_callable(fun: lu.WrappedFun, device, backend, name, donated_invars, *arg_specs):
  if device is not None and backend is not None:
    raise ValueError("can't specify both a device and a backend for jit, "
                     "got device={} and backend={}".format(device, backend))

  abstract_args, arg_devices = unzip2(arg_specs)
  jaxpr, out_avals, consts = pe.trace_to_jaxpr_final(
      fun, abstract_args, pe.debug_info_final(fun, "jit"))
  if any(isinstance(c, core.Tracer) for c in consts):
    raise UnexpectedTracerError("Encountered an unexpected tracer.")
  jaxpr, kept_const_idx, kept_var_idx = _prune_unused_inputs(jaxpr)
  consts = [c for i, c in enumerate(consts) if i in kept_const_idx]
  pruned_arg_specs = (a for i, a in enumerate(arg_specs) if i in kept_var_idx)
  abstract_args, arg_devices = unzip2(pruned_arg_specs)
  donated_invars = [
      x for i, x in enumerate(donated_invars) if i in kept_var_idx
  ]
  map(prefetch, it.chain(consts, jaxpr_literals(jaxpr)))
  jaxpr = apply_outfeed_rewriter(jaxpr)

  nreps = jaxpr_replicas(jaxpr)
  device = _xla_callable_device(nreps, backend, device, arg_devices)
  backend = xb.get_device_backend(device) if device else (
      xb.get_backend(backend) if backend is not None else None)

  # Computations that only produce constants and/or only rearrange their inputs,
  # which are often produced from partial evaluation, don't need compilation,
  # and don't need to evaluate their arguments.
  if not jaxpr.eqns:
    return XlaComputation(None, True, jaxpr, consts, device, out_avals, kept_var_idx)

  if not _on_exit:
    log_priority = logging.WARNING if config.jax_log_compiles else logging.DEBUG
    logging.log(log_priority, "Compiling %s (%s) for args %s.",
                fun.__name__, id(fun), abstract_args)

  if nreps > 1:
    warn(f"The jitted function {fun.__name__} includes a pmap. Using "
         "jit-of-pmap can lead to inefficient data movement, as the outer jit "
         "does not preserve sharded data representations and instead collects "
         "input and output arrays onto a single device. "
         "Consider removing the outer jit unless you know what you're doing. "
         "See https://github.com/google/jax/issues/2926.")

  if nreps > xb.device_count(backend):
    raise ValueError(
        f"compiling computation that requires {nreps} replicas, but only "
        f"{xb.device_count(backend)} XLA devices are available")

  if xb.process_count() > 1 and (nreps > 1 or jaxpr_has_pmap(jaxpr)):
    raise NotImplementedError(
        "jit of multi-host pmap not implemented (and jit-of-pmap can cause "
        "extra data movement anyway, so maybe you don't want it after all).")

  tuple_args = len(abstract_args) > 100  # pass long arg lists as tuple for TPU

  c = xb.make_computation_builder("jit_{}".format(fun.__name__))
  xla_consts = _xla_consts(c, consts)
  xla_args, donated_invars = _xla_callable_args(c, abstract_args, tuple_args,
                                                donated_invars=donated_invars)
  out_nodes = jaxpr_subcomp(
      c, jaxpr, backend.platform if backend is not None else None,
      AxisEnv(nreps, (), ()), xla_consts,
      extend_name_stack(wrap_name(name, 'jit')), *xla_args)
  backend = xb.get_backend(backend)
  out_tuple = xops.Tuple(c, out_nodes)
  if backend.platform in ("gpu", "tpu"):
    donated_invars = set_up_aliases(c, xla_args, out_tuple, donated_invars, tuple_args)
  if any(donated_invars):
    # TODO(tomhennigan): At call time we should mark these buffers as deleted.
    unused_donations = [str(c.GetShape(a))
                        for a, d in zip(xla_args, donated_invars) if d]
    warn("Some donated buffers were not usable: {}".format(", ".join(unused_donations)))
  built = c.build(out_tuple)
  return XlaComputation(
      built, False, nreps, device, backend, tuple_args, out_avals, kept_var_idx)


class XlaComputation:
  def __init__(self, hlo, is_trivial, *compile_args):
    self.hlo = hlo
    self._is_trivial = is_trivial
    self._executable = None
    self.compile_args = compile_args

  def compile(self):
    if self._executable is None:
      if self._is_trivial:
        self._executable = XlaCompiledComputation.from_trivial_jaxpr(*self.compile_args)
      else:
        self._executable = XlaCompiledComputation.from_xla_computation(self.hlo, *self.compile_args)
    return self._executable


class XlaCompiledComputation:
  def __init__(self, unsafe_call):
    self.unsafe_call = unsafe_call

  @staticmethod
  def from_xla_computation(
      xla_computation,
      nreps: int,
      device,
      backend,
      tuple_args: bool,
      out_avals,
      kept_var_idx):
    result_handlers = map(partial(aval_to_result_handler, device), out_avals)
    options = xb.get_compile_options(
        num_replicas=nreps,
        num_partitions=1,
        device_assignment=(device.id,) if device else None)
    options.parameter_is_tupled_arguments = tuple_args
    compiled = compile_or_get_cached(backend, xla_computation, options)
    if nreps == 1:
      return XlaCompiledComputation(partial(
          _execute_compiled, compiled, out_avals, result_handlers, kept_var_idx))
    else:
      return XlaCompiledComputation(partial(
          _execute_replicated, compiled, out_avals, result_handlers, kept_var_idx))

  @staticmethod
  def from_trivial_jaxpr(jaxpr, consts, device, out_avals, kept_var_idx):
    result_handlers = map(partial(aval_to_result_handler, device), out_avals)
    return XlaCompiledComputation(partial(
        _execute_trivial, jaxpr, device, consts, out_avals,
        result_handlers, kept_var_idx))

  def __call__(self, *args):
    # TODO(apaszke,frostig): Check that args are compatible with input avals!
    return self.unsafe_call(*args)


def set_up_aliases(c, xla_args, out_tuple, donated_args, tuple_args):
  """Configures input/output "must" aliasing based on `donated_args`."""
  # First for every input array add it to `donations` iff it is a member of
  # `donated_args`.
  donations = defaultdict(deque)
  for arg_index, arg in enumerate(xla_args):
    if donated_args[arg_index]:
      for param_index, element in flatten_shape(c.GetShape(arg)):
        key = (element.dimensions(), element.xla_element_type())
        if tuple_args:
          param_number = 0
          param_index = (arg_index,) + tuple(param_index)
          donations[key].append((param_number, param_index, arg_index))
        else:
          param_number = arg_index
          donations[key].append((param_number, param_index, arg_index))

  # Consume donations for outputs.
  out_donated_args = list(donated_args)
  for output_index, element in flatten_shape(c.GetShape(out_tuple)):
    key = (element.dimensions(), element.xla_element_type())
    if donations.get(key, ()):
      param_number, param_index, arg_index = donations[key].popleft()
      out_donated_args[arg_index] = False
      c.setup_alias(output_index, param_number, param_index)

  return tuple(out_donated_args)


def _prune_unused_inputs(
    jaxpr: core.Jaxpr) -> Tuple[core.Jaxpr, Set[int], Set[int]]:
  used = {v for v in jaxpr.outvars if isinstance(v, core.Var)}
  # TODO(zhangqiaorjc): Improve the DCE algorithm by also pruning primitive
  # applications that do not produce used outputs. Must handle side-effecting
  # primitives and nested jaxpr.
  used.update(
      v for eqn in jaxpr.eqns for v in eqn.invars if isinstance(v, core.Var))
  kept_const_idx, new_constvars = unzip2(
      (i, v) for i, v in enumerate(jaxpr.constvars) if v in used)
  kept_var_idx, new_invars = unzip2(
      (i, v) for i, v in enumerate(jaxpr.invars) if v in used)
  new_jaxpr = core.Jaxpr(new_constvars, new_invars, jaxpr.outvars, jaxpr.eqns)
  return new_jaxpr, set(kept_const_idx), set(kept_var_idx)


def _xla_callable_device(nreps, backend, device, arg_devices):
  if nreps > 1:
    if device is not None or backend is not None:
      raise ValueError(f"can't specify device or backend for jit-of-pmap, "
                       f"got device={device} and backend={backend}")
    return None
  else:
    if device is None and backend is None:
      return _device_from_arg_devices(arg_devices)
    elif device is not None and backend is None:
      return device
    elif device is None and backend is not None:
      return xb.get_backend(backend).get_default_device_assignment(1)[0]
    else:
      assert False  # Unreachable given the error check in _xla_callable

# Used within _xla_callable_args and _xla_param to distinguish between None (no
# sharding annotation set) and replicated.
_replicated_param = object()

def _xla_callable_args(
    c, avals, tuple_args, *,
    replicated=None,
    partitions=None,
    partitions_proto: bool = False,
    donated_invars=None):
  assert partitions is None or len(partitions) == len(avals)
  if not tuple_args:
    if replicated is None:
      replicated = [None] * len(avals)
    if partitions is None:
      parts: List[object] = [None] * len(avals)
    elif partitions_proto:
      parts = partitions
    else:
      parts = [_replicated_param if part is None else part
               for part in partitions]
    counts = it.count()
    xla_args = [_xla_param(c, next(counts), xla_shape, r, p, partitions_proto)
                if a is not abstract_token else xops.CreateToken(c)
                for (a, r, p) in safe_zip(avals, replicated, parts)
                for xla_shape in aval_to_xla_shapes(a)]
    if donated_invars is not None:
      donated_invars = [
          d for (a, _, _, d) in zip(avals, replicated, parts, donated_invars)
          for xla_shape in aval_to_xla_shapes(a)]
    return xla_args, donated_invars
  else:
    if replicated is not None:
      replicated = [r for a, r in zip(avals, replicated)
                    if a is not abstract_token]
    if partitions is None:
      tuple_parts = None
    elif partitions_proto:
      tuple_parts = xb.tuple_sharding_proto(partitions)
    else:
      tuple_parts = tuple(partitions)
    tuple_shape = xc.Shape.tuple_shape(
        [shape for a in avals for shape in aval_to_xla_shapes(a) if a is not abstract_token])
    tuple_param = _xla_param(c, 0, tuple_shape, replicated, tuple_parts, partitions_proto)
    xla_inputs = iter(xla_destructure(c, tuple_param))
    xla_args = [next(xla_inputs) if a is not abstract_token else
                xops.CreateToken(c) for a in avals]
    assert next(xla_inputs, None) is None
    return xla_args, donated_invars

def _xla_param(builder, param_num, xla_shape, replicated, partitions, parts_proto):
  make_param = partial(xb.parameter, builder, param_num, xla_shape,
                       replicated=replicated)
  with_sharding = xb.with_sharding_proto if parts_proto else xb.with_sharding
  if partitions is None:
    return make_param()
  elif partitions is _replicated_param:
    return with_sharding(builder, None, make_param)
  else:
    return with_sharding(builder, partitions, make_param)


def _execute_compiled(compiled: XlaExecutable, avals, handlers, kept_var_idx,
                      *args):
  device, = compiled.local_devices()
  input_bufs = list(
      it.chain.from_iterable(
          device_put(x, device)
          for i, x in enumerate(args)
          if x is not token and i in kept_var_idx))
  out_bufs = compiled.execute(input_bufs)
  check_special(xla_call_p.name, out_bufs)
  return [handler(*bs) for handler, bs in zip(handlers, _partition_outputs(avals, out_bufs))]


def _execute_replicated(compiled: XlaExecutable, avals, handlers, kept_var_idx,
                        *args):
  input_bufs = [
      list(
          it.chain.from_iterable(
              device_put(x, device)
              for i, x in enumerate(args)
              if x is not token and i in kept_var_idx))
      for device in compiled.local_devices()
  ]
  out_bufs = [
      buf[0] for buf in compiled.execute_sharded_on_local_devices(
          list(zip(*input_bufs)))
  ]
  check_special(xla_call_p.name, out_bufs)
  return [handler(*bs) for handler, bs in zip(handlers, _partition_outputs(avals, out_bufs))]


def _execute_trivial(jaxpr, device: Optional[Device], consts, avals, handlers,
                     kept_var_idx, *args):
  env = {core.unitvar: core.unit}
  pruned_args = (x for i, x in enumerate(args) if i in kept_var_idx)
  map(env.setdefault, jaxpr.invars, pruned_args)
  map(env.setdefault, jaxpr.constvars, consts)
  outs = [canonicalize_dtype(v.val) if type(v) is Literal else env[v]
          for v in jaxpr.outvars]
  return [_copy_device_array_to_device(x, device) if type_is_device_array(x)
          else h(*device_put(x, device)) for h, x in zip(handlers, outs)]

xla_call_p: core.CallPrimitive = core.CallPrimitive('xla_call')
xla_call = xla_call_p.bind
xla_call_p.def_impl(_xla_call_impl)

def _xla_call_partial_eval_update_params(params, in_unknowns):
  call_jaxpr = params['call_jaxpr']
  donated_invars = params['donated_invars']
  if not in_unknowns and donated_invars:
    # JaxprTrace.post_process_call creates a call with no input tracers
    new_donated_invars = (False,) * len(call_jaxpr.invars)
  else:
    # JaxprTrace.process_call drops known input tracers
    donated_invars = [d for d, uk in zip(donated_invars, in_unknowns) if uk]
    new_donated_invars = ((False,) * (len(call_jaxpr.invars) - len(donated_invars))
                          + tuple(donated_invars))
  return dict(params, donated_invars=new_donated_invars)
pe.call_param_updaters[xla_call_p] = _xla_call_partial_eval_update_params

def _xla_call_jvp_update_params(params, nz_tangents, nz_tangents_out_thunk):
  donated_invars = params['donated_invars']
  donated_tangents = [d for d, nz in zip(donated_invars, nz_tangents) if nz]
  new_donated_invars = (*donated_invars, *donated_tangents)
  return dict(params, donated_invars=new_donated_invars)
ad.call_param_updaters[xla_call_p] = _xla_call_jvp_update_params

def _xla_call_transpose_update_params(params, undef_primals, nonzero_cts):
  donated_invars = params['donated_invars']
  donated_primals = [d for d, u in zip(donated_invars, undef_primals) if not u]
  donated_cotangents = [False for nz in nonzero_cts if nz]
  return dict(params, donated_invars=(*donated_primals, *donated_cotangents))
ad.call_transpose_param_updaters[xla_call_p] = _xla_call_transpose_update_params


def _xla_call_translation_rule(c, axis_env, in_nodes, name_stack, backend, name,
                               call_jaxpr, donated_invars, inline=None, device=None):
  del device, donated_invars, inline  # Ignored.
  subc = xb.make_computation_builder(f"jit_{name}")
  args = [xb.parameter(subc, i, c.get_shape(n)) for i, n in enumerate(in_nodes)]
  out_nodes = jaxpr_subcomp(subc, call_jaxpr, backend, axis_env, (),
                            extend_name_stack(name_stack, wrap_name(name, 'jit')), *args)
  subc = subc.build(xops.Tuple(subc, out_nodes))
  return xops.Call(c, subc, list(in_nodes))
ad.primitive_transposes[xla_call_p] = partial(ad.call_transpose, xla_call_p)


def _xla_call_partial_eval_custom_params_updater(
    unks_in: List[bool], num_res: int, params_known: dict, params_staged: dict
  ) -> Tuple[dict, dict]:
  # pruned inputs to jaxpr_known according to unks_in, so prune donated_invars
  donated_invars_known, _ = partition_list(unks_in, params_known['donated_invars'])
  new_params_known = dict(params_known, donated_invars=tuple(donated_invars_known))
  # added num_res new inputs to jaxpr_staged, so extend donated_invars
  donated_invars_staged = [*([False] * num_res), *params_staged['donated_invars']]
  new_params_staged = dict(params_staged, donated_invars=tuple(donated_invars_staged))
  return new_params_known, new_params_staged
pe.partial_eval_jaxpr_custom_rules[xla_call_p] = \
    partial(pe.call_partial_eval_custom_rule,
            _xla_call_partial_eval_custom_params_updater)
pe.dce_rules[xla_call_p] = pe.dce_jaxpr_call_rule


### translation tables

translations: Dict[core.Primitive, Callable] = {}
translations_with_avals: Dict[core.Primitive, Callable] = {}
parallel_translations: Dict[core.Primitive, Callable] = {}
initial_style_translations: Dict[core.Primitive, Callable] = {}
call_translations: Dict[core.Primitive, Callable] = {}
backend_specific_translations: Dict[str, Dict[core.Primitive, Callable]] = defaultdict(dict)

call_translations[xla_call_p] = _xla_call_translation_rule

def zeros_like_translation_rule(c, x):
  shape = c.get_shape(x)
  assert not shape.is_tuple()
  zero = xb.constant(c, np.array(0, shape.element_type()))
  return xops.Broadcast(zero, shape.dimensions())
translations[ad_util.zeros_like_p] = zeros_like_translation_rule

def add_jaxvals_translation_rule(c, x, y):
  shape = c.get_shape(x)
  assert not shape.is_tuple()
  return xops.Add(x, y)
translations[ad_util.add_jaxvals_p] = add_jaxvals_translation_rule

translations[ad_util.stop_gradient_p] = lambda c, x: x


@lu.transformation
def _tuple_output(*args, **kwargs):
  ans = yield args, kwargs
  yield (ans,)

def lower_fun(fun, multiple_results, parallel=False, with_avals=False, backend=None):
  # TODO(jakevdp): migrate dependent code & always use the with_avals=True.
  def f(c, *xla_args, **params):
    avals = [_array_aval_from_xla_shape(c.get_shape(x)) for x in xla_args]
    return f_with_avals(c, avals, xla_args, params)

  def f_with_avals(c, avals, xla_args, params):
    if parallel:
      axis_env = params.pop('axis_env')
      del params['platform']
    else:
      axis_env = AxisEnv(1, (), ())
    wrapped_fun = lu.wrap_init(fun, params)
    if not multiple_results:
      wrapped_fun = _tuple_output(wrapped_fun)
    with core.extend_axis_env_nd(zip(axis_env.names, axis_env.sizes)):
      jaxpr, _, consts = pe.trace_to_jaxpr_dynamic(wrapped_fun, avals)
    outs = jaxpr_subcomp(c, jaxpr, backend, axis_env, _xla_consts(c, consts), '',
                         *xla_args)
    if multiple_results or any(v.aval._num_buffers > 1 for v in jaxpr.outvars):
      return xops.Tuple(c, outs)
    else:
      assert len(outs) == 1, outs
      return outs[0]

  return f_with_avals if with_avals else f

def _array_aval_from_xla_shape(xla_shape):
  # This function instantiates the assumption that we can map fro XLA array
  # types to JAX array types.
  # TODO(mattjj): remove assumption can map XLA array types to JAX array types
  assert not xla_shape.is_tuple()
  return ShapedArray(xla_shape.dimensions(), xla_shape.numpy_dtype())

def lower_fun_initial_style(fun):
  def f(c, axis_env, name_stack, avals, backend, *xla_args, **params):
    jaxpr, _, consts = pe.trace_to_jaxpr_dynamic(lu.wrap_init(fun, params), avals)
    outs = jaxpr_subcomp(c, jaxpr, backend, axis_env, _xla_consts(c, consts),
                         name_stack, *xla_args)
    return xops.Tuple(c, outs)
  return f


### device-persistent data

class Token(object): pass
token = Token()

pytype_aval_mappings[Token] = lambda _: abstract_token
core.pytype_aval_mappings[Token] = lambda _: abstract_token
xla_shape_handlers[AbstractToken] = lambda _: (xc.Shape.token_shape(),)
xla_result_handlers[AbstractToken] = lambda _, __: lambda _: token
canonicalize_dtype_handlers[Token] = identity
device_put_handlers[Token] = lambda x, _: (x,)


def _forward_method(attrname, self, fun, *args):
  return fun(getattr(self, attrname), *args)
_forward_to_value = partial(_forward_method, "_value")


# The following is used for the type _CppDeviceArray or _DeviceArray.
DeviceArrayProtocol = Any
DeviceArray = xc.DeviceArrayBase

_CppDeviceArray: DeviceArrayProtocol = xc.Buffer

def make_device_array(
    aval: core.ShapedArray,
    device: Optional[Device],
    device_buffer: Buffer,
) -> Union[Buffer, "_DeviceArray"]:
  """Returns a DeviceArray implementation based on arguments.

  This is to be used only within JAX. It will return either a PythonDeviceArray
  or a C++ equivalent implementation.
  """
  if isinstance(device_buffer, _CppDeviceArray):

    if device_buffer.aval == aval and device_buffer._device == device:
      return device_buffer
    device_buffer = device_buffer.clone()
    device_buffer._device = device
    device_buffer.aval = aval
    device_buffer.weak_type = aval.weak_type
    return device_buffer

  return _DeviceArray(aval, device, device_buffer)


def type_is_device_array(x):
  """Returns `True` if `x` is a non-sharded DeviceArray.

  Use this function instead of `type(x) is Devicearray`.
  """
  type_x = type(x)
  return type_x is _DeviceArray or type_x is _CppDeviceArray


def device_array_supports_weakrefs():
  try:
    weakref.ref(DeviceArray())
    return True
  except TypeError:
    return False


class _DeviceArray(DeviceArray):  # type: ignore
  """A DeviceArray is an ndarray backed by a single device memory buffer."""
  # We don't subclass ndarray because that would open up a host of issues,
  # but lax_numpy.py overrides isinstance behavior and attaches ndarray methods.
  __slots__ = [
      "aval", "device_buffer", "_npy_value", "_device", "__weakref__"
  ]
  __array_priority__ = 100

  # DeviceArray has methods that are dynamically populated in lax_numpy.py,
  # and this annotation is needed to make pytype happy.
  _HAS_DYNAMIC_ATTRIBUTES = True

  def __init__(self, aval: core.ShapedArray, device: Optional[Device],
               device_buffer: Buffer):
    """Initializer.

    Args:
      aval: The abstract value associated to this array (shape+dtype+weak_type).
      device:  The optional sticky device. See
        https://jax.readthedocs.io/en/latest/faq.html#controlling-data-and-computation-placement-on-devices
      device_buffer: The underlying buffer owning the on-device data.
    """
    DeviceArray.__init__(self)
    self.aval = aval
    self.device_buffer = device_buffer
    self._device = device

    self._npy_value = None
    if config.jax_enable_checks:
      assert type(aval) is ShapedArray
      npy_value = self._value
      assert npy_value.dtype == aval.dtype and npy_value.shape == aval.shape
      assert (device is None) or device is device_buffer.device()

  def _check_if_deleted(self):
    if self.device_buffer is deleted_buffer:
      raise RuntimeError("DeviceArray has been deleted.")

  def block_until_ready(self):
    """Blocks the caller until the buffer's value has been computed on device.

    This method is mostly useful for timing microbenchmarks that wish to
    time how long a computation takes, without transferring the result back
    to the host.

    Returns the buffer object (`self`).
    """
    self._check_if_deleted()
    self.device_buffer.block_host_until_ready()  # pytype: disable=attribute-error
    return self

  @property
  def _value(self):
    self._check_if_deleted()
    if self._npy_value is None:
      self._npy_value = self.device_buffer.to_py()
      self._npy_value.flags.writeable = False
    return self._npy_value

  @property
  def shape(self):
    return self.aval.shape

  @property
  def dtype(self):
    return self.aval.dtype

  @property
  def size(self):
    return prod(self.aval.shape)

  @property
  def ndim(self):
    return len(self.aval.shape)

  def copy_to_host_async(self):
    """Requests a copy of the buffer to the host."""
    self._check_if_deleted()
    if self._npy_value is None:
      self.device_buffer.copy_to_host_async()  # pytype: disable=attribute-error

  def delete(self):
    """Deletes the device array and any cached copy on the host.

    It is an error to access the contents of a `DeviceArray` after it has
    been deleted.

    Use of this method is optional; device buffers will be reclaimed
    automatically by Python when a DeviceArray object is garbage collected.
    However, it is sometimes useful to have more explicit control over the
    time of deletion.
    """
    self.device_buffer.delete()  # pytype: disable=attribute-error
    self.device_buffer = deleted_buffer
    self._npy_value = None

  @property
  def __cuda_array_interface__(self):
    return self.device_buffer.__cuda_array_interface__


# Adding methods dynamically to both _DeviceArray and _CppDeviceArray
# pylint: disable=protected-access
for device_array in [DeviceArray]:


  def copy(self):
    """Returns an ndarray (backed by host memory, not device memory)."""
    return np.asarray(self)
  setattr(device_array, "copy", copy)

  def __repr__(self):
    line_width = np.get_printoptions()["linewidth"]
    prefix = '{}('.format(self.__class__.__name__.lstrip('_'))
    s = np.array2string(self._value, prefix=prefix, suffix=',',
                        separator=', ', max_line_width=line_width)
    if self.aval is not None and self.aval.weak_type:
      dtype_str = f'dtype={self.dtype.name}, weak_type=True)'
    else:
      dtype_str = f'dtype={self.dtype.name})'
    last_line_len = len(s) - s.rfind('\n') + 1
    sep = ' '
    if last_line_len + len(dtype_str) + 1 > line_width:
      sep = ' ' * len(prefix)
    return "{}{},{}{}".format(prefix, s, sep, dtype_str)

  setattr(device_array, "__repr__", __repr__)

  def item(self):
    if dtypes.issubdtype(self.dtype, np.complexfloating):
      return complex(self)
    elif dtypes.issubdtype(self.dtype, np.floating):
      return float(self)
    elif dtypes.issubdtype(self.dtype, np.integer):
      return int(self)
    elif dtypes.issubdtype(self.dtype, np.bool_):
      return bool(self)
    else:
      raise TypeError(self.dtype)

  setattr(device_array, "item", item)

  def __len__(self):
    try:
      return self.aval.shape[0]
    except IndexError as err:
      raise TypeError("len() of unsized object") from err  # same as numpy error

  setattr(device_array, "__len__", __len__)

  def __iter__(self):
    if self.ndim == 0:
      raise TypeError("iteration over a 0-d array")  # same as numpy error
    else:
      return self._value.__iter__()

  setattr(device_array, "__iter__", __iter__)

  def __reversed__(self):
    if self.ndim == 0:
      raise TypeError("iteration over a 0-d array")
    else:
      return reversed(self._value)

  setattr(device_array, "__reversed__", __reversed__)

  def __format__(self, format_spec):
    # Simulates behavior of https://github.com/numpy/numpy/pull/9883
    if self.ndim == 0:
      return format(self._value[()], format_spec)
    else:
      return format(self._value, format_spec)

  setattr(device_array, "__format__", __format__)

  def __array__(self, dtype=None, context=None):
    return np.asarray(self._value, dtype=dtype)

  setattr(device_array, "__array__", __array__)

  setattr(device_array, "__str__", partialmethod(_forward_to_value, str))
  setattr(device_array, "__bool__", partialmethod(_forward_to_value, bool))
  setattr(device_array, "__nonzero__", partialmethod(_forward_to_value, bool))
  setattr(device_array, "__float__", lambda self: self._value.__float__())
  setattr(device_array, "__int__", lambda self: self._value.__int__())
  setattr(device_array, "__complex__", lambda self: self._value.__complex__())
  setattr(device_array, "__hex__", partialmethod(_forward_to_value, hex))
  setattr(device_array, "__oct__", partialmethod(_forward_to_value, oct))
  setattr(device_array, "__index__", partialmethod(_forward_to_value, op.index))
  to_bytes = lambda self, order="C": self._value.tobytes(order)
  setattr(device_array, "tobytes", to_bytes)
  del to_bytes
  setattr(device_array, "tolist", lambda self: self._value.tolist())

  # pickle saves and loads just like an ndarray
  setattr(device_array, "__reduce__",
          partialmethod(_forward_to_value, op.methodcaller("__reduce__")))

  # explicitly set to be unhashable.
  setattr(device_array, "__hash__", None)

  # clobbered when jax.numpy is imported, but useful in tests
  setattr(device_array, "__eq__", lambda self, other: self._value == other)

  # The following methods are dynamically overridden in lax_numpy.py.
  def raise_not_implemented():
    raise NotImplementedError

  setattr(device_array, "__getitem__", lambda self, i: raise_not_implemented())
# pylint: enable=protected-access


class DeletedBuffer(object): pass
deleted_buffer = DeletedBuffer()

for device_array in [_CppDeviceArray, _DeviceArray]:
  core.literalable_types.add(device_array)
  core.pytype_aval_mappings[device_array] = ConcreteArray
  pytype_aval_mappings[device_array] = op.attrgetter('aval')
  canonicalize_dtype_handlers[device_array] = identity

def _device_array_constant_handler(c, val, canonicalize_types=True):
  return xb.constant_general(c, val.device_buffer.to_py())
xb.register_constant_handler(_DeviceArray, _device_array_constant_handler)
xb.register_constant_handler(_CppDeviceArray, _device_array_constant_handler)

def _device_put_device_array(x: Union[DeviceArrayProtocol, _DeviceArray], device: Optional[Device]):
  x = _copy_device_array_to_device(x, device)
  return (x.device_buffer,)
device_put_handlers[_CppDeviceArray] = _device_put_device_array
device_put_handlers[_DeviceArray] = _device_put_device_array

def _copy_device_array_to_device(x: Union[DeviceArrayProtocol, _DeviceArray], device: Optional[xc.Device]) -> Union[DeviceArrayProtocol, _DeviceArray]:
  if device is None:
    # no copying to be done because there's no target specified
    return x
  elif xb.get_device_backend(device).platform == x.device_buffer.platform():
    # source and target platforms are the same
    if x.device_buffer.device() == device:
      # no copying to be done because source equals target
      if x._device == device:
        return x
      else:
        moved_buf = x.device_buffer  # We need to change stickyness
    else:
      # move the buffer with a device-to-device copy
      moved_buf = x.device_buffer.copy_to_device(device)
  else:
    # buffers from different XLA backends are passed through the host.
    backend = xb.get_device_backend(device)
    moved_buf = backend.buffer_from_pyval(x.device_buffer.to_py(), device)
  return make_device_array(x.aval, device, moved_buf)


def _device_put_impl(x, device: Optional[Device] = None):
  if type_is_device_array(x):
    return _copy_device_array_to_device(x, device)

  try:
    a = abstractify(x)
  except TypeError as err:
    raise TypeError(
        f"Argument '{x}' of type {type(x)} is not a valid JAX type") from err
  return aval_to_result_handler(device, a)(*device_put(x, device))

device_put_p = core.Primitive('device_put')
device_put_p.def_impl(_device_put_impl)
device_put_p.def_abstract_eval(lambda x, device=None: x)
translations[device_put_p] = lambda c, x, device=None: x
ad.deflinear2(device_put_p, lambda cotangent, _, **kwargs: [cotangent])
masking.defvectorized(device_put_p)


def _zeros(c, xla_shape):
  if xla_shape.is_array():
    shape, dtype = xla_shape.dimensions(), xla_shape.numpy_dtype()
    zero = xb.constant(c, np.array(0, dtype=dtype))
    return xops.Broadcast(zero, shape)
  else:
    # It is a token
    return xops.CreateToken(c)


def _remat_using_cond(
    c, axis_env, in_nodes, name_stack, backend, name, call_jaxpr):
  """Lower remat to a Conditional which always returns true. This:
    1. Circumvents common subexpression elimination.
    2. In common case of `jax.grad(jax.remat(f))`, ensures the remat blocks
       occur after the primal blocks, because cotangent is an input to the
       Conditional."""
  # Fake condition which always selects True branch.
  rng = xops.RngUniform(xb.constant(c, np.array(0, dtype=np.float32)),
                        xb.constant(c, np.array(1, dtype=np.float32)),
                        xc.Shape.array_shape(xc.PrimitiveType.F32, []))
  pred = xops.Lt(rng, xb.constant(c, np.array(2, dtype=np.float32)))

  true_op = xops.Tuple(c, in_nodes)
  remat_subc = xb.make_computation_builder("remat_call_subcomputation")
  input_op = xb.parameter(remat_subc, 0, c.get_shape(true_op), replicated=[])
  args = xla_destructure(remat_subc, input_op)
  out_nodes = jaxpr_subcomp(remat_subc, call_jaxpr, backend, axis_env, (),
                            extend_name_stack(name_stack, wrap_name(name, 'remat')),
                            *args)
  out_node_shapes = [remat_subc.get_shape(o) for o in out_nodes]
  remat_subc = remat_subc.build(xops.Tuple(remat_subc, out_nodes))

  false_op = true_op
  dummy_subc = xb.make_computation_builder("remat_call_dummy_subcomputation")
  xb.parameter(dummy_subc, 0, c.get_shape(false_op), replicated=[])
  out_nodes = [_zeros(dummy_subc, s) for s in out_node_shapes]
  dummy_subc = dummy_subc.build(xops.Tuple(dummy_subc, out_nodes))

  return xops.Conditional(pred, true_op, remat_subc, false_op, dummy_subc)


def _remat_using_while(
    c, axis_env, in_nodes, name_stack, backend, name, call_jaxpr):
  """Lower remat to a single iteration while loop."""
  # Dummy subc for getting subcomp shapes.
  dummy_inputs = xops.Tuple(c, in_nodes)
  dummy_subc = xb.make_computation_builder("remat_dummy_subcomputation")
  dummy_input_op = xb.parameter(dummy_subc, 0, c.get_shape(dummy_inputs), replicated=[])
  dummy_args = xla_destructure(dummy_subc, dummy_input_op)
  dummy_subcomp_outs = jaxpr_subcomp(
      dummy_subc, call_jaxpr, backend, axis_env, (),
      extend_name_stack(name_stack, wrap_name(name, "remat")), *dummy_args)
  out_node_shapes = [dummy_subc.get_shape(o) for o in dummy_subcomp_outs]

  i_init = xb.constant(c, np.array(0, dtype=np.int32))
  zeros_like_outs = [_zeros(c, s) for s in out_node_shapes]
  inputs = xops.Tuple(c, [i_init] + in_nodes + zeros_like_outs)

  cond_subc = xb.make_computation_builder("remat_cond_subcomputation")
  input_op = xb.parameter(cond_subc, 0, c.get_shape(inputs), replicated=[])
  i = xops.GetTupleElement(input_op, 0)
  rng = xops.RngUniform(xb.constant(cond_subc, np.array(1, dtype=np.int32)),
                        xb.constant(cond_subc, np.array(2, dtype=np.int32)),
                        xc.Shape.array_shape(xc.PrimitiveType.S32, []))
  cond_subc = cond_subc.build(xops.Lt(i, rng))

  body_subc = xb.make_computation_builder("remat_body_subcomputation")
  input_op = xb.parameter(body_subc, 0, c.get_shape(inputs), replicated=[])
  i, *args = xla_destructure(body_subc, input_op)[:len(in_nodes)+1]
  i_next = xops.Add(i, xb.constant(body_subc, np.array(1, dtype=np.int32)))
  subcomp_outs = jaxpr_subcomp(
      body_subc, call_jaxpr, backend, axis_env, (),
      extend_name_stack(name_stack, wrap_name(name, "remat")), *args)
  out_nodes = [i_next] + args + subcomp_outs
  body_subc = body_subc.build(xops.Tuple(body_subc, out_nodes))
  outs = xops.While(cond_subc, body_subc, inputs)
  return xops.Tuple(c, xla_destructure(c, outs)[len(in_nodes)+1:])


def _remat_translation_rule(c, axis_env, in_nodes,
                            name_stack, backend, name, call_jaxpr,
                            prevent_cse, differentiated, concrete,
                            policy, device=None):
  del device, concrete, policy  # Unused.
  if differentiated and prevent_cse:
    if backend == "gpu":
      return _remat_using_while(
          c, axis_env, in_nodes, name_stack, backend, name, call_jaxpr)
    else:
      return _remat_using_cond(
          c, axis_env, in_nodes, name_stack, backend, name, call_jaxpr)
  else:
    outs = jaxpr_subcomp(c, call_jaxpr, backend, axis_env, (), "", *in_nodes)
    return xops.Tuple(c, outs)

call_translations[pe.remat_call_p] = _remat_translation_rule  # type: ignore


ad.primitive_transposes[core.named_call_p] = partial(ad.call_transpose,
                                                     core.named_call_p)


def _named_call_translation_rule(c, axis_env, in_nodes, name_stack, *,
                                 name="core_call", backend, call_jaxpr):
  subc = xb.make_computation_builder(name)
  args = [xb.parameter(subc, i, c.GetShape(n)) for i, n in enumerate(in_nodes)]
  out_nodes = jaxpr_subcomp(subc, call_jaxpr, backend, axis_env, (),
                            extend_name_stack(name_stack, name), *args)
  subc = subc.Build(xops.Tuple(subc, out_nodes))
  return xops.Call(c, subc, list(in_nodes))
call_translations[core.named_call_p] = _named_call_translation_rule


def _call_translation_rule(c, axis_env, in_nodes, name_stack, *, backend,
                           call_jaxpr):
  return _named_call_translation_rule(
      c, axis_env, in_nodes, name_stack, name="core_call",
      backend=backend, call_jaxpr=call_jaxpr)
call_translations[core.call_p] = _call_translation_rule<|MERGE_RESOLUTION|>--- conflicted
+++ resolved
@@ -36,11 +36,7 @@
 from ..core import (ConcreteArray, ShapedArray, AbstractToken,
                     Literal, pp_eqn_compact, raise_to_shaped, abstract_token)
 from ..errors import UnexpectedTracerError
-<<<<<<< HEAD
-import jax._src.pretty_printer as pp
-=======
 from jax._src.pprint_util import pp
->>>>>>> 4f155a32
 from .._src.util import (partialmethod, cache, prod, unzip2,
                          extend_name_stack, wrap_name, safe_zip, safe_map,
                          partition_list)
