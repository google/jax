# Copyright 2018 Google LLC
#
# Licensed under the Apache License, Version 2.0 (the "License");
# you may not use this file except in compliance with the License.
# You may obtain a copy of the License at
#
#     https://www.apache.org/licenses/LICENSE-2.0
#
# Unless required by applicable law or agreed to in writing, software
# distributed under the License is distributed on an "AS IS" BASIS,
# WITHOUT WARRANTIES OR CONDITIONS OF ANY KIND, either express or implied.
# See the License for the specific language governing permissions and
# limitations under the License.

from __future__ import absolute_import
from __future__ import division
from __future__ import print_function

from collections import namedtuple, defaultdict
from distutils.util import strtobool
import itertools as it
import operator as op
import os

import numpy as onp
import six
from six.moves import xrange

from ..config import flags
from .. import core
from .. import ad_util
from .. import tree_util
from .. import linear_util as lu
<<<<<<< HEAD
from ..abstract_arrays import (ConcreteArray, ShapedArray, AbstractToken, make_shaped_array,
                               array_types, raise_to_shaped, abstract_token)
=======
from ..abstract_arrays import (ConcreteArray, ShapedArray, make_shaped_array, array_types,
                               raise_to_shaped)
>>>>>>> 9ac7a317
from ..core import valid_jaxtype, Literal
from ..util import partial, partialmethod, cache, safe_map, prod, unzip2
from ..lib import xla_bridge as xb
from ..lib import xla_client as xc
from . import partial_eval as pe
from . import ad

FLAGS = flags.FLAGS
flags.DEFINE_bool('jax_debug_nans', strtobool(os.getenv('JAX_DEBUG_NANS', "False")),
                  'Add nan checks to every operation.')
flags.DEFINE_bool('jax_log_compiles', strtobool(os.getenv('JAX_LOG_COMPILES', "False")),
                  'Print a message each time a `jit` computation is compiled.')

def _map(f, *xs):
  return tuple(map(f, *xs))

def identity(x):
  return x

### handlers

xb.register_constant_handler(core.Unit, lambda c, *_: c.Tuple())

def aval_to_xla_shape(aval):
  try:
    return xla_shape_handlers[type(aval)](aval)
  except KeyError:
    raise TypeError("No xla_shape_handler for type: {}".format(type(aval)))

xla_shape_handlers = {}
xla_shape_handlers[core.AbstractUnit] = lambda _: xc.Shape.tuple_shape(())
xla_shape_handlers[ShapedArray] = lambda a: xc.Shape.array_shape(a.dtype, a.shape)
xla_shape_handlers[ConcreteArray] = lambda a: xc.Shape.array_shape(a.dtype, a.shape)

def aval_to_result_handler(aval):
  try:
    return xla_result_handlers[type(aval)](aval)
  except KeyError:
    raise TypeError("No xla_result_handler for type: {}".format(type(aval)))

xla_result_handlers = {}
xla_result_handlers[core.AbstractUnit] = lambda _: lambda _: core.unit

def array_result_handler(aval):
  return partial(DeviceArray, raise_to_shaped(aval))

xla_result_handlers[ShapedArray] = array_result_handler
xla_result_handlers[ConcreteArray] = array_result_handler

def device_put(x, device=None, backend=None):
  x = canonicalize_dtype(x)
  try:
    return device_put_handlers[type(x)](x, device, backend=backend)
  except KeyError:
    raise TypeError("No device_put handler for type: {}".format(type(x)))

device_put_handlers = {}
device_put_handlers[core.Unit] = \
<<<<<<< HEAD
    lambda _, device, backend=None: xc.Buffer.from_pyval(
        (), device, backend=xb.get_backend(backend))

def _device_put_array(x, device, backend=None):
  return xc.Buffer.from_pyval(x, device, backend=xb.get_backend(backend))
=======
    lambda _, n, backend=None: xc.Buffer.from_pyval((), n, backend=xb.get_backend(backend))

def _device_put_array(x, n, backend=None):
  return xc.Buffer.from_pyval(x, n, backend=xb.get_backend(backend))
>>>>>>> 9ac7a317

for _t in array_types:
  device_put_handlers[_t] = _device_put_array

# TODO(mattjj): try to remove this canonicalize_dtype stuff
def canonicalize_dtype(x):
  try:
    return canonicalize_dtype_handlers[type(x)](x)
  except KeyError:
    raise TypeError("No canonicalize_dtype handler for type: {}".format(type(x)))

canonicalize_dtype_handlers = {}
canonicalize_dtype_handlers[core.Unit] = identity

def _canonicalize_ndarray_dtype(x):
  return onp.asarray(x, xb.canonicalize_dtype(onp.result_type(x)))

for _t in array_types:
  canonicalize_dtype_handlers[_t] = _canonicalize_ndarray_dtype

def abstractify(x):
  try:
    return pytype_aval_mappings[type(x)](x)
  except KeyError:
    raise TypeError("No abstraction handler for type: {}".format(type(x)))

pytype_aval_mappings = {}
pytype_aval_mappings[core.Unit] = lambda _: core.abstract_unit
for _t in array_types:
  pytype_aval_mappings[_t] = make_shaped_array

### op-by-op execution
def apply_primitive(prim, *args, **params):
  """Impl rule that compiles and runs a single primitive 'prim' using XLA."""
  abstract_args = map(abstractify, args)
  compiled_fun = xla_primitive_callable(prim, *abstract_args, **params)
  return compiled_fun(*args)

@cache()
def xla_primitive_callable(prim, *abstract_args, **params):
  backend = params.get('backend', None)
  aval_out = prim.abstract_eval(*abstract_args, **params)
  if prim.multiple_results:
    handlers = tuple(map(aval_to_result_handler, aval_out))
    handle_result = lambda xs: tuple(h(x) for h, x in zip(handlers, xs.destructure()))
  else:
    handle_result = aval_to_result_handler(aval_out)
  xla_shapes = tuple(map(aval_to_xla_shape, abstract_args))
  built_c = primitive_computation(prim, *xla_shapes, **params)
  compiled = built_c.Compile(compile_options=xb.get_compile_options(),
                             backend=xb.get_backend(backend))
  return partial(_execute_compiled_primitive, prim, compiled, backend, handle_result)

@cache()
def primitive_computation(prim, *xla_shapes, **params):
  backend = params.get('backend', None)
  new_params = {k: params[k] for k in params if k != 'backend'}
  c = xb.make_computation_builder("primitive_computation_{}".format(prim.name))
  newvar = core.gensym('')
  c.SetOpMetadata(
      xc.OpMetadata(
          op_type=prim.name, op_name=str(
              core.new_jaxpr_eqn([newvar() for i in range(len(xla_shapes))], [newvar()], prim, (),
                                 params))))
  platform = xb.get_backend(backend).platform
  xla_args = (_parameter_or_create_token(c, shape) for shape in xla_shapes)
  if prim in backend_specific_translations[platform]:
    rule = backend_specific_translations[platform][prim]
    rule(c, *xla_args, **new_params)  # return val set as a side-effect on c
  elif prim in translations:
    rule = translations[prim]
    rule(c, *xla_args, **new_params)  # return val set as a side-effect on c
  elif prim in reduction_translations:
    rule = reduction_translations[prim]
    rule(c, *xla_args, backend=backend, **new_params)  # return val set as a side-effect on c
  elif prim in initial_style_translations:
    rule = initial_style_translations[prim]
    rule(c, AxisEnv(), *xla_args, backend=backend, **new_params)  # side-effect on c
  else:
    raise NotImplementedError("XLA translation rule for {} not found".format(prim))
  c.ClearOpMetadata()
  try:
    return c.Build()
  except RuntimeError as e:
    msg = (" ".join(map(str, e.args)) + "\n"
           "This is a bug in JAX's shape-checking rules; please report it!\n"
           "https://github.com/google/jax/issues\n")
    raise RuntimeError(msg)

def _execute_compiled_primitive(prim, compiled, backend, result_handler, *args):
  device, = compiled.local_devices()
  input_bufs = [device_put(x, device, backend=backend) for x in args if x is not token]
  out_buf = compiled.Execute(input_bufs)
  if FLAGS.jax_debug_nans:
    check_nans(prim, out_buf.destructure() if prim.multiple_results else out_buf)
  return result_handler(out_buf)

def check_nans(prim, bufs):
  if prim.multiple_results:
    for buf in bufs:
      _check_nans(prim.name, buf.shape(), buf)
  else:
    _check_nans(prim.name, bufs.shape(), bufs)

def _check_nans(name, xla_shape, buf):
  if xla_shape.is_tuple():
    assert not xla_shape.tuple_shapes()
  else:
    if onp.issubdtype(xla_shape.element_type(), onp.floating):
      if onp.any(onp.isnan(buf.to_py())):
        msg = "invalid value (nan) encountered in {}"
        raise FloatingPointError(msg.format(name))

### compiling jaxprs
<<<<<<< HEAD

def _compile_jaxpr(jaxpr, device, backend, axis_env, const_vals, tuple_args, *abstract_args):
=======
def compile_jaxpr(jaxpr, device, backend, axis_env, const_vals, tuple_args, *abstract_args):
>>>>>>> 9ac7a317
  if axis_env.nreps > xb.device_count(backend):
    msg = ("compiling computation that requires {} replicas, but only {} XLA "
           "devices are available")
    raise ValueError(msg.format(axis_env.nreps, xb.device_count(backend)))
  arg_shapes = tuple(map(aval_to_xla_shape, abstract_args))
  built_c = jaxpr_computation(jaxpr, backend, axis_env, const_vals, (), arg_shapes,
                              tuple_args=tuple_args, inner=False)
  device_assignment = (device.id,) if device else None
  compile_opts = xb.get_compile_options(num_replicas=axis_env.nreps,
                                        device_assignment=device_assignment)
  return built_c.Compile(compile_options=compile_opts, backend=xb.get_backend(backend))

def build_jaxpr(jaxpr, backend, axis_env, const_vals, tuple_args, *abstract_args):
  arg_shapes = map(aval_to_xla_shape, abstract_args)
  return jaxpr_computation(jaxpr, backend, axis_env, const_vals, (), arg_shapes,
                           tuple_args=tuple_args, inner=False)

def prefetch(x):
  if isinstance(x, DeviceArray):
    x.copy_to_host_async()
  return x

def jaxpr_literals(jaxpr):
  return it.chain.from_iterable(eqn_literals(eqn) for eqn in jaxpr.eqns)

def eqn_literals(eqn):
  if eqn.bound_subjaxprs:
    (subjaxpr, _, _), = eqn.bound_subjaxprs
    for literal in jaxpr_literals(subjaxpr):
      yield literal
  if eqn.primitive in initial_style_translations:
    for param in eqn.params.values():
      if type(param) in (core.Jaxpr, core.TypedJaxpr):
        subjaxpr = param if type(param) is core.Jaxpr else param.jaxpr
        for literal in jaxpr_literals(subjaxpr):
          yield literal
  for v in eqn.invars:
    if type(v) is core.Literal:
      yield v.val

<<<<<<< HEAD
def _parameter_or_create_token(c, shape):
  # XLA does not allow token values to be passed as parameters to top-level
  # computations, but in JAX that's a reasonable and expected thing to do.
  # It should not matter where you put `jit` or if you omit it entirely.
  # When calling into an "outermost" computation, we pass JAX Token objects by
  # calling CreateToken() to make an XLA token that stands in for the JAX token.
  # The manufactured tokens correspond one-to-one with parameters.
  # Similarly when returning a token to JAX, we ignore what XLA gives us and
  # manufacture a Token object.
  if shape.xla_element_type() == xc.PrimitiveType.TOKEN:
    return c.CreateToken()
  else:
    return c.ParameterWithShape(shape)

def jaxpr_computation(jaxpr, backend, axis_env, const_vals, freevar_shapes, arg_shapes,
                      tuple_args=False, inner=False):
  # If inner is True, tokens can be passed as parameters; if inner is False,
  # token parameters become CreateToken instructions.
=======
def jaxpr_computation(jaxpr, backend, axis_env, const_vals, freevar_shapes, arg_shapes,
                      tuple_args=False):
>>>>>>> 9ac7a317
  c = xb.make_computation_builder("jaxpr_computation")  # TODO(mattjj): name
  _map(prefetch, it.chain(const_vals, jaxpr_literals(jaxpr)))
  consts = _map(c.Constant, const_vals)
  if tuple_args:
    freevar_shapes = list(freevar_shapes)
    arg_shapes = list(arg_shapes)
    tuple_shape = xc.Shape.tuple_shape([
        s for s in it.chain(freevar_shapes, arg_shapes)
        if s.xla_element_type() != xc.PrimitiveType.TOKEN
    ])
    tuple_arg = c.ParameterWithShape(tuple_shape)
    nfreevars, nargs = len(freevar_shapes), len(arg_shapes)
    freevars = [c.GetTupleElement(tuple_arg, i) for i in range(nfreevars)]
    args = [c.GetTupleElement(tuple_arg, i + nfreevars) for i in range(nargs)]
  else:
    make_parameter = (c.ParameterWithShape if inner else partial(_parameter_or_create_token, c))
    freevars = _map(make_parameter, freevar_shapes)
    args = _map(make_parameter, arg_shapes)
  out_nodes = jaxpr_subcomp(c, jaxpr, backend, axis_env, consts, freevars, *args)
  return c.Build(c.Tuple(*out_nodes))

def jaxpr_subcomp(c, jaxpr, backend, axis_env, consts, freevars, *args):
  platform = xb.get_backend(backend).platform

  def read(v):
    if type(v) is Literal:
      return c.Constant(canonicalize_dtype(v.val))
    else:
      return env[v]

  def write(v, node):
    assert node is not None
    env[v] = node

  env = {}
  write(core.unitvar, c.Tuple())
  _map(write, jaxpr.constvars, consts)
  _map(write, jaxpr.freevars, freevars)
  _map(write, jaxpr.invars, args)
  for eqn in jaxpr.eqns:
    c.SetOpMetadata(xc.OpMetadata(op_type=eqn.primitive.name, op_name=str(eqn)))
    in_nodes = list(map(read, eqn.invars))
    if eqn.primitive in backend_specific_translations[platform]:
      rule = backend_specific_translations[platform][eqn.primitive]
      ans = rule(c, *in_nodes, **eqn.params)
    elif eqn.primitive in translations:
      ans = translations[eqn.primitive](c, *in_nodes, **eqn.params)
    elif eqn.primitive in reduction_translations:
      new_params = check_backend_params(eqn.params, backend)
      ans = reduction_translations[eqn.primitive](c, *in_nodes, backend=backend, **new_params)
    elif eqn.primitive in initial_style_translations:
      new_params = check_backend_params(eqn.params, backend)
      rule = initial_style_translations[eqn.primitive]
      ans = rule(c, axis_env, *in_nodes, backend=backend, **new_params)
    elif eqn.primitive in parallel_translations:
      new_params = check_backend_params(eqn.params, backend)
      replica_groups = axis_groups(axis_env, new_params['axis_name'])
      new_params = {k: new_params[k] for k in new_params if k != 'axis_name'}
      rule = parallel_translations[eqn.primitive]
      ans = rule(c, *in_nodes, replica_groups=replica_groups, backend=backend, **new_params)
    elif eqn.primitive in call_translations:
      new_params = check_backend_params(eqn.params, backend)
      (subjaxpr, const_bindings, freevar_bindings), = eqn.bound_subjaxprs
      const_nodes = _map(read, const_bindings)
      freevar_nodes = _map(read, freevar_bindings)
      rule = call_translations[eqn.primitive]
      ans = rule(c, subjaxpr, axis_env, const_nodes, freevar_nodes, in_nodes, backend=backend,
                 **new_params)
    else:
      msg = "XLA translation rule for primitive '{}' not found"
      raise NotImplementedError(msg.format(eqn.primitive.name))

    c.GetShape(ans)  # force xla to do shape error checking
    out_nodes = xla_destructure(c, ans) if eqn.primitive.multiple_results else [ans]
    c.ClearOpMetadata()
    _map(write, eqn.outvars, out_nodes)
  return _map(read, jaxpr.outvars)

def xla_destructure(c, ans):
  num_elements = len(c.GetShape(ans).tuple_shapes())
  return [c.GetTupleElement(ans, i) for i in range(num_elements)]

def check_backend_params(params, outer_backend):
  # For nested calls, the outermost call sets the backend for all inner calls;
  # it's an error if the inner call has a conflicting explicit backend spec.
  inner_backend = params.get('backend', None)
  if inner_backend and inner_backend != outer_backend:
    msg = ("Outer-jit backend specification {} must match explicit inner-jit "
           "backend specification {}.")
    raise ValueError(msg.format(outer_backend, inner_backend))
  return {k: params[k] for k in params if k != 'backend'}

class AxisEnv(object):
  def __init__(self, nreps=1, names=None, sizes=None, devices=None):
    self.nreps = nreps
    self.names = names if names else []
    self.sizes = sizes if sizes else []
    self.devices = devices

def extend_axis_env(env, name, size):
  return AxisEnv(env.nreps, env.names + [name], env.sizes + [size], env.devices)

def axis_read(axis_env, axis_name):
  return max(i for i, name in enumerate(axis_env.names) if name == axis_name)

def axis_groups(axis_env, name):
  if isinstance(name, (list, tuple)):
    mesh_axes = tuple(map(partial(axis_read, axis_env), name))
  else:
    mesh_axes = (axis_read(axis_env, name),)
  return _axis_groups(axis_env.nreps, axis_env.sizes, mesh_axes)

def _axis_groups(nrep, mesh_spec, mesh_axes):
  trailing_size, ragged = divmod(nrep, prod(mesh_spec))
  assert not ragged
  full_spec = list(mesh_spec) + [trailing_size]
  iota = onp.arange(prod(full_spec)).reshape(full_spec)
  groups = onp.reshape(
      onp.moveaxis(iota, mesh_axes, onp.arange(len(mesh_axes))),
      (prod(onp.take(full_spec, mesh_axes)), -1))
  return tuple(map(tuple, groups.T))

def jaxpr_replicas(jaxpr):
  return max(it.chain([1], (eqn_replicas(eqn) for eqn in jaxpr.eqns)))

def eqn_replicas(eqn):
  if eqn.bound_subjaxprs:
    (subjaxpr, _, _), = eqn.bound_subjaxprs
    return eqn.params.get('axis_size', 1) * jaxpr_replicas(subjaxpr)
  elif eqn.primitive in initial_style_translations:
    nums = (
        jaxpr_replicas(param if type(param) is core.Jaxpr else param.jaxpr)
        for param in eqn.params.values()
        if type(param) in (core.Jaxpr, core.TypedJaxpr))
    return max(it.chain([1], nums))
  else:
    return 1

### xla_call underlying jit
def _xla_call_impl(fun, *args, **params):
  device = params['device']
  backend = params.get('backend', None)
  compiled_fun = _xla_callable(fun, device, backend, *map(abstractify, args))
  try:
    return compiled_fun(*args)
  except FloatingPointError:
    print("Invalid value encountered in the output of a jit function. "
          "Calling the de-optimized version.")
    return fun.call_wrapped(*args)  # probably won't return

@lu.cache
def _xla_callable(fun, device, backend, *abstract_args):
  if FLAGS.jax_log_compiles:
    print("Compiling {} for args {}.".format(fun.__name__, abstract_args))
  pvals = [pe.PartialVal((aval, core.unit)) for aval in abstract_args]
  # Condense many arguments into single tuple argument to avoid a TPU issue.
  tuple_args = len(abstract_args) > 100
  with core.new_master(pe.JaxprTrace, True) as master:
    jaxpr, (pvals, consts, env) = pe.trace_to_subjaxpr(fun, master, False).call_wrapped(pvals)
    assert not env  # no subtraces here (though cond might eventually need them)
    axis_env = AxisEnv(jaxpr_replicas(jaxpr), [], [])
<<<<<<< HEAD
    compiled = _compile_jaxpr(jaxpr, device, backend, axis_env, consts, tuple_args, *abstract_args)
=======
    compiled = compile_jaxpr(jaxpr, device, backend, axis_env, consts, tuple_args, *abstract_args)
>>>>>>> 9ac7a317
    del master, consts, jaxpr, env
  result_handlers = tuple(map(_pval_to_result_handler, pvals))
  if axis_env.nreps == 1:
    return partial(_execute_compiled, compiled, backend, result_handlers, tuple_args)
  else:
    return partial(_execute_replicated, compiled, backend, result_handlers, tuple_args)

def _pval_to_result_handler(pval):
  pv, const = pval
  if pv is None:
    return lambda _: const
  else:
    return aval_to_result_handler(pv)

def _execute_compiled(compiled, backend, handlers, tuple_args, *args):
  device, = compiled.local_devices()
  input_bufs = [device_put(x, device, backend=backend) for x in args if x is not token]
  if tuple_args:
    input_bufs = [make_tuple(input_bufs, device, backend)]
  out_bufs = compiled.Execute(input_bufs).destructure()
  if FLAGS.jax_debug_nans: check_nans(xla_call_p, out_bufs)
  return [handler(out_buf) for handler, out_buf in zip(handlers, out_bufs)]

def _execute_replicated(compiled, backend, handlers, tuple_args, *args):
<<<<<<< HEAD
  input_bufs = [[device_put(x, device, backend=backend)
                 for x in args
                 if x is not token]
                for device in compiled.local_devices()]
  if tuple_args:
    input_bufs = [
        [make_tuple(bufs, device)] for bufs, device in zip(input_bufs, compiled.local_devices())
    ]
=======
  input_bufs = [[device_put(x, device_num, backend=backend)
                 for x in args]
                for device_num in compiled.DeviceOrdinals()]
  if tuple_args:
    input_bufs = [[make_tuple(bufs, device_num)]
                  for bufs, device_num in zip(input_bufs, compiled.DeviceOrdinals())]
>>>>>>> 9ac7a317
  out_bufs = compiled.ExecutePerReplica(input_bufs)[0].destructure()
  if FLAGS.jax_debug_nans: check_nans(xla_call_p, out_bufs)
  return [handler(out_buf) for handler, out_buf in zip(handlers, out_bufs)]

<<<<<<< HEAD
def make_tuple(bufs, device, backend):
  return xb.get_backend(backend).make_tuple(bufs, device)
=======
def make_tuple(bufs, device_num, backend):
  return xb.get_backend(backend).make_tuple(bufs, device_num)
>>>>>>> 9ac7a317

xla_call_p = core.Primitive('xla_call')
xla_call_p.multiple_results = True
xla_call = partial(core.call_bind, xla_call_p)
xla_call_p.def_custom_bind(xla_call)
xla_call_p.def_impl(_xla_call_impl)

def _xla_call_translation_rule(c, jaxpr, axis_env, const_nodes, freevar_nodes, in_nodes,
                               device=None, backend=None):
  del device  # Ignored.
  subc = xb.make_computation_builder("jaxpr_subcomputation")  # TODO(mattjj): name
  consts = [subc.ParameterWithShape(c.GetShape(n)) for n in const_nodes]
  freevars = [subc.ParameterWithShape(c.GetShape(n)) for n in freevar_nodes]
  args = [subc.ParameterWithShape(c.GetShape(n)) for n in in_nodes]
  out_nodes = jaxpr_subcomp(subc, jaxpr, backend, axis_env, consts, freevars, *args)
  subc = subc.Build(subc.Tuple(*out_nodes))
  return c.Call(subc, list(const_nodes) + list(freevar_nodes) + list(in_nodes))

ad.primitive_transposes[xla_call_p] = partial(ad.call_transpose, xla_call_p)

### translation tables

translations = {}
reduction_translations = {}
parallel_translations = {}
initial_style_translations = {}
call_translations = {}
backend_specific_translations = defaultdict(dict)

translations[core.identity_p] = lambda c, x: x
call_translations[xla_call_p] = _xla_call_translation_rule

def zeros_like_translation_rule(c, x):
  shape = c.GetShape(x)
  if shape.is_tuple():
    assert not shape.tuple_shapes()
    return c.Tuple()
  else:
    zero = c.Constant(onp.array(0, shape.element_type()))
    return c.Broadcast(zero, shape.dimensions())

translations[ad_util.zeros_like_p] = zeros_like_translation_rule

def add_jaxvals_translation_rule(c, x, y):
  shape = c.GetShape(x)
  if shape.is_tuple():
    assert not shape.tuple_shapes()
    return x
  else:
    return c.Add(x, y)

translations[ad_util.add_jaxvals_p] = add_jaxvals_translation_rule

def lower_fun(fun, instantiate=False, initial_style=False):
  """Build a translation rule for a traceable function."""
  def f(c, *args, **params):
    backend = params.get('backend', None)
    new_params = {k: params[k] for k in params if k != 'backend'}
    if initial_style:
      axis_env, xla_args = args[0], args[1:]
    else:
      axis_env, xla_args = AxisEnv(), args
    xla_shapes = tuple(map(c.GetShape, xla_args))
    avals = map(_aval_from_xla_shape, xla_shapes)
    pvals = [pe.PartialVal((a, core.unit)) for a in avals]
    jaxpr, _, consts = pe.trace_to_jaxpr(lu.wrap_init(fun, new_params), pvals, instantiate=True)
<<<<<<< HEAD
    built_c = jaxpr_computation(jaxpr, backend, axis_env, consts, (), xla_shapes, inner=True)
=======
    built_c = jaxpr_computation(jaxpr, backend, axis_env, consts, (), xla_shapes)
>>>>>>> 9ac7a317
    return c.Call(built_c, xla_args)

  return f

def _aval_from_xla_shape(xla_shape):
  if xla_shape.is_tuple() and not xla_shape.tuple_shapes():
    return core.abstract_unit
  else:
    return ShapedArray(xla_shape.dimensions(), xla_shape.element_type())

### device-persistent data
<<<<<<< HEAD

class Token(object):
  pass

token = Token()

pytype_aval_mappings[Token] = lambda _: abstract_token
core.pytype_aval_mappings[Token] = lambda _: abstract_token
xla_shape_handlers[AbstractToken] = lambda _: xc.Shape.token_shape()
xla_result_handlers[AbstractToken] = lambda _: lambda _: token
canonicalize_dtype_handlers[Token] = lambda x: x

=======
>>>>>>> 9ac7a317
class DeviceValue(object):
  """A DeviceValue represents a value backed by device memory."""
  __slots__ = ["aval", "device_buffer", "__weakref__"]

  def __init__(self, aval, device_buffer):
    self.aval = aval
    self.device_buffer = device_buffer

  def _check_if_deleted(self):
    if self.device_buffer is None:
      raise ValueError("DeviceValue has been deleted.")

  def block_until_ready(self):
    """Blocks the caller until the buffer's value has been computed on device.

    This method is mostly useful for timing microbenchmarks that wish to
    time how long a computation takes, without transferring the result back
    to the host.

    Returns the buffer object (`self`).
    """
    self._check_if_deleted()
    self.device_buffer.block_host_until_ready()
    return self

def _forward_method(attrname, self, fun, *args):
  return fun(getattr(self, attrname), *args)

_forward_to_value = partial(_forward_method, "_value")

class DeviceArray(DeviceValue):
  """A DeviceArray is an ndarray backed by a single device memory buffer."""
  # We don't subclass ndarray because that would open up a host of issues,
  # but lax_numpy.py overrides isinstance behavior and attaches ndarray methods.
  __slots__ = ["_npy_value"]
  __array_priority__ = 100

  def __init__(self, aval, device_buffer):
    self.aval = aval
    self.device_buffer = device_buffer
    self._npy_value = None
    if not core.skip_checks:
      assert type(aval) is ShapedArray
      npy_value = self._value
      assert npy_value.dtype == aval.dtype and npy_value.shape == aval.shape

  @property
  def _value(self):
    self._check_if_deleted()
    if self._npy_value is None:
      self._npy_value = self.device_buffer.to_py()
      self._npy_value.flags.writeable = False
    return self._npy_value

  @property
  def shape(self):
    return self.aval.shape

  @property
  def dtype(self):
    return self.aval.dtype

  @property
  def size(self):
    return prod(self.aval.shape)

  @property
  def ndim(self):
    return len(self.aval.shape)

  def copy(self):
    """Returns an ndarray (backed by host memory, not device memory)."""
    return onp.asarray(self)

  def copy_to_host_async(self):
    """Requests a copy of the buffer to the host."""
    self._check_if_deleted()
    if self._npy_value is None:
      self.device_buffer.copy_to_host_async()

  def delete(self):
    """Deletes the device array and any cached copy on the host.

    It is an error to access the contents of a `DeviceArray` after it has
    been deleted.

    Use of this method is optional; device buffers will be reclaimed
    automatically by Python when a DeviceArray object is garbage collected.
    However, it is sometimes useful to have more explicit control over the
    time of deletion.
    """
    self.device_buffer.delete()
    self.device_buffer = None
    self._npy_value = None

  def __repr__(self):
    return onp.array_repr(self)

  def item(self):
    if onp.issubdtype(self.dtype, onp.complexfloating):
      return complex(self)
    elif onp.issubdtype(self.dtype, onp.floating):
      return float(self)
    elif onp.issubdtype(self.dtype, onp.integer):
      return int(self)
    elif onp.issubdtype(self.dtype, onp.bool_):
      return bool(self)
    else:
      raise TypeError(self.dtype)

  def __len__(self):
    try:
      return self.aval.shape[0]
    except IndexError:
      raise TypeError("len() of unsized object")  # same as numpy error

  def __iter__(self):
    if self.ndim == 0:
      raise TypeError("iteration over a 0-d array")  # same as numpy error
    else:
      return self._value.__iter__()

  def __reversed__(self):
    if self.ndim == 0:
      raise TypeError("iteration over a 0-d array")
    else:
      return reversed(self._value)

  def __format__(self, format_spec):
    # Simulates behavior of https://github.com/numpy/numpy/pull/9883
    if self.ndim == 0:
      return format(self._value[()], format_spec)
    else:
      return format(self._value, format_spec)

  def __array__(self, dtype=None, context=None):
    return onp.asarray(self._value, dtype=dtype)

  __str__ = partialmethod(_forward_to_value, str)
  __bool__ = __nonzero__ = partialmethod(_forward_to_value, bool)
  __float__ = partialmethod(_forward_to_value, float)
  __int__ = partialmethod(_forward_to_value, int)
  if six.PY2:
    __long__ = partialmethod(_forward_to_value, long)  # noqa: F821
  __complex__ = partialmethod(_forward_to_value, complex)
  __hex__ = partialmethod(_forward_to_value, hex)
  __oct__ = partialmethod(_forward_to_value, oct)
  __index__ = partialmethod(_forward_to_value, op.index)

  # pickle saves and loads just like an ndarray
  __reduce__ = partialmethod(_forward_to_value, op.methodcaller("__reduce__"))

  # clobbered when jax.numpy is imported, but useful in tests
  def __eq__(self, other):
    return self._value == other

  def __hash__(self):
    raise TypeError("JAX DeviceArray, like numpy.ndarray, is not hashable.")

core.literalable_types.add(DeviceArray)
core.pytype_aval_mappings[DeviceArray] = ConcreteArray
pytype_aval_mappings[DeviceArray] = lambda x: x.aval
canonicalize_dtype_handlers[DeviceArray] = identity

def _device_array_constant_handler(c, val, canonicalize_types=True):
  return c.Constant(onp.asarray(val), canonicalize_types=canonicalize_types)

xb.register_constant_handler(DeviceArray, _device_array_constant_handler)

def _device_put_device_array(x, device, backend):
  # TODO(skye): we're assuming the DeviceBuffers without "platform" are
  # XrtBuffers. Figure out a less risky way to deal with XrtBuffers.
  if (not hasattr(x.device_buffer, "platform")
      or xb.get_backend(backend).platform == x.device_buffer.platform()):
<<<<<<< HEAD
    if device is None or x.device_buffer.device() == device:
=======
    if x.device_buffer.device_ordinal() == device_num:
>>>>>>> 9ac7a317
      return x.device_buffer
    else:
      return x.device_buffer.copy_to_device(device)
  else:
    # Buffers from different XLA backends are passed through the host.
<<<<<<< HEAD
    return xc.Buffer.from_pyval(x, device, backend=xb.get_backend(backend))
=======
    return xc.Buffer.from_pyval(x, device_num, backend=xb.get_backend(backend))
>>>>>>> 9ac7a317

device_put_handlers[DeviceArray] = _device_put_device_array

def _device_put_impl(x, device=None, backend=None):
  try:
    a = abstractify(x)
  except TypeError:
    raise TypeError("Argument '{}' of type {} is not a valid JAX type".format(x, type(x)))
  handler = aval_to_result_handler(a)
  return handler(device_put(x, device, backend=backend))

device_put_p = core.Primitive('device_put')
device_put_p.def_impl(_device_put_impl)
pe.custom_partial_eval_rules[device_put_p] = lambda trace, x, **params: x
ad.deflinear(device_put_p, lambda cotangent, **kwargs: [cotangent])

### lazy constants
class DeviceConstant(DeviceArray):
  def copy_to_host_async(self):
    pass

  @staticmethod
  def constant_handler(c, constant_instance, canonicalize_types=True):
    assert False

def _instantiate_device_constant(const, device=None, backend=None, cutoff=1e6):
  # dispatch an XLA Computation to build the constant on the device if it's
  # large, or alternatively build it on the host and transfer it if it's small
  assert isinstance(const, DeviceConstant)
  if const.size > cutoff:
    c = xb.make_computation_builder("constant_instantiating_computation")
    xla_const = const.constant_handler(c, const)
    device_assignment = (device.id,) if device else None
    opts = xb.get_compile_options(device_assignment=device_assignment)
    compiled = c.Build(xla_const).Compile((), opts, backend=xb.get_backend(backend))
    return compiled.Execute(())
  else:
<<<<<<< HEAD
    return xc.Buffer.from_pyval(onp.asarray(const), device, backend=xb.get_backend(backend))
=======
    return xc.Buffer.from_pyval(onp.asarray(const), device_num, backend=xb.get_backend(backend))
>>>>>>> 9ac7a317
<|MERGE_RESOLUTION|>--- conflicted
+++ resolved
@@ -31,13 +31,8 @@
 from .. import ad_util
 from .. import tree_util
 from .. import linear_util as lu
-<<<<<<< HEAD
 from ..abstract_arrays import (ConcreteArray, ShapedArray, AbstractToken, make_shaped_array,
                                array_types, raise_to_shaped, abstract_token)
-=======
-from ..abstract_arrays import (ConcreteArray, ShapedArray, make_shaped_array, array_types,
-                               raise_to_shaped)
->>>>>>> 9ac7a317
 from ..core import valid_jaxtype, Literal
 from ..util import partial, partialmethod, cache, safe_map, prod, unzip2
 from ..lib import xla_bridge as xb
@@ -96,18 +91,11 @@
 
 device_put_handlers = {}
 device_put_handlers[core.Unit] = \
-<<<<<<< HEAD
     lambda _, device, backend=None: xc.Buffer.from_pyval(
         (), device, backend=xb.get_backend(backend))
 
 def _device_put_array(x, device, backend=None):
   return xc.Buffer.from_pyval(x, device, backend=xb.get_backend(backend))
-=======
-    lambda _, n, backend=None: xc.Buffer.from_pyval((), n, backend=xb.get_backend(backend))
-
-def _device_put_array(x, n, backend=None):
-  return xc.Buffer.from_pyval(x, n, backend=xb.get_backend(backend))
->>>>>>> 9ac7a317
 
 for _t in array_types:
   device_put_handlers[_t] = _device_put_array
@@ -222,12 +210,8 @@
         raise FloatingPointError(msg.format(name))
 
 ### compiling jaxprs
-<<<<<<< HEAD
 
 def _compile_jaxpr(jaxpr, device, backend, axis_env, const_vals, tuple_args, *abstract_args):
-=======
-def compile_jaxpr(jaxpr, device, backend, axis_env, const_vals, tuple_args, *abstract_args):
->>>>>>> 9ac7a317
   if axis_env.nreps > xb.device_count(backend):
     msg = ("compiling computation that requires {} replicas, but only {} XLA "
            "devices are available")
@@ -268,7 +252,6 @@
     if type(v) is core.Literal:
       yield v.val
 
-<<<<<<< HEAD
 def _parameter_or_create_token(c, shape):
   # XLA does not allow token values to be passed as parameters to top-level
   # computations, but in JAX that's a reasonable and expected thing to do.
@@ -287,10 +270,6 @@
                       tuple_args=False, inner=False):
   # If inner is True, tokens can be passed as parameters; if inner is False,
   # token parameters become CreateToken instructions.
-=======
-def jaxpr_computation(jaxpr, backend, axis_env, const_vals, freevar_shapes, arg_shapes,
-                      tuple_args=False):
->>>>>>> 9ac7a317
   c = xb.make_computation_builder("jaxpr_computation")  # TODO(mattjj): name
   _map(prefetch, it.chain(const_vals, jaxpr_literals(jaxpr)))
   consts = _map(c.Constant, const_vals)
@@ -452,11 +431,7 @@
     jaxpr, (pvals, consts, env) = pe.trace_to_subjaxpr(fun, master, False).call_wrapped(pvals)
     assert not env  # no subtraces here (though cond might eventually need them)
     axis_env = AxisEnv(jaxpr_replicas(jaxpr), [], [])
-<<<<<<< HEAD
     compiled = _compile_jaxpr(jaxpr, device, backend, axis_env, consts, tuple_args, *abstract_args)
-=======
-    compiled = compile_jaxpr(jaxpr, device, backend, axis_env, consts, tuple_args, *abstract_args)
->>>>>>> 9ac7a317
     del master, consts, jaxpr, env
   result_handlers = tuple(map(_pval_to_result_handler, pvals))
   if axis_env.nreps == 1:
@@ -481,7 +456,6 @@
   return [handler(out_buf) for handler, out_buf in zip(handlers, out_bufs)]
 
 def _execute_replicated(compiled, backend, handlers, tuple_args, *args):
-<<<<<<< HEAD
   input_bufs = [[device_put(x, device, backend=backend)
                  for x in args
                  if x is not token]
@@ -490,25 +464,12 @@
     input_bufs = [
         [make_tuple(bufs, device)] for bufs, device in zip(input_bufs, compiled.local_devices())
     ]
-=======
-  input_bufs = [[device_put(x, device_num, backend=backend)
-                 for x in args]
-                for device_num in compiled.DeviceOrdinals()]
-  if tuple_args:
-    input_bufs = [[make_tuple(bufs, device_num)]
-                  for bufs, device_num in zip(input_bufs, compiled.DeviceOrdinals())]
->>>>>>> 9ac7a317
   out_bufs = compiled.ExecutePerReplica(input_bufs)[0].destructure()
   if FLAGS.jax_debug_nans: check_nans(xla_call_p, out_bufs)
   return [handler(out_buf) for handler, out_buf in zip(handlers, out_bufs)]
 
-<<<<<<< HEAD
 def make_tuple(bufs, device, backend):
   return xb.get_backend(backend).make_tuple(bufs, device)
-=======
-def make_tuple(bufs, device_num, backend):
-  return xb.get_backend(backend).make_tuple(bufs, device_num)
->>>>>>> 9ac7a317
 
 xla_call_p = core.Primitive('xla_call')
 xla_call_p.multiple_results = True
@@ -575,11 +536,7 @@
     avals = map(_aval_from_xla_shape, xla_shapes)
     pvals = [pe.PartialVal((a, core.unit)) for a in avals]
     jaxpr, _, consts = pe.trace_to_jaxpr(lu.wrap_init(fun, new_params), pvals, instantiate=True)
-<<<<<<< HEAD
     built_c = jaxpr_computation(jaxpr, backend, axis_env, consts, (), xla_shapes, inner=True)
-=======
-    built_c = jaxpr_computation(jaxpr, backend, axis_env, consts, (), xla_shapes)
->>>>>>> 9ac7a317
     return c.Call(built_c, xla_args)
 
   return f
@@ -591,7 +548,6 @@
     return ShapedArray(xla_shape.dimensions(), xla_shape.element_type())
 
 ### device-persistent data
-<<<<<<< HEAD
 
 class Token(object):
   pass
@@ -604,8 +560,6 @@
 xla_result_handlers[AbstractToken] = lambda _: lambda _: token
 canonicalize_dtype_handlers[Token] = lambda x: x
 
-=======
->>>>>>> 9ac7a317
 class DeviceValue(object):
   """A DeviceValue represents a value backed by device memory."""
   __slots__ = ["aval", "device_buffer", "__weakref__"]
@@ -780,21 +734,13 @@
   # XrtBuffers. Figure out a less risky way to deal with XrtBuffers.
   if (not hasattr(x.device_buffer, "platform")
       or xb.get_backend(backend).platform == x.device_buffer.platform()):
-<<<<<<< HEAD
     if device is None or x.device_buffer.device() == device:
-=======
-    if x.device_buffer.device_ordinal() == device_num:
->>>>>>> 9ac7a317
       return x.device_buffer
     else:
       return x.device_buffer.copy_to_device(device)
   else:
     # Buffers from different XLA backends are passed through the host.
-<<<<<<< HEAD
     return xc.Buffer.from_pyval(x, device, backend=xb.get_backend(backend))
-=======
-    return xc.Buffer.from_pyval(x, device_num, backend=xb.get_backend(backend))
->>>>>>> 9ac7a317
 
 device_put_handlers[DeviceArray] = _device_put_device_array
 
@@ -832,8 +778,4 @@
     compiled = c.Build(xla_const).Compile((), opts, backend=xb.get_backend(backend))
     return compiled.Execute(())
   else:
-<<<<<<< HEAD
-    return xc.Buffer.from_pyval(onp.asarray(const), device, backend=xb.get_backend(backend))
-=======
-    return xc.Buffer.from_pyval(onp.asarray(const), device_num, backend=xb.get_backend(backend))
->>>>>>> 9ac7a317
+    return xc.Buffer.from_pyval(onp.asarray(const), device, backend=xb.get_backend(backend))