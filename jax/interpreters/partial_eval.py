# Copyright 2018 Google LLC
#
# Licensed under the Apache License, Version 2.0 (the "License");
# you may not use this file except in compliance with the License.
# You may obtain a copy of the License at
#
#     https://www.apache.org/licenses/LICENSE-2.0
#
# Unless required by applicable law or agreed to in writing, software
# distributed under the License is distributed on an "AS IS" BASIS,
# WITHOUT WARRANTIES OR CONDITIONS OF ANY KIND, either express or implied.
# See the License for the specific language governing permissions and
# limitations under the License.

from __future__ import absolute_import
from __future__ import division
from __future__ import print_function

import itertools as it
from collections import namedtuple, Counter, defaultdict

import numpy as onp

from .. import core
from .. import linear_util as lu
from ..abstract_arrays import ShapedArray, ConcreteArray
from ..linear_util import thunk, transformation, transformation_with_aux
from ..util import unzip2, safe_zip, safe_map, toposort, partial, split_list
from ..core import (Trace, Tracer, new_master, Jaxpr, JaxprEqn, Literal, get_aval, AbstractValue,
                    unit, unitvar, abstract_unit, Primitive, call_p, TypedJaxpr, new_jaxpr_eqn)

map = safe_map
zip = safe_zip

def identity(x):
  return x

# A partial value (pval) is modeled as a pair (pv, const), as per
#   type PVal = (PV, Const)
#   data PV = Known | Unknown AbstractValue
#   type Const = MaybeTraced JaxType
# where the Known arm, represented by a None, indicates a known (constant) value
# and the Unknown arm, represented by an AbstractValue instance, indicates an
# unknown value.
# When the pv is an AbstractValue, then the const must be unit.
<<<<<<< HEAD

=======
>>>>>>> 9ac7a317
class JaxprTrace(Trace):
  def pure(self, val):
    return self.new_const(val)

  def lift(self, val):
    return self.new_const(val)

  def sublift(self, val):
    return JaxprTracer(self, val.pval, FreeVar(val))

  def new_const(self, val):
    if isinstance(val, Tracer) and val.trace.level == self.level:
      raise Exception
    return JaxprTracer(self, PartialVal((None, val)), unit)

  def new_instantiated_literal(self, val):
    return JaxprTracer(self, PartialVal((get_aval(val), unit)), Literal(val))

  def new_instantiated_const(self, val):
    return JaxprTracer(self, PartialVal((get_aval(val), unit)), ConstVar(val))

  def new_arg(self, pval):
    _, const = pval
    return JaxprTracer(self, pval, LambdaBinding())

  def instantiate_const(self, tracer):
    pv, const = tracer.pval
    if isinstance(pv, AbstractValue):
      return tracer
    elif pv is None:
      if type(const) in core.literalable_types and onp.shape(const) == ():
        return self.new_instantiated_literal(const)
      else:
        return self.new_instantiated_const(const)
    else:
      raise TypeError(pv)

  def process_primitive(self, primitive, tracers, params):
    if primitive in custom_partial_eval_rules:
      return custom_partial_eval_rules[primitive](self, *tracers, **params)
    else:
      pvs, consts = unzip2(t.pval for t in tracers)
      if all(pv is None for pv in pvs):
        return primitive.bind(*consts, **params)
      tracers = map(self.instantiate_const, tracers)
      avals = [t.aval for t in tracers]
      out_aval = primitive.abstract_eval(*avals, **params)
      # TODO(dougalm): think about whether these ref cycles will leak memory
      if primitive.multiple_results:
        out_tracers = [JaxprTracer(self, PartialVal((aval, unit)), None) for aval in out_aval]
        eqn = new_jaxpr_eqn(tracers, out_tracers, primitive, (), params)
        for t in out_tracers:
          t.recipe = eqn
        return out_tracers
      else:
        out_tracer = JaxprTracer(self, PartialVal((out_aval, unit)), None)
        out_tracer.recipe = new_jaxpr_eqn(tracers, [out_tracer], primitive, (), params)
        return out_tracer

  def process_call(self, call_primitive, f, tracers, params):
    if call_primitive in map_primitives:
      return self.process_map(call_primitive, f, tracers, params)
    in_pvs, in_consts = unzip2([t.pval for t in tracers])
    fun, aux = partial_eval(f, self, in_pvs)
    out_flat = call_primitive.bind(fun, *in_consts, **params)
    out_pvs, jaxpr, env = aux()
    out_pv_consts, consts = split_list(out_flat, [len(out_flat) - len(jaxpr.constvars)])
    const_tracers = map(self.new_instantiated_const, consts)
    bound_subjaxpr = (jaxpr, const_tracers, map(self.full_raise, env))
    out_tracers = [
        JaxprTracer(self, PartialVal((out_pv, out_pv_const)), None)
        for out_pv, out_pv_const in zip(out_pvs, out_pv_consts)
    ]
    eqn = new_jaxpr_eqn(tracers, out_tracers, call_primitive, (bound_subjaxpr,), params)
    for t in out_tracers:
      t.recipe = eqn
    return out_tracers

  def process_map(self, map_primitive, f, tracers, params):
    in_pvs, in_consts = unzip2([t.pval for t in tracers])
    reduced_pvs = [None if pv is None else _mapped_aval(pv) for pv in in_pvs]
    fun, aux = partial_eval(f, self, reduced_pvs)
    out_flat = map_primitive.bind(fun, *in_consts, **params)
    out_pvs_reduced, jaxpr, env = aux()
    out_pv_consts, consts = split_list(out_flat, [len(out_flat) - len(jaxpr.constvars)])
    out_pvs = [
        None if pv is None else _unmapped_aval(params['axis_size'], pv) for pv in out_pvs_reduced
    ]
    const_tracers = map(self.new_instantiated_const, consts)
    lifted_jaxpr = closure_convert_jaxpr(jaxpr)
    bound_subjaxpr = (lifted_jaxpr, (), map(self.full_raise, env))
    out_tracers = [
        JaxprTracer(self, PartialVal((out_pv, out_pv_const)), None)
        for out_pv, out_pv_const in zip(out_pvs, out_pv_consts)
    ]
    eqn = new_jaxpr_eqn(
        tuple(it.chain(const_tracers, tracers)), out_tracers, map_primitive, (bound_subjaxpr,),
        params)
    for t in out_tracers:
      t.recipe = eqn
    return out_tracers

  def post_process_call(self, call_primitive, out_tracers, params):
    if call_primitive in map_primitives:
      return self.post_process_map(call_primitive, out_tracers, params)
    jaxpr, consts, env = tracers_to_jaxpr([], out_tracers)
    out_pvs, out_pv_consts = unzip2(t.pval for t in out_tracers)
    out = out_pv_consts + consts
    del consts, out_pv_consts
    master = self.master

    def todo(x):
      n = len(jaxpr.outvars)
      out_pv_consts, consts = x[:n], x[n:]
      trace = JaxprTrace(master, core.cur_sublevel())
      const_tracers = map(trace.new_instantiated_const, consts)
      env_tracers = map(trace.full_raise, env)
      bound_subjaxpr = (jaxpr, const_tracers, env_tracers)
      out_tracers = [
          JaxprTracer(trace, PartialVal((out_pv, out_pv_const)), None)
          for out_pv, out_pv_const in zip(out_pvs, out_pv_consts)
      ]
      eqn = new_jaxpr_eqn([], out_tracers, call_primitive, (bound_subjaxpr,), params)
      for t in out_tracers:
        t.recipe = eqn
      return out_tracers

    return out, todo

  def post_process_map(self, map_primitive, out_tracers, params):
    jaxpr, consts, env = tracers_to_jaxpr([], out_tracers)
    out_pvs_reduced, out_pv_consts = unzip2(t.pval for t in out_tracers)
    out_pvs = [
        None if pv is None else _unmapped_aval(params['axis_size'], pv) for pv in out_pvs_reduced
    ]
    out = out_pv_consts + consts
    del consts, out_pv_consts
    master = self.master

    def todo(x):
      n = len(jaxpr.outvars)
      out_pv_consts, consts = x[:n], x[n:]
      trace = JaxprTrace(master, core.cur_sublevel())
      const_tracers = map(trace.new_instantiated_const, consts)
      env_tracers = map(trace.full_raise, env)
      lifted_jaxpr = closure_convert_jaxpr(jaxpr)
      bound_subjaxpr = (lifted_jaxpr, (), env_tracers)
      out_tracers = [
          JaxprTracer(trace, PartialVal((out_pv, out_pv_const)), None)
          for out_pv, out_pv_const in zip(out_pvs, out_pv_consts)
      ]
      eqn = new_jaxpr_eqn(const_tracers, out_tracers, map_primitive, (bound_subjaxpr,), params)
      for t in out_tracers:
        t.recipe = eqn
      return out_tracers

    return out, todo

def _mapped_aval(aval):
  if aval is core.abstract_unit:
    return aval
  elif isinstance(aval, ShapedArray):
    # might be raising abstraction level from Concrete here
    return ShapedArray(aval.shape[1:], aval.dtype)
  else:
    raise TypeError(aval)

def _unmapped_aval(size, aval):
  if aval is core.abstract_unit:
    return aval
  elif isinstance(aval, ShapedArray):
    return ShapedArray((size,) + aval.shape, aval.dtype)
  else:
    raise TypeError(aval)

map_primitives = set()

def partial_eval(f, trace, pvs):
  f = trace_to_subjaxpr(f, trace.master, False)
  return partial_eval_wrapper(f, tuple(pvs))

@transformation_with_aux
def partial_eval_wrapper(avals, *consts):
  py_args = (map(PartialVal, zip(avals, consts)),)
  jaxpr, (out_pvals, consts, env) = yield py_args, {}
  out_pvs, out_consts = unzip2(out_pvals)
  out = tuple(out_consts) + tuple(consts)  # TODO: can consts be traced?
  yield out, (out_pvs, jaxpr, env)

def abstract_eval_fun(fun, *avals, **params):
  pvals_in = [PartialVal((a, unit)) for a in avals]
  _, pvals_out, _ = trace_to_jaxpr(lu.wrap_init(fun, params), pvals_in, instantiate=True)
  avals_out, _ = unzip2(pvals_out)
  for aval_out in avals_out:
    assert isinstance(aval_out, AbstractValue)  # instantiate=True
  return avals_out

class JaxprTracer(Tracer):
  __slots__ = ['pval', 'recipe']

  def __init__(self, trace, pval, recipe):
    assert isinstance(pval, PartialVal)
    pv, const = pval
    if isinstance(const, Tracer):
      assert const.trace.level < trace.level
    self.trace = trace
    self.pval = pval
    self.recipe = recipe

  def __repr__(self):
    return 'Traced<{}:{}>'.format(self.aval, self.trace)

  @property
  def aval(self):
    pv, const = self.pval
    return partial_val_aval(pv, const)

  @property
  def parents(self):
    if isinstance(self.recipe, JaxprEqn):
      return eqn_parents(self.recipe)
    elif isinstance(self.recipe, Destructuring):
      return eqn_parents(self.recipe.eqn)
    else:
      return []

  def ispure(self):
    pv, _ = self.pval
    return pv is None  # or pv is core.abstract_unit

  def full_lower(self):
    if self.ispure():
      _, const = self.pval
      return core.full_lower(const)
    else:
      return self

Destructuring = namedtuple('Destructuring', ['i', 'eqn', 'key'])

class PartialVal(tuple):
  def __new__(cls, xs):
    pv, const = xs
    if not core.skip_checks:
      # type checks
      assert isinstance(pv, valid_pv_types), xs
      assert isinstance(const, core.Tracer) or core.valid_jaxtype(const), xs
      # invariant checks
      if isinstance(pv, AbstractValue):
        assert const == core.unit, xs
    return tuple.__new__(cls, xs)

valid_pv_types = (AbstractValue, type(None))

def merge_pvals(val, pval):
  pv, const = pval
  if isinstance(pv, AbstractValue):
    return val
  elif pv is None:
    return const
  else:
    raise TypeError(pv)

def join_pvals(pval1, pval2):
  pv1, const1 = pval1
  pv2, const2 = pval2
  if pv1 is None and pv2 is None:
    aval1, aval2 = core.get_aval(const1), core.get_aval(const2)
    if aval1 == aval2:
      return pval1  # both pvals known, equal constants
    else:
      aval = core.lattice_join(aval1, aval2)
      return PartialVal((aval, unit))  # both pvals known, different constants
  elif pv1 is None and isinstance(pv2, AbstractValue):
    aval = pv2
    return PartialVal((aval, unit))  # first pval known, second not known
  elif isinstance(pv1, AbstractValue) and pv2 is None:
    aval = pv1
    return PartialVal((aval, unit))  # first pval not known, second known
  elif isinstance(pv1, AbstractValue) and isinstance(pv2, AbstractValue):
    aval = core.lattice_join(pv1, pv2)
    return PartialVal((aval, unit))  # neither is known
  else:
    raise TypeError((pval1, pval2))

def as_abstract_val(pv):
  if isinstance(pv, AbstractValue):
    return pv
  elif isinstance(pv, JaxprTracerTuple):
    return AbstractTuple(map(as_abstract_val, pv))
  elif pv is None:
    raise TypeError("{} is not abstract".format(pv))

def partial_val_aval(pv, const):
  if isinstance(pv, AbstractValue):
    return pv
  elif pv is None:
    return get_aval(const)
  else:
    raise TypeError(pv)

def trace_to_jaxpr(fun, pvals, **kwargs):
  """Traces a function, given abstract inputs, to a jaxpr."""
  instantiate = kwargs.pop('instantiate', False)
  with new_master(JaxprTrace) as master:
    fun = trace_to_subjaxpr(fun, master, instantiate)
    jaxpr, (out_pvals, consts, env) = fun.call_wrapped(pvals)
    assert not env
    del master

  return jaxpr, out_pvals, consts

@transformation
def trace_to_subjaxpr(master, instantiate, pvals):
  assert all([isinstance(pv, PartialVal) for pv in pvals]), pvals
  trace = JaxprTrace(master, core.cur_sublevel())
  in_tracers = map(trace.new_arg, pvals)
  ans = yield in_tracers, {}
  instantiate = [instantiate] * len(ans) if type(instantiate) is bool else instantiate
  out_tracers = map(trace.full_raise, map(core.full_lower, ans))
  out_tracers = map(partial(instantiate_const_at, trace), instantiate, out_tracers)
  jaxpr, consts, env = tracers_to_jaxpr(in_tracers, out_tracers)
  out_pvals = [t.pval for t in out_tracers]
  del trace, in_tracers, out_tracers
  yield jaxpr, (out_pvals, consts, env)

def instantiate_const_at(trace, instantiate, tracer):
  assert type(instantiate) is bool
  if instantiate:
    return trace.instantiate_const(trace.full_raise(tracer))
  else:
    return tracer

FreeVar = namedtuple('FreeVar', ['val'])
ConstVar = namedtuple('ConstVar', ['val'])
LambdaBinding = namedtuple('LambdaBinding', [])

def eqn_tracer_to_var(var, eqn):
  _, in_tracers, out_tracers, primitive, bound_subjaxprs, params = eqn
  invars = map(var, in_tracers)
  outvars = map(var, out_tracers)
  new_bound_subjaxprs = [(j, map(var, c), map(var, f)) for j, c, f in bound_subjaxprs]
  return new_jaxpr_eqn(invars, outvars, primitive, new_bound_subjaxprs, params)

def tracers_to_jaxpr(in_tracers, out_tracers):
  newvar = core.gensym('')
  t_to_var = defaultdict(newvar)
  var = lambda t: t_to_var[id(t)]
  sorted_tracers = toposort(out_tracers)
  invars = map(var, in_tracers)
  eqns = []
  env = {}
  consts = {}
  const_to_var = defaultdict(newvar)
  destructuring_vars = {}
  processed_eqns = set()
  for t in sorted_tracers:
    recipe = t.recipe
    if isinstance(recipe, JaxprEqn):
      if recipe.eqn_id not in processed_eqns:
        eqns.append(eqn_tracer_to_var(var, recipe))
        processed_eqns.add(recipe.eqn_id)
    elif isinstance(recipe, LambdaBinding):
      assert any(t is in_tracer for in_tracer in in_tracers)
      assert in_tracers, "Lambda binding with no args"
    elif isinstance(recipe, FreeVar):
      env[var(t)] = recipe.val
    elif isinstance(recipe, ConstVar):
      v = t_to_var[id(t)] = const_to_var[id(recipe.val)]
      consts[v] = recipe.val
    elif isinstance(recipe, Literal):
      t_to_var[id(t)] = recipe
    elif recipe is unit:
      t_to_var[id(t)] = unitvar
    else:
      raise TypeError(recipe)

  env_vars, env_vals = unzip2(env.items())
  const_vars, const_vals = unzip2(consts.items())
  jaxpr = Jaxpr(const_vars, env_vars, invars, list(map(var, out_tracers)), eqns)
  core.skip_checks or core.check_jaxpr(jaxpr)
  return jaxpr, const_vals, env_vals

def eqn_parents(eqn):
  subjaxpr_tracers = [it.chain(c, f) for _, c, f in eqn.bound_subjaxprs]
  return list(it.chain(eqn.invars, *subjaxpr_tracers))

def closure_convert_jaxpr(jaxpr):
  core.skip_checks or core.check_jaxpr(jaxpr)
  lifted_jaxpr = Jaxpr(constvars=(), freevars=jaxpr.freevars, invars=jaxpr.constvars + jaxpr.invars,
                       outvars=jaxpr.outvars, eqns=jaxpr.eqns)
  core.skip_checks or core.check_jaxpr(lifted_jaxpr)
  return lifted_jaxpr

def partial_eval_jaxpr(jaxpr, unknowns, instantiate):
  f = lu.wrap_init(core.jaxpr_as_fun(jaxpr))

  cell = []

  def fun(*vals):
    pvals = [
        PartialVal((aval, unit)) if uk else PartialVal((None, val))
        for aval, val, uk in zip(jaxpr.in_avals, vals, unknowns)
    ]
    jaxpr_2, out_pvals_2, consts_2 = trace_to_jaxpr(f, pvals, instantiate=instantiate)
    out_pvs_2, out_consts_2 = unzip2(out_pvals_2)
    cell.append((out_pvs_2, jaxpr_2, len(consts_2)))
    return out_consts_2 + consts_2

  pvals = [
      PartialVal((abstract_unit, unit)) if uk else PartialVal((aval, unit))
      for aval, uk in zip(jaxpr.in_avals, unknowns)
  ]
  jaxpr_1, out_pvals, consts_1 = trace_to_jaxpr(lu.wrap_init(fun), pvals, instantiate=True)
  (out_pvs_2, jaxpr_2, num_res), = cell
  assert len(jaxpr_2.constvars) == num_res

  #   jaxpr :: a -> b
  # jaxpr_1 :: a1 -> [b1, res]
  # jaxpr_2 :: res | a2 -> b2
  # jaxpr_2 :: [a2, res] -> b2
  jaxpr_2 = closure_convert_jaxpr(jaxpr_2)
  jaxpr_2.invars = jaxpr_2.invars[num_res:] + jaxpr_2.invars[:num_res]
  uk_out = [pv is not None for pv in out_pvs_2]

  in_avals_1, in_avals_2 = unzip2(map(_split_aval, unknowns, jaxpr.in_avals))
  out_avals_1, out_avals_2 = unzip2(map(_split_aval, uk_out, jaxpr.out_avals))
  # out_avals_1 and in_avals_2 need the residuals added
  out_pvs, _ = unzip2(out_pvals)
  res_avals = out_pvs[len(jaxpr.out_avals):]
  assert len(res_avals) == num_res
  out_avals_1 = out_avals_1 + res_avals
  in_avals_2 = in_avals_2 + res_avals

  typed_jaxpr_1 = TypedJaxpr(jaxpr_1, consts_1, in_avals_1, out_avals_1)
  typed_jaxpr_2 = TypedJaxpr(jaxpr_2, (), in_avals_2, out_avals_2)
  return typed_jaxpr_1, typed_jaxpr_2, uk_out

def _split_aval(unknown, aval):
  return (abstract_unit, aval) if unknown else (aval, abstract_unit)

custom_partial_eval_rules = {}<|MERGE_RESOLUTION|>--- conflicted
+++ resolved
@@ -43,10 +43,6 @@
 # and the Unknown arm, represented by an AbstractValue instance, indicates an
 # unknown value.
 # When the pv is an AbstractValue, then the const must be unit.
-<<<<<<< HEAD
-
-=======
->>>>>>> 9ac7a317
 class JaxprTrace(Trace):
   def pure(self, val):
     return self.new_const(val)
