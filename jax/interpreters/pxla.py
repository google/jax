# Copyright 2018 Google LLC
#
# Licensed under the Apache License, Version 2.0 (the "License");
# you may not use this file except in compliance with the License.
# You may obtain a copy of the License at
#
#     https://www.apache.org/licenses/LICENSE-2.0
#
# Unless required by applicable law or agreed to in writing, software
# distributed under the License is distributed on an "AS IS" BASIS,
# WITHOUT WARRANTIES OR CONDITIONS OF ANY KIND, either express or implied.
# See the License for the specific language governing permissions and
# limitations under the License.

from __future__ import absolute_import
from __future__ import division
from __future__ import print_function

from collections import namedtuple
from contextlib import contextmanager
import itertools as it
import operator as op
import threading

from absl import logging
import numpy as onp
import six
from six.moves import reduce

from .. import core
from .. import linear_util as lu
from ..abstract_arrays import (ConcreteArray, ShapedArray, array_types, raise_to_shaped)
from ..util import partial, unzip2, concatenate, prod
from ..lib import xla_bridge as xb
from .xla import aval_to_xla_shape, xla_destructure
from .partial_eval import trace_to_subjaxpr, merge_pvals, JaxprTrace, PartialVal
from .batching import broadcast, not_mapped
from . import batching
from . import partial_eval as pe
from . import xla
from . import ad

### util
<<<<<<< HEAD

=======
>>>>>>> 9ac7a317
def identity(x):
  return x

def shard_args(backend, devices, assignments, axis_size, tuple_args, args):
  """Shard an argument data array arg along its leading axis.

  Args:
    devices: list of Devices of length num_replicas mapping a logical replica
      index to a physical device.
    assignments: replica to shard assignment.
    axis_size: int, size of the axis to be sharded.
    args: a sequence of JaxTypes representing arguments to be sharded along
      their leading axes (or the leading axess of their leaves in the tuple
      case) and placed on `devices`.

  Returns:
    A list of device buffers with the same length as `devices` indexed by
    replica number, so that the nth element is the argument to be passed to the
    nth replica.
  """
  nargs, nrep = len(args), len(devices)
  buffers = [[None] * nargs for _ in range(nrep)]
  for a, arg in enumerate(args):
    # The shard_arg_handlers allow an extensible set of types to be sharded, but
    # inline handling for ShardedDeviceArray as a special case for performance
    if type(arg) is ShardedDeviceArray:
      if nrep == len(arg.device_buffers):
        for r, buf in enumerate(arg.device_buffers):
<<<<<<< HEAD
          buffers[r][a] = (buf if buf.device() == devices[r] else buf.copy_to_device(devices[r]))
=======
          buffers[r][a] = (
              buf if buf.device_ordinal() == device_ordinals[r] else buf.copy_to_device(
                  device_ordinals[r]))
>>>>>>> 9ac7a317
      else:
        for r, buf in enumerate(arg.device_buffers):
          buffers[r][a] = xla.device_put(x[assignments[r]], devices[r], backend=backend)
    else:
      bufs = shard_arg_handlers[type(arg)](arg, devices, assignments, backend=backend)
      for r, buf in enumerate(bufs):
        buffers[r][a] = buf

  if tuple_args:
<<<<<<< HEAD
    buffers = [[xla.make_tuple(bufs, devices[r], backend)] for r, bufs in enumerate(buffers)]
=======
    buffers = [[xla.make_tuple(bufs, device_ordinals[r], backend)] for r, bufs in enumerate(buffers)
              ]
>>>>>>> 9ac7a317

  return buffers

shard_arg_handlers = {}
shard_arg_handlers[core.Unit] = \
<<<<<<< HEAD
    lambda x, devices, _, backend=None: [
        xla.device_put(core.unit, d, backend=backend) for d in devices]

def _shard_array(x, devices, assignments, backend=None):
  nrep = len(devices)
  return (xla.device_put(x[assignments[r]], devices[r], backend=backend) for r in range(nrep))
=======
    lambda x, ordinals, _, backend=None: [xla.device_put(core.unit, d, backend=backend) for d in ordinals]

def _shard_array(x, ordinals, assignments, backend=None):
  nrep = len(ordinals)
  return (xla.device_put(x[assignments[r]], ordinals[r], backend=backend) for r in range(nrep))
>>>>>>> 9ac7a317

for _t in array_types:
  shard_arg_handlers[_t] = _shard_array

def _shard_device_array(x, devices, assignments, backend=None):
  nrep = len(devices)
  xs = x._unstack()
<<<<<<< HEAD
  return (xla.device_put(xs[assignments[r]], devices[r], backend=backend) for r in range(nrep))
=======
  return (xla.device_put(xs[assignments[r]], ordinals[r], backend=backend) for r in range(nrep))
>>>>>>> 9ac7a317

shard_arg_handlers[xla.DeviceArray] = _shard_device_array

def shard_aval(size, aval):
  try:
    return shard_aval_handlers[type(aval)](size, aval)
  except KeyError:
    raise TypeError("No shard_aval handler for type: {}".format(type(aval)))

shard_aval_handlers = {}
shard_aval_handlers[core.AbstractUnit] = lambda size, x: x

def _shard_abstract_array(size, x):
  if x.shape[0] != size:
    raise ValueError("Axis size {} does not match leading dimension of "
                     "shape {}".format(size, x.shape))
  return ShapedArray(x.shape[1:], x.dtype)

shard_aval_handlers[ShapedArray] = _shard_abstract_array

def aval_to_result_handler(size, nrep, aval):
  try:
    return pxla_result_handlers[type(aval)](size, nrep, aval)
  except KeyError:
    raise TypeError("No pxla_result_handler for type: {}".format(type(aval)))

pxla_result_handlers = {}
pxla_result_handlers[core.AbstractUnit] = lambda *_: lambda _: core.unit

def array_result_handler(size, nrep, aval):
  full_aval = ShapedArray((size,) + aval.shape, aval.dtype)
  return partial(ShardedDeviceArray, full_aval)

pxla_result_handlers[ShapedArray] = array_result_handler
pxla_result_handlers[ConcreteArray] = array_result_handler

def assign_shards_to_replicas(nrep, size):
  """Produce a mapping from replica id to shard index.

  Args:
    nrep: int, number of replicas (a computation-dependent value).
    size: int, size of the data array axis being sharded.

  Returns:
    A tuple of integers of length nrep in which the elements take on values from
    0 to size-1. Replica n is assgined shard data_array[assignments[n]].
  """
  groupsize, ragged = divmod(nrep, size)
  assert not ragged
  indices = onp.tile(onp.arange(size)[:, None], (1, groupsize))
  return tuple(indices.ravel())

def replica_groups(nrep, mesh_spec, mesh_axes):
  """Compute XLA replica groups from a replica count and device mesh data.

  Args:
    nrep: int, number of replicas (a computation-dependent value).
    mesh_spec: tuple of integers, a specification of the logical device mesh,
      which depends on the lexical context of nested xla_pmaps. In particular,
      each xla_pmap effectively appends its mapped axis size to this tuple.
    mesh_axes: tuple of ints, logical device mesh axis indices indicating the
      axes along which collective operations are to be executed.

  Returns:
    replica_groups, a list of lists of ints encoding a partition of the set
      {0, 1, ..., nrep} into equally-sized replica groups (within which
      collectives are executed). XLA consumes this replica group specification.
  """
  trailing_size, ragged = divmod(nrep, prod(mesh_spec))
  assert not ragged
  full_spec = mesh_spec + [trailing_size]
  iota = onp.arange(prod(full_spec)).reshape(full_spec)
  groups = onp.reshape(
      onp.moveaxis(iota, mesh_axes, onp.arange(len(mesh_axes))),
      (prod(onp.take(full_spec, mesh_axes)), -1))
  return tuple(map(tuple, groups.T))

### the main pmap machinery lowers SPMD jaxprs to multi-replica XLA computations
<<<<<<< HEAD

=======
>>>>>>> 9ac7a317
def compile_replicated(jaxpr, backend, axis_name, axis_size, global_axis_size, devices, consts,
                       tuple_args, *abstract_args):
  jaxpr_replicas = xla.jaxpr_replicas(jaxpr)
  num_local_replicas = axis_size * jaxpr_replicas
  num_replicas = global_axis_size * jaxpr_replicas
  logging.vlog(
      1, "compile_replicated: axis_size=%d global_axis_size=%d jaxpr_replicas=%d" %
      (axis_size, global_axis_size, jaxpr_replicas))

  if devices is None:
    if num_replicas > xb.device_count(backend):
      msg = ("compiling computation that requires {} replicas, but only {} XLA "
             "devices are available")
      raise ValueError(msg.format(num_replicas, xb.device_count(backend)))
    device_assignment = None
  else:
    assert any(d.host_id == xb.host_id() for d in devices)
    local_devices = [d for d in devices if d.host_id == xb.host_id()]
    assert len(local_devices) > 0
    if num_local_replicas != len(local_devices):
      local_devices_str = ", ".join(map(str, local_devices))
      raise ValueError("Leading axis size of input to pmapped function must equal the "
                       "number of local devices passed to pmap. Got axis_size=%d, "
                       "num_local_devices=%d.\n(Local devices passed to pmap: %s)" %
                       (axis_size, len(local_devices), local_devices_str))
    if num_replicas != len(devices):
      raise ValueError("compiling computation that requires %s replicas, "
                       "but %s devices were specified" % (num_replicas, len(devices)))
    device_assignment = tuple(d.id for d in devices)

  axis_env = xla.AxisEnv(num_replicas, [axis_name], [global_axis_size], devices)
  arg_shapes = list(map(aval_to_xla_shape, abstract_args))
  built_c = xla.jaxpr_computation(jaxpr, backend, axis_env, consts, (), arg_shapes,
                                  tuple_args=tuple_args, inner=False)
  compiled = built_c.Compile(
      compile_options=xb.get_compile_options(num_replicas, device_assignment),
      backend=xb.get_backend(backend))
  return compiled, num_local_replicas

### applying parallel primitives in op-by-op Python dispatch

# There are at least two cases where we might want to evaluate a parallel
# primitive dispatched from Python, rather than being staged out:
#   1. axis_size = psum(1, 'axis_name'),
#   2. to enable an implicit outermost pmap-like context for multi-host
#      multi-controller SPMD programs.
# In each case, we can't rely on any data dependence on a pmap trace; instead we
# need some dynamic context, basically modeling the axis name environment stack.
# To handle the former case, we don't need to communicate at all; we instead
# have a table of parallel_pure_rules. To handle the latter case, we'll have a
# globally-scoped root environment frame and compile and execute a single-op
# XLA collective.
class DynamicAxisEnvFrame(object):
  __slots__ = ["name", "pmap_trace", "hard_size", "soft_trace", "soft_size"]

  def __init__(self, name, pmap_trace, hard_size):
    self.name = name
    self.pmap_trace = pmap_trace
    self.hard_size = hard_size
    self.soft_trace = None
    self.soft_size = None

class DynamicAxisEnv(list):
  def __contains__(self, axis_name):
    return axis_name in (frame.name for frame in self)

  def __getitem__(self, axis_name):
    if axis_name not in self:
      raise NameError("unbound axis name: {}".format(axis_name))
    for frame in reversed(self):
      if frame.name == axis_name:
        return frame
    else:
      assert False

class _ThreadLocalState(threading.local):
  def __init__(self):
    self.dynamic_axis_env = DynamicAxisEnv()

_thread_local_state = _ThreadLocalState()

@contextmanager
def extend_dynamic_axis_env(axis_name, pmap_trace, hard_size):
  dynamic_axis_env = _thread_local_state.dynamic_axis_env
  dynamic_axis_env.append(DynamicAxisEnvFrame(axis_name, pmap_trace, hard_size))
  try:
    yield
  finally:
    dynamic_axis_env.pop()

def unmapped_device_count(backend=None):
  dynamic_axis_env = _thread_local_state.dynamic_axis_env
  mapped = prod(frame.hard_size for frame in dynamic_axis_env)
  unmapped, ragged = divmod(xb.device_count(backend), mapped)
  assert not ragged and unmapped > 0
  return unmapped

def apply_parallel_primitive(prim, *args, **params):
  # This is the op-by-op version of applying a collective primitive, like a psum
  # that doesn't have a data dependence on the argument of a pmap function. In
  # particular, this code gets hit when we write `axis_size = psum(1, 'i')`. We
  # look up information in the dynamic axis env.
  dynamic_axis_env = _thread_local_state.dynamic_axis_env
  axis_name = params.pop('axis_name')
  logical_size = lambda frame: frame.hard_size * (frame.soft_size or 1)
  if isinstance(axis_name, (list, tuple)):
    shape = tuple(logical_size(dynamic_axis_env[name]) for name in axis_name)
  else:
    shape = (logical_size(dynamic_axis_env[axis_name]),)
  return parallel_pure_rules[prim](*args, shape=shape, **params)

parallel_pure_rules = {}

def axis_index(axis_name):
  dynamic_axis_env = _thread_local_state.dynamic_axis_env
  frame = dynamic_axis_env[axis_name]
  dummy_arg = frame.pmap_trace.pure(core.unit)
  if frame.soft_trace:
    dummy_arg = frame.soft_trace.pure(dummy_arg)
  return axis_index_p.bind(dummy_arg, hard_size=frame.hard_size, soft_size=frame.soft_size,
                           axis_name=axis_name)

def _axis_index_partial_eval(trace, _, **params):
  # This partial_eval rule adds the axis_index primitive into the jaxpr formed
  # during pmap lowering. It is like the standard JaxprTrace.process_primitive
  # rule except that we don't attempt to lower out of the trace.
  out_aval = ShapedArray((), onp.int32)
  out_tracer = pe.JaxprTracer(trace, pe.PartialVal((out_aval, core.unit)), None)
  eqn = core.new_jaxpr_eqn([], [out_tracer], axis_index_p, (), params)
  out_tracer.recipe = eqn
  return out_tracer

def _axis_index_translation_rule(c, hard_size, soft_size, axis_name):
  unsigned_index = c.Rem(c.ReplicaId(), c.Constant(onp.array(hard_size, onp.uint32)))
  return c.ConvertElementType(unsigned_index, xb.dtype_to_etype(onp.int32))

axis_index_p = core.Primitive('axis_index')
xla.translations[axis_index_p] = _axis_index_translation_rule
pe.custom_partial_eval_rules[axis_index_p] = _axis_index_partial_eval

### lazy device-memory persistence and result handling
class ShardedDeviceValue(xla.DeviceValue):
  def _check_if_deleted(self):
    if self.device_buffers is None:
      raise ValueError("ShardedDeviceValue has been deleted.")

  def block_until_ready(self):
    self._check_if_deleted()
    for buf in self.device_buffers:
      buf.block_host_until_ready()
    return self

class ShardedDeviceArray(ShardedDeviceValue, xla.DeviceArray):
  """A ShardedDeviceArray is an ndarray sharded across devices.

  The purpose of a ShardedDeviceArray is to reduce the number of transfers when
  executing replicated computations, by allowing results to persist on the
  devices that produced them. That way dispatching a similarly replicated
  computation that consumes the same sharded memory layout does not incur any
  transfers.

  A ShardedDeviceArray represents one logical ndarray value, and simulates the
  behavior of an ndarray so that it can be treated by user code as an ndarray;
  that is, it is only an optimization to reduce transfers.

  The number of device buffers underlying a ShardedDeviceArray instance is equal
  to the number of replicas of the computation that produced it. Each buffer
  represents a shard of the original array, meaning a slice along its leading
  axis. These component buffers reside on distinct devices, but need not
  represent distinct logical shards. The correspondence can be computed with
  the assign_shards_to_replicas function.
  """
  __slots__ = ["device_buffers", "axis_size"]
  _collect = staticmethod(onp.stack)

  def __init__(self, aval, device_buffers):
    self.aval = aval
    self.device_buffers = device_buffers
    self.axis_size = aval.shape[0]
    self._npy_value = None
    if not core.skip_checks:
      assert type(aval) is ShapedArray

  def _ids(self):
    num_bufs = len(self.device_buffers)
    assignments = assign_shards_to_replicas(num_bufs, self.axis_size)
    _, ids = onp.unique(assignments, return_index=True)
    return ids

  def copy_to_host_async(self):
    if self._npy_value is None:
      for buf in self.device_buffers:
        buf.copy_to_host_async()

  def delete(self):
    for buf in self.device_buffers:
      buf.delete()
    self.device_buffers = None
    self._npy_value = None

  @property
  def _value(self):
    if self._npy_value is None:
      ids = self._ids()
      self.copy_to_host_async()
      self._npy_value = self._collect([self.device_buffers[i].to_py() for i in ids])
    return self._npy_value

  def __getitem__(self, idx):
    if self._npy_value is None and type(idx) is int:
      ids = self._ids()
      device_buffer = self.device_buffers[ids[idx]]
      aval = ShapedArray(self.aval.shape[1:], self.aval.dtype)
      handler = xla.aval_to_result_handler(aval)
      return handler(device_buffer)
    else:
      return super(ShardedDeviceArray, self).__getitem__(idx)

# This handler code is effectively dead because we in-lined it in shard_args for
# performance reasons.
def _shard_sharded_device_array(x, devices, assignments):
  n = len(devices)
  if n == len(x.device_buffers):
    return (b if b.device() == devices[r] else b.copy_to_device(devices[r])
            for r, b in enumerate(x.device_buffers))
  else:
<<<<<<< HEAD
    return (xla.device_put(x[assignments[r]], devices[r]) for r in range(n))
=======
    return (xla.device_put(x[assignments[r]], ordinals[r]) for r in range(n))
>>>>>>> 9ac7a317

shard_arg_handlers[ShardedDeviceArray] = _shard_sharded_device_array

core.pytype_aval_mappings[ShardedDeviceArray] = ConcreteArray
xla.device_put_handlers[ShardedDeviceArray] = xla._device_put_array
xla.pytype_aval_mappings[ShardedDeviceArray] = lambda x: x.aval
xla.canonicalize_dtype_handlers[ShardedDeviceArray] = identity
xb.register_constant_handler(ShardedDeviceArray, xla._device_array_constant_handler)

class ChunkedDeviceArray(ShardedDeviceArray):
  __slots__ = []
  _collect = staticmethod(onp.concatenate)

  def __init__(self, axis_size, aval, device_buffers):
    super(ChunkedDeviceArray, self).__init__(aval, device_buffers)
    self.axis_size = axis_size

  def __getitem__(self, idx):
    return xla.DeviceArray.__getitem__(self, idx)

shard_arg_handlers[ChunkedDeviceArray] = _shard_array

core.pytype_aval_mappings[ChunkedDeviceArray] = ConcreteArray
xla.device_put_handlers[ChunkedDeviceArray] = xla._device_put_array
xla.pytype_aval_mappings[ChunkedDeviceArray] = lambda x: x.aval
xla.canonicalize_dtype_handlers[ChunkedDeviceArray] = identity
xb.register_constant_handler(ChunkedDeviceArray, xla._device_array_constant_handler)

### the xla_pmap primitive and its rules are comparable to xla_call in xla.py
def xla_pmap_impl(fun, *args, **params):
  axis_name = params.pop('axis_name')
  axis_size = params.pop('axis_size')
  devices = params.pop('devices')
  backend = params.pop('backend', None)
  assert not params

  abstract_args = map(xla.abstractify, args)
  compiled_fun = parallel_callable(fun, backend, axis_name, axis_size, devices, *abstract_args)
  return compiled_fun(*args)

@lu.cache
def parallel_callable(fun, backend, axis_name, axis_size, devices, *avals):
  if devices is not None and len(devices) == 0:
    raise ValueError("'devices' argument to pmap must be non-empty, or None.")

  avals = tuple(map(partial(shard_aval, axis_size), avals))
  pvals = [PartialVal((aval, core.unit)) for aval in avals]
  pval = PartialVal([core.abstract_unit, core.unit])  # dummy value

  if devices:
    global_axis_size = len(devices)
  elif xb.host_count() > 1:
    # TODO(skye): relax this constraint or provide functionality for
    # automatically passing appropriate `devices`.
    if axis_size != xb.local_device_count():
      raise ValueError("On multi-host platforms, the input to pmapped functions must have "
                       "leading axis size equal to the number of local devices if no "
                       "`devices` argument is specified. Got axis_size=%d, "
                       "num_local_devices=%d" % (axis_size, xb.local_device_count()))
    global_axis_size = xb.device_count()
  else:
    global_axis_size = axis_size

  @lu.wrap_init
  def dynamic_fun(dummy, *args):
    with extend_dynamic_axis_env(axis_name, dummy.trace, global_axis_size):
      return fun.call_wrapped(*args)

  with core.new_master(JaxprTrace, True) as master:
    jaxpr, (out_pvals, consts, env) = \
        trace_to_subjaxpr(dynamic_fun, master, False).call_wrapped([pval] + pvals)
    jaxpr.invars = jaxpr.invars[1:]  # ignore dummy
    assert not env
    del master
  out_pvs, out_consts = unzip2(out_pvals)
  if all(pv is None for pv in out_pvs):
    # When the output doesn't depend on the input we don't need to compile an
    # XLA computation at all; we handle this as a special case so we can stage
    # out multi-replica XLA computations regardless of the hardware available.
    # The 'None' values here are just dummies we know will be ignored.
    handlers = [_pval_to_result_handler(axis_size, None, pval) for pval in out_pvals]
    results = [handler(None) for handler in handlers]
    return lambda *_: results
  else:
    # Condense many arguments into single tuple argument to avoid a TPU issue.
    tuple_args = len(avals) > 100
    compiled, nrep = compile_replicated(jaxpr, backend, axis_name, axis_size, global_axis_size,
                                        devices, consts, tuple_args, *avals)
<<<<<<< HEAD
    local_devices = compiled.local_devices()
    assignments = assign_shards_to_replicas(nrep, axis_size)
    handle_args = partial(shard_args, backend, local_devices, assignments, axis_size, tuple_args)
=======
    device_ordinals = compiled.DeviceOrdinals()
    assignments = assign_shards_to_replicas(nrep, axis_size)
    handle_args = partial(shard_args, backend, device_ordinals, assignments, axis_size, tuple_args)
>>>>>>> 9ac7a317
    handle_outs = _pvals_to_results_handler(axis_size, nrep, out_pvals)
    return partial(execute_replicated, compiled, backend, nrep, handle_args, handle_outs)

def _pvals_to_results_handler(size, nrep, out_pvals):
  nouts = len(out_pvals)
  handlers = [_pval_to_result_handler(size, nrep, pval) for pval in out_pvals]

  def handler(out_bufs):
    buffers = [[None] * nrep for _ in range(nouts)]
    for r, tuple_buf in enumerate(out_bufs):
      for i, buf in enumerate(tuple_buf.destructure()):
        buffers[i][r] = buf
    return [h(bufs) for h, bufs in zip(handlers, buffers)]

  return handler

def _pval_to_result_handler(size, nrep, pval):
  pv, const = pval
  if pv is None:
    bcast_const = core.unit if const is core.unit else broadcast(const, size, 0)
    return lambda _: bcast_const
  else:
    return aval_to_result_handler(size, nrep, pv)

def execute_replicated(compiled, backend, nrep, in_handler, out_handler, *args):
  if nrep > xb.device_count(backend):
    msg = ("executing pmap computation that requires {} replicas, but only {} "
           "XLA devices are available")
    raise ValueError(msg.format(nrep, xb.device_count(backend)))
  input_bufs = in_handler(args)
  out_bufs = compiled.ExecutePerReplica(list(input_bufs))
  return out_handler(out_bufs)

xla_pmap_p = core.Primitive('xla_pmap')
xla_pmap_p.multiple_results = True
xla_pmap = partial(core.call_bind, xla_pmap_p)
xla_pmap_p.def_custom_bind(xla_pmap)
xla_pmap_p.def_impl(xla_pmap_impl)

def _pmap_translation_rule(c, jaxpr, axis_env, const_nodes, freevar_nodes, in_nodes, axis_name,
                           axis_size, devices, backend=None):
  # We in-line here rather than generating a Call HLO as in the xla_call
  # translation rule just because the extra tuple stuff is a pain.
  if axis_env.devices is not None or (axis_env.names and devices is not None):
    raise ValueError("Nested pmaps with explicit devices argument.")
  new_env = xla.extend_axis_env(axis_env, axis_name, axis_size)
  in_nodes_sharded = list(map(partial(_xla_shard, c), in_nodes))
  sharded_outs = xla.jaxpr_subcomp(c, jaxpr, backend, new_env, const_nodes, freevar_nodes,
                                   *in_nodes_sharded)
  outs = [_xla_unshard(c, xla.axis_groups(new_env, axis_name), r) for r in sharded_outs]
  return c.Tuple(*outs)

xla.call_translations[xla_pmap_p] = _pmap_translation_rule
ad.primitive_transposes[xla_pmap_p] = partial(ad.map_transpose, xla_pmap_p)
pe.map_primitives.add(xla_pmap_p)

def _xla_shard(c, x):
  xla_shape = c.GetShape(x)
  if xla_shape.is_tuple():
    assert not xla_shape.tuple_shapes()
    return x
  else:
    dims = list(xla_shape.dimensions())
    start_indices = _xla_shard_start_indices(c, dims[0], len(dims))
    return c.Reshape(c.DynamicSlice(x, start_indices, [1] + dims[1:]), None, dims[1:])

# TODO(b/110096942): more efficient gather
def _xla_unshard(c, replica_groups, x):
  xla_shape = c.GetShape(x)
  if xla_shape.is_tuple():
    assert not xla_shape.tuple_shapes()
    return x
  else:
    axis_size = len(replica_groups[0])
    dims = list(xla_shape.dimensions())
    start_indices = _xla_shard_start_indices(c, axis_size, len(dims) + 1)
    padded = c.Broadcast(c.Constant(onp.array(0, xla_shape.numpy_dtype())), [axis_size] + dims)
    padded = c.DynamicUpdateSlice(padded, c.Reshape(x, None, [1] + dims), start_indices)
    return c.CrossReplicaSum(padded, replica_groups)

# TODO(mattjj): use more ergonimic form of DynamicUpdateSlice instead!
def _xla_shard_start_indices(c, axis_size, ndim):
  idx = c.Rem(c.ReplicaId(), c.Constant(onp.array(axis_size, onp.uint32)))
  zero = onp.zeros(ndim - 1, onp.uint32)
  return c.Concatenate([c.Reshape(idx, None, [1]), c.Constant(zero)], 0)

### soft_pmap axis split transformation

# To allow pmap to map over logical axes larger than the number of XLA devices
# available, we use a transformation that effectively simulates having more
# devices in software. The strategy is to split the mapped axis into two axes,
# one to be hardware-mapped and the other to be software-mapped. Thus the
# transformation rewrites the function to be mapped so that it accepts a new
# leading axis (the software-mapped axis), and so that collectives in the
# original function correspond to both device-local operations and collective
# communication operations across hardware devices that implement the original
# logical semantics.
@lu.transformation
def split_axis(axis_name, chunk_size, *args):
  with core.new_master(SplitAxisTrace) as master:
    trace = SplitAxisTrace(master, core.cur_sublevel())
    in_tracers = list(map(partial(SplitAxisTracer, trace, axis_name), args))
    with add_chunk_to_axis_env(axis_name, trace, chunk_size):
      outs = yield in_tracers, {}
    out_tracers = list(map(trace.full_raise, outs))
    out_vals, out_names = unzip2((t.val, t.axis_name) for t in out_tracers)
    del master, out_tracers
  out_vals = [
      broadcast(x, chunk_size, 0) if d is not_mapped else x for x, d in zip(out_vals, out_names)
  ]
  yield out_vals

@lu.transformation_with_aux
def split_axis_subtrace(master, names, *vals):
  trace = SplitAxisTrace(master, core.cur_sublevel())
  outs = yield list(map(partial(SplitAxisTracer, trace), names, vals)), {}
  out_tracers = list(map(trace.full_raise, outs))
  out_vals, out_names = unzip2((t.val, t.axis_name) for t in out_tracers)
  yield out_vals, out_names

@contextmanager
def add_chunk_to_axis_env(axis_name, soft_trace, soft_size):
  dynamic_axis_env = _thread_local_state.dynamic_axis_env
  dynamic_axis_env[axis_name].soft_trace = soft_trace
  dynamic_axis_env[axis_name].soft_size = soft_size
  yield
  dynamic_axis_env[axis_name].soft_trace = None
  dynamic_axis_env[axis_name].soft_size = None

class SplitAxisTracer(core.Tracer):
  def __init__(self, trace, axis_name, val):
    self.trace = trace
    self.axis_name = axis_name
    self.val = val

  @property
  def aval(self):
    aval = raise_to_shaped(core.get_aval(self.val))
    if self.axis_name is not_mapped:
      return aval
    else:
      return ShapedArray(aval.shape[1:], aval.dtype)

  def full_lower(self):
    if self.axis_name is not_mapped:
      return core.full_lower(self.val)
    else:
      return self

class SplitAxisTrace(core.Trace):
  def pure(self, val):
    return SplitAxisTracer(self, not_mapped, val)

  def lift(self, val):
    return SplitAxisTracer(self, not_mapped, val)

  def sublift(self, val):
    return SplitAxisTracer(self, val.axis_name, val.val)

  def process_primitive(self, primitive, tracers, params):
    vals_in, names_in = unzip2((t.val, t.axis_name) for t in tracers)
    if primitive is axis_index_p:
      dummy, = vals_in
      hard_idx = primitive.bind(dummy, **params)
      val_out = hard_idx * params['soft_size'] + onp.arange(params['soft_size'])
      return SplitAxisTracer(self, params['axis_name'], val_out)
    elif all(axis_name is not_mapped for axis_name in names_in):
      return primitive.bind(*vals_in, **params)
    else:
      name, = set(n for n in names_in if n is not not_mapped)
      if primitive in xla.parallel_translations:
        # if it's a pmap collective primitive, do something special
        if name == params['axis_name']:
          # if the name matches this tracer's name, apply the split_axis rule
          try:
            rule = split_axis_rules[primitive]
          except KeyError:
            msg = "split_axis for {} not implemented. Open a feature request!"
            raise NotImplementedError(msg.format(primitive))
          which_mapped = [n is not not_mapped for n in names_in]
          val_out, is_mapped = rule(vals_in, which_mapped, **params)
          name_out = name if is_mapped else not_mapped
          return SplitAxisTracer(self, name_out, val_out)
        else:
          # if not, bind the primitive without any processing
          val_out = primitive.bind(*vals_in, **params)
          return SplitAxisTracer(self, name, val_out)
      else:
        # if it's not a pmap collective primitive, act just like batching
        rule = batching.get_primitive_batcher(primitive)
        axes_in = [n if n is not_mapped else 0 for n in names_in]
        val_out, axis_out = rule(vals_in, axes_in, **params)

        def new_tracer(x, a):
          if a is not_mapped:
            return SplitAxisTracer(self, not_mapped, x)
          else:
            return SplitAxisTracer(self, name, batching.moveaxis(x, a, 0))

        if primitive.multiple_results:
          return [new_tracer(x, a) for x, a in zip(val_out, axis_out)]
        else:
          return new_tracer(val_out, axis_out)

  def process_call(self, call_primitive, f, tracers, params):
    assert call_primitive.multiple_results
    if call_primitive in pe.map_primitives:
      return self.process_map(call_primitive, f, tracers, params)
    else:
      vals, names = unzip2((t.val, t.axis_name) for t in tracers)
      if all(name is not_mapped for name in names):
        return call_primitive.bind(f, *vals, **params)
      else:
        f, names_out = split_axis_subtrace(f, self.master, names)
        vals_out = call_primitive.bind(f, *vals, **params)
        return [SplitAxisTracer(self, a, x) for a, x in zip(names_out(), vals_out)]

  def process_map(self, map_primitive, f, tracers, params):
    vals, names = unzip2((t.val, t.axis_name) for t in tracers)
    if all(name is not_mapped for name in names):
      return map_primitive.bind(f, *vals, **params)
    else:
      # because the map primitive maps over leading axes, we need to transpose
      # the software-mapped axis on any mapped arguments to be the second axis;
      # then we call the map primitive and resume the trace under the call
      vals_trans = [
          batching.moveaxis(x, 0, 1) if d is not not_mapped else x for x, d in zip(vals, names)
      ]
      f, names_out = split_axis_subtrace(f, self.master, names)
      vals_out_trans = map_primitive.bind(f, *vals_trans, **params)
      vals_out = [
          batching.moveaxis(x, 1, 0) if d is not not_mapped else x
          for x, d in zip(vals_out_trans, names_out())
      ]
      return [SplitAxisTracer(self, a, x) for a, x in zip(names_out(), vals_out)]

  def post_process_call(self, call_primitive, out_tracer, params):
    val, name = out_tracer.val, out_tracer.axis_name
    master = self.master

    def todo(x):
      trace = SplitAxisTrace(master, core.cur_sublevel())
      return SplitAxisTracer(trace, name, x)

    return val, todo

split_axis_rules = {}<|MERGE_RESOLUTION|>--- conflicted
+++ resolved
@@ -41,10 +41,6 @@
 from . import ad
 
 ### util
-<<<<<<< HEAD
-
-=======
->>>>>>> 9ac7a317
 def identity(x):
   return x
 
@@ -73,13 +69,7 @@
     if type(arg) is ShardedDeviceArray:
       if nrep == len(arg.device_buffers):
         for r, buf in enumerate(arg.device_buffers):
-<<<<<<< HEAD
           buffers[r][a] = (buf if buf.device() == devices[r] else buf.copy_to_device(devices[r]))
-=======
-          buffers[r][a] = (
-              buf if buf.device_ordinal() == device_ordinals[r] else buf.copy_to_device(
-                  device_ordinals[r]))
->>>>>>> 9ac7a317
       else:
         for r, buf in enumerate(arg.device_buffers):
           buffers[r][a] = xla.device_put(x[assignments[r]], devices[r], backend=backend)
@@ -89,31 +79,18 @@
         buffers[r][a] = buf
 
   if tuple_args:
-<<<<<<< HEAD
     buffers = [[xla.make_tuple(bufs, devices[r], backend)] for r, bufs in enumerate(buffers)]
-=======
-    buffers = [[xla.make_tuple(bufs, device_ordinals[r], backend)] for r, bufs in enumerate(buffers)
-              ]
->>>>>>> 9ac7a317
 
   return buffers
 
 shard_arg_handlers = {}
 shard_arg_handlers[core.Unit] = \
-<<<<<<< HEAD
     lambda x, devices, _, backend=None: [
         xla.device_put(core.unit, d, backend=backend) for d in devices]
 
 def _shard_array(x, devices, assignments, backend=None):
   nrep = len(devices)
   return (xla.device_put(x[assignments[r]], devices[r], backend=backend) for r in range(nrep))
-=======
-    lambda x, ordinals, _, backend=None: [xla.device_put(core.unit, d, backend=backend) for d in ordinals]
-
-def _shard_array(x, ordinals, assignments, backend=None):
-  nrep = len(ordinals)
-  return (xla.device_put(x[assignments[r]], ordinals[r], backend=backend) for r in range(nrep))
->>>>>>> 9ac7a317
 
 for _t in array_types:
   shard_arg_handlers[_t] = _shard_array
@@ -121,11 +98,7 @@
 def _shard_device_array(x, devices, assignments, backend=None):
   nrep = len(devices)
   xs = x._unstack()
-<<<<<<< HEAD
   return (xla.device_put(xs[assignments[r]], devices[r], backend=backend) for r in range(nrep))
-=======
-  return (xla.device_put(xs[assignments[r]], ordinals[r], backend=backend) for r in range(nrep))
->>>>>>> 9ac7a317
 
 shard_arg_handlers[xla.DeviceArray] = _shard_device_array
 
@@ -204,10 +177,6 @@
   return tuple(map(tuple, groups.T))
 
 ### the main pmap machinery lowers SPMD jaxprs to multi-replica XLA computations
-<<<<<<< HEAD
-
-=======
->>>>>>> 9ac7a317
 def compile_replicated(jaxpr, backend, axis_name, axis_size, global_axis_size, devices, consts,
                        tuple_args, *abstract_args):
   jaxpr_replicas = xla.jaxpr_replicas(jaxpr)
@@ -434,11 +403,7 @@
     return (b if b.device() == devices[r] else b.copy_to_device(devices[r])
             for r, b in enumerate(x.device_buffers))
   else:
-<<<<<<< HEAD
     return (xla.device_put(x[assignments[r]], devices[r]) for r in range(n))
-=======
-    return (xla.device_put(x[assignments[r]], ordinals[r]) for r in range(n))
->>>>>>> 9ac7a317
 
 shard_arg_handlers[ShardedDeviceArray] = _shard_sharded_device_array
 
@@ -527,15 +492,9 @@
     tuple_args = len(avals) > 100
     compiled, nrep = compile_replicated(jaxpr, backend, axis_name, axis_size, global_axis_size,
                                         devices, consts, tuple_args, *avals)
-<<<<<<< HEAD
     local_devices = compiled.local_devices()
     assignments = assign_shards_to_replicas(nrep, axis_size)
     handle_args = partial(shard_args, backend, local_devices, assignments, axis_size, tuple_args)
-=======
-    device_ordinals = compiled.DeviceOrdinals()
-    assignments = assign_shards_to_replicas(nrep, axis_size)
-    handle_args = partial(shard_args, backend, device_ordinals, assignments, axis_size, tuple_args)
->>>>>>> 9ac7a317
     handle_outs = _pvals_to_results_handler(axis_size, nrep, out_pvals)
     return partial(execute_replicated, compiled, backend, nrep, handle_args, handle_outs)
 
