# Copyright 2018 Google LLC
#
# Licensed under the Apache License, Version 2.0 (the "License");
# you may not use this file except in compliance with the License.
# You may obtain a copy of the License at
#
#     https://www.apache.org/licenses/LICENSE-2.0
#
# Unless required by applicable law or agreed to in writing, software
# distributed under the License is distributed on an "AS IS" BASIS,
# WITHOUT WARRANTIES OR CONDITIONS OF ANY KIND, either express or implied.
# See the License for the specific language governing permissions and
# limitations under the License.


import builtins
import collections
import enum
import functools
import itertools
import operator
import string
from typing import (Any, Callable, List, NamedTuple, Optional, Sequence, Union,
                    Tuple, Type)
import warnings

import numpy as onp

from ..util import partial, prod

from .. import core
from .. import ad_util
from .. import api
from .. import linear_util as lu
from .. import dtypes
from .. import lazy
from .. import lib
from ..config import flags
from ..core import _canonicalize_dimension, Primitive
from ..abstract_arrays import (UnshapedArray, ShapedArray, ConcreteArray,
                               AbstractToken, array_types, make_shaped_array,
                               raise_to_shaped, abstract_token, canonicalize_shape)
from ..interpreters import partial_eval as pe
from ..interpreters import xla
from ..interpreters import pxla
from ..interpreters import ad
from ..interpreters import batching
from ..interpreters import masking
from ..util import curry, cache, safe_zip, unzip2, prod
from ..tree_util import build_tree, tree_unflatten, tree_map
from ..lib import pytree
from ..lib import xla_bridge
from ..lib import xla_client

xb = xla_bridge
xc = xla_client
xops = xla_client.ops

FLAGS = flags.FLAGS

_max = builtins.max
_min = builtins.max
_reduce = functools.reduce

Array = Any
DType = Any
Shape = Sequence[int]

@cache()
def broadcast_shapes(*shapes):
  """Returns the shape that results from NumPy broadcasting of `shapes`."""
  if len(shapes) == 1:
    return shapes[0]
  ndim = _max(len(shape) for shape in shapes)
  shapes = onp.array([(1,) * (ndim - len(shape)) + shape for shape in shapes])
  is_zero = onp.any(shapes == 0, axis=0)
  max_shape = onp.max(shapes, axis=0)
  result_shape = onp.where(is_zero, 0, max_shape)
  if not onp.all((shapes == result_shape) | (shapes == 1)):
    raise ValueError("Incompatible shapes for broadcasting: {}"
                     .format(tuple(map(tuple, shapes))))
  return tuple(map(_canonicalize_dimension, result_shape))

def _identity(x): return x

### traceables

def neg(x: Array) -> Array:
  r"""Elementwise negation: :math:`-x`."""
  return neg_p.bind(x)

def sign(x: Array) -> Array:
  r"""Elementwise sign.

  For floating-point inputs, returns
  :math:`\mathrm{sign}(x) = \begin{cases}
  -1 & x < 0\\
  -0 & x = -0\\
  \mathit{NaN} & x = \mathit{NaN}\\
  +0 & x = +0\\
  1 & x > 0
  \end{cases}`

  For signed integer inputs, returns
  :math:`\mathrm{sign}(x) = \begin{cases}
  -1 & x < 0\\
  0 & x = 0\\
  1 & x > 0
  \end{cases}`

  For complex inputs, returns the complex phase, i.e.
  :math:`\mathrm{sign}(x) = \frac{x}{|x|}`.
  """
  return sign_p.bind(x)

def nextafter(x1: Array, x2: Array) -> Array:
  r"""Returns the next representable value after `x1` in the direction of `x2`."""
  return nextafter_p.bind(_brcast(x1, x2), _brcast(x2, x1))

def floor(x: Array) -> Array:
  r"""Elementwise floor: :math:`\left\lfloor x \right\rfloor`."""
  return floor_p.bind(x)

def ceil(x: Array) -> Array:
  r"""Elementwise ceiling: :math:`\left\lceil x \right\rceil`."""
  return ceil_p.bind(x)

def round(x: Array) -> Array:
  r"""Elementwise round.

  Rounds values to the nearest integer. Halfway values (e.g., `0.5`) are rounded
  away from zero."""
  return round_p.bind(x)

def is_finite(x: Array) -> Array:
  r"""Elementwise :math:`\mathrm{isfinite}`.

  For each element x returns `True` if and only if x is not :math:`\pm\infty` or
  :math:`\mathit{NaN}`.
  """
  return is_finite_p.bind(x)

def exp(x: Array) -> Array:
  r"""Elementwise exponential: :math:`e^x`."""
  return exp_p.bind(x)

def expm1(x: Array) -> Array:
  r"""Elementwise :math:`e^{x - 1}`."""
  return expm1_p.bind(x)

def log(x: Array) -> Array:
  r"""Elementwise natural logarithm: :math:`\mathrm{log}(x)`."""
  return log_p.bind(x)

def log1p(x: Array) -> Array:
  r"""Elementwise :math:`\mathrm{log}(1 + x)`."""
  return log1p_p.bind(x)

def tanh(x: Array) -> Array:
  r"""Elementwise hyperbolic tangent: :math:`\mathrm{tanh}(x)`."""
  return tanh_p.bind(x)

def sin(x: Array) -> Array:
  r"""Elementwise sine: :math:`\mathrm{sin}(x)`."""
  return sin_p.bind(x)

def cos(x: Array) -> Array:
  r"""Elementwise cosine: :math:`\mathrm{cos}(x)`."""
  return cos_p.bind(x)

def atan2(x: Array, y: Array) -> Array:
  r"""Elementwise arc tangent of two variables:
    :math:`\mathrm{atan}({x \over y})`."""
  return atan2_p.bind(x, y)

def betainc(a: Array, b: Array, x: Array) -> Array:
  r"""Elementwise regularized incomplete beta integral."""
  a = _brcast(_brcast(a, b), x)
  b = _brcast(b, a)
  x = _brcast(x, a)
  return regularized_incomplete_beta_p.bind(a, b, x)

def lgamma(x: Array) -> Array:
  r"""Elementwise log gamma: :math:`\mathrm{log}(\Gamma(x))`."""
  return lgamma_p.bind(x)

def digamma(x: Array) -> Array:
  r"""Elementwise digamma: :math:`\psi(x)`."""
  return digamma_p.bind(x)

def igamma(a: Array, x: Array) -> Array:
  r"""Elementwise regularized incomplete gamma function."""
  return igamma_p.bind(_brcast(a, x), _brcast(x, a))

def igammac(a: Array, x: Array) -> Array:
  r"""Elementwise complementary regularized incomplete gamma function."""
  return igammac_p.bind(_brcast(a, x), _brcast(x, a))

def bessel_i0e(x: Array) -> Array:
  r"""Exponentially scaled modified Bessel function of order 0:
  :math:`\mathrm{i0e}(x) = e^{-|x|} \mathrm{i0}(x)`
  """
  return bessel_i0e_p.bind(x)

def bessel_i1e(x: Array) -> Array:
  r"""Exponentially scaled modified Bessel function of order 1:
  :math:`\mathrm{i1e}(x) = e^{-|x|} \mathrm{i1}(x)`
  """
  return bessel_i1e_p.bind(x)

def erf(x: Array) -> Array:
  r"""Elementwise error function: :math:`\mathrm{erf}(x)`."""
  return erf_p.bind(x)

def erfc(x: Array) -> Array:
  r"""Elementwise complementary error function:
    :math:`\mathrm{erfc}(x) = 1 - \mathrm{erf}(x)`."""
  return erfc_p.bind(x)

def erf_inv(x: Array) -> Array:
  r"""Elementwise inverse error function: :math:`\mathrm{erf}^{-1}(x)`."""
  return erf_inv_p.bind(x)

def real(x: Array) -> Array:
  r"""Elementwise extract real part: :math:`\mathrm{Re}(x)`.

  Returns the real part of a complex number.
  """
  return real_p.bind(x)

def imag(x: Array) -> Array:
  r"""Elementwise extract imaginary part: :math:`\mathrm{Im}(x)`.

  Returns the imaginary part of a complex number.
  """
  return imag_p.bind(x)

def complex(x: Array, y: Array) -> Array:
  r"""Elementwise make complex number: :math:`x + jy`.

  Builds a complex number from real and imaginary parts.
  """
  return complex_p.bind(_brcast(x, y), _brcast(y, x))

def conj(x: Array) -> Array:
  r"""Elementwise complex conjugate function: :math:`\overline{x}`."""
  return conj_p.bind(x, input_dtype=_dtype(x))

def abs(x: Array) -> Array:
  r"""Elementwise absolute value: :math:`|x|`."""
  return abs_p.bind(x)

def pow(x: Array, y: Array) -> Array:
  r"""Elementwise power: :math:`x^y`."""
  return pow_p.bind(x, y)

def sqrt(x: Array) -> Array:
  r"""Elementwise square root: :math:`\sqrt{x}`."""
  return sqrt_p.bind(x)

def rsqrt(x: Array) -> Array:
  r"""Elementwise reciprocal square root:  :math:`1 \over \sqrt{x}."""
  return rsqrt_p.bind(x)

def bitwise_not(x: Array) -> Array:
  r"""Elementwise NOT: :math:`\neg x`."""
  return not_p.bind(x)

def bitwise_and(x: Array, y: Array) -> Array:
  r"""Elementwise AND: :math:`x \wedge y`."""
  return and_p.bind(x, y)

def bitwise_or(x: Array, y: Array) -> Array:
  r"""Elementwise OR: :math:`x \vee y`."""
  return or_p.bind(x, y)

def bitwise_xor(x: Array, y: Array) -> Array:
  r"""Elementwise exclusive OR: :math:`x \oplus y`."""
  return xor_p.bind(x, y)

def population_count(x: Array) -> Array:
  r"""Elementwise popcount, count the number of set bits in each element."""
  return population_count_p.bind(x)

def add(x: Array, y: Array) -> Array:
  r"""Elementwise addition: :math:`x + y`."""
  return add_p.bind(x, y)

def sub(x: Array, y: Array) -> Array:
  r"""Elementwise subtraction: :math:`x - y`."""
  return sub_p.bind(x, y)

def mul(x: Array, y: Array) -> Array:
  r"""Elementwise multiplication: :math:`x \times y`."""
  return mul_p.bind(x, y)

def div(x: Array, y: Array) -> Array:
  r"""Elementwise division: :math:`x \over y`."""
  return div_p.bind(x, y)

def rem(x: Array, y: Array) -> Array:
  r"""Elementwise remainder: :math:`x \bmod y`."""
  return rem_p.bind(x, y)

def max(x: Array, y: Array) -> Array:
  r"""Elementwise maximum: :math:`\mathrm{max}(x, y)`

  For complex numbers, uses a lexicographic comparison on the
  `(real, imaginary)` pairs."""
  return max_p.bind(x, y)

def min(x: Array, y: Array) -> Array:
  r"""Elementwise minimum:  :math:`\mathrm{min}(x, y)`

  For complex numbers, uses a lexicographic comparison on the
  `(real, imaginary)` pairs."""
  return min_p.bind(x, y)

def shift_left(x: Array, y: Array) -> Array:
  r"""Elementwise left shift: :math:`x \ll y`."""
  return shift_left_p.bind(x, y)

def shift_right_arithmetic(x: Array, y: Array) -> Array:
  r"""Elementwise arithmetic right shift: :math:`x \gg y`."""
  return shift_right_arithmetic_p.bind(x, y)

def shift_right_logical(x: Array, y: Array) -> Array:
  r"""Elementwise logical right shift: :math:`x \gg y`."""
  return shift_right_logical_p.bind(x, y)

def eq(x: Array, y: Array) -> Array:
  r"""Elementwise equals: :math:`x = y`."""
  return eq_p.bind(x, y)

def ne(x: Array, y: Array) -> Array:
  r"""Elementwise not-equals: :math:`x \neq y`."""
  return ne_p.bind(x, y)

def ge(x: Array, y: Array) -> Array:
  r"""Elementwise greater-than-or-equals: :math:`x \geq y`."""
  return ge_p.bind(x, y)

def gt(x: Array, y: Array) -> Array:
  r"""Elementwise greater-than: :math:`x > y`."""
  return gt_p.bind(x, y)

def le(x: Array, y: Array) -> Array:
  r"""Elementwise less-than-or-equals: :math:`x \leq y`."""
  return le_p.bind(x, y)

def lt(x: Array, y: Array) -> Array:
  r"""Elementwise less-than: :math:`x < y`."""
  return lt_p.bind(x, y)

def convert_element_type(operand: Array, new_dtype: DType) -> Array:
  """Elementwise cast.

  Wraps XLA's `ConvertElementType
  <https://www.tensorflow.org/xla/operation_semantics#convertelementtype>`_
  operator, which performs an elementwise conversion from one type to another.
  Similar to a C++ `static_cast`.

  Args:
    operand: an array or scalar value to be cast
    new_dtype: the new type. Should be a NumPy type.

  Returns:
    An array with the same shape as `operand`, cast elementwise to `new_dtype`.
  """
  new_dtype = dtypes.canonicalize_dtype(new_dtype)
  # Avoids dropping precision by casting Python scalars to the default Jax
  # type. If we passed a Python scalar directly to the bind call below, it is
  # cast to the default type as part of the calling convention.
  if type(operand) in dtypes.python_scalar_dtypes:
    operand = onp.asarray(operand, new_dtype)
  old_dtype = dtypes.canonicalize_dtype(_dtype(operand))
  if old_dtype == new_dtype:
    return operand
  if (dtypes.issubdtype(old_dtype, onp.complexfloating) and
      not dtypes.issubdtype(new_dtype, onp.complexfloating)):
    msg = "Casting complex values to real discards the imaginary part"
    warnings.warn(msg, onp.ComplexWarning, stacklevel=2)
  return convert_element_type_p.bind(
      operand, new_dtype=new_dtype, old_dtype=old_dtype)

def bitcast_convert_type(operand: Array, new_dtype: DType) -> Array:
  """Elementwise bitcast.

  Wraps XLA's `BitcastConvertType
  <https://www.tensorflow.org/xla/operation_semantics#bitcastconverttype>`_
  operator, which performs a bit cast from one type to another. The bitwidth
  of the source and destination types must match.

  Args:
    operand: an array or scalar value to be cast
    new_dtype: the new type. Should be a NumPy type.

  Returns:
    An array with the same shape as `operand`, bitcast elementwise to
    `new_dtype`.
  """
  new_dtype = dtypes.canonicalize_dtype(new_dtype)
  old_dtype = _dtype(operand)
  if old_dtype != new_dtype:
    return bitcast_convert_type_p.bind(operand, new_dtype=new_dtype)
  else:
    return operand

def clamp(min: Array, x: Array, max: Array) -> Array:
  r"""Elementwise clamp.

  Returns :math:`\mathrm{clamp}(x) = \begin{cases}
  \mathit{min} & \text{if } x < \mathit{min},\\
  \mathit{max} & \text{if } x > \mathit{max},\\
  x & \text{otherwise}
  \end{cases}`.
  """
  return clamp_p.bind(min, x, max)

def concatenate(operands: Sequence[Array], dimension: int) -> Array:
  """Concatenates a sequence of arrays along `dimension`.

  Wraps XLA's `Concatenate
  <https://www.tensorflow.org/xla/operation_semantics#concatenate>`_
  operator.

  Args:
    operands: a sequence of arrays to concatenate. The arrays must have equal
      shapes, except in the `dimension` axis.
    dimension: the dimension along which to concatenate the arrays.

  Returns:
    An array containing the concatenation.
  """
  return concatenate_p.bind(*operands, dimension=dimension)

Precision = xla_client.PrecisionConfig.Precision
Precision.__str__ = lambda precision: precision.name
PrecisionType = Any

class ConvDimensionNumbers(NamedTuple):
  """Describes batch, spatial, and feature dimensions of a convolution.

  Args:
    lhs_spec: a tuple of nonnegative integer dimension numbers containing
      `(batch dimension, feature dimension, spatial dimensions...)`.
    rhs_spec: a tuple of nonnegative integer dimension numbers containing
      `(out feature dimension, in feature dimension, spatial dimensions...)`.
    out_spec: a tuple of nonnegative integer dimension numbers containing
      `(batch dimension, feature dimension, spatial dimensions...)`.
  """
  lhs_spec: Sequence[int]
  rhs_spec: Sequence[int]
  out_spec: Sequence[int]

ConvGeneralDilatedDimensionNumbers = Union[
  None, ConvDimensionNumbers, Tuple[str, str, str]]

def conv_general_dilated(
  lhs: Array, rhs: Array, window_strides: Sequence[int],
  padding: Union[str, Sequence[Tuple[int, int]]],
  lhs_dilation: Optional[Sequence[int]] = None,
  rhs_dilation: Optional[Sequence[int]] = None,
  dimension_numbers: ConvGeneralDilatedDimensionNumbers  = None,
  feature_group_count: int = 1, batch_group_count: int = 1,
  precision: Optional[PrecisionType] = None) -> Array:
  """General n-dimensional convolution operator, with optional dilation.

  Wraps XLA's `Conv
  <https://www.tensorflow.org/xla/operation_semantics#conv_convolution>`_
  operator.

  Args:
    lhs: a rank `n+2` dimensional input array.
    rhs: a rank `n+2` dimensional array of kernel weights.
    window_strides: a sequence of `n` integers, representing the inter-window
      strides.
    padding: either the string `'SAME'`, the string `'VALID'`, or a sequence of
      `n` `(low, high)` integer pairs that give the padding to apply before and
      after each spatial dimension.
    lhs_dilation: `None`, or a sequence of `n` integers, giving the
      dilation factor to apply in each spatial dimension of `lhs`. LHS dilation
      is also known as transposed convolution.
    rhs_dilation: `None`, or a sequence of `n` integers, giving the
      dilation factor to apply in each spatial dimension of `rhs`. RHS dilation
      is also known as atrous convolution.
    dimension_numbers: either `None`, a `ConvDimensionNumbers` object, or
      a 3-tuple `(lhs_spec, rhs_spec, out_spec)`, where each element is a string
      of length `n+2`.
    feature_group_count: integer, default 1. See XLA HLO docs.
    batch_group_count: integer, default 1. See XLA HLO docs.
    precision: Optional. Either `None`, which means the default precision for
      the backend, or a `Precision` enum value.

  Returns:
    An array containing the convolution result.

  In the string case of `dimension_numbers`, each character identifies by
  position:

  - the batch dimensions in `lhs`, `rhs`, and the output with the character
    'N',
  - the feature dimensions in `lhs` and the output with the character 'C',
  - the input and output feature dimensions in rhs with the characters 'I'
    and 'O' respectively, and
  - spatial dimension correspondences between lhs, rhs, and the output using
    any distinct characters.

  For example, to indicate dimension numbers consistent with the `conv` function
  with two spatial dimensions, one could use `('NCHW', 'OIHW', 'NCHW')`. As
  another example, to indicate dimension numbers consistent with the TensorFlow
  Conv2D operation, one could use `('NHWC', 'HWIO', 'NHWC')`. When using the
  latter form of convolution dimension specification, window strides are
  associated with spatial dimension character labels according to the order in
  which the labels appear in the `rhs_spec` string, so that `window_strides[0]`
  is matched with the dimension corresponding to the first character
  appearing in rhs_spec that is not `'I'` or `'O'`.

  If `dimension_numbers` is `None`, the default is `('NCHW', 'OIHW', 'NCHW')`
  (for a 2D convolution).
  """
  dnums: ConvDimensionNumbers
  if isinstance(dimension_numbers, ConvDimensionNumbers):
    dnums = dimension_numbers
  else:
    dnums = conv_dimension_numbers(lhs.shape, rhs.shape, dimension_numbers)
  if lhs_dilation is None:
    lhs_dilation = (1,) * (lhs.ndim - 2)
  elif isinstance(padding, str) and not len(lhs_dilation) == lhs_dilation.count(1):
    raise ValueError(
        "String padding is not implemented for transposed convolution "
        "using this op. Please either exactly specify the required padding or "
        "use conv_transpose.")
  if rhs_dilation is None:
    rhs_dilation = (1,) * (rhs.ndim - 2)
  if isinstance(padding, str):
    lhs_perm, rhs_perm, _ = dnums
    rhs_shape = onp.take(rhs.shape, rhs_perm)[2:]
    effective_rhs_shape = [(k-1) * r + 1 for k, r in zip(rhs_shape, rhs_dilation)]
    padding = padtype_to_pads(
        onp.take(lhs.shape, lhs_perm)[2:], effective_rhs_shape,
        window_strides, padding)
  return conv_general_dilated_p.bind(
      lhs, rhs, window_strides=tuple(window_strides), padding=tuple(padding),
      lhs_dilation=tuple(lhs_dilation), rhs_dilation=tuple(rhs_dilation),
      dimension_numbers=dnums,
      feature_group_count=feature_group_count,
      batch_group_count=batch_group_count,
      lhs_shape=lhs.shape, rhs_shape=rhs.shape,
      precision=_canonicalize_precision(precision))

def dot(lhs: Array, rhs: Array, precision: Optional[PrecisionType] = None) -> Array:
  """Vector/vector, matrix/vector, and matrix/matrix multiplication.

  Wraps XLA's `Dot
  <https://www.tensorflow.org/xla/operation_semantics#dot>`_
  operator.

  For more general contraction, see the `dot_general` operator.

  Args:
    lhs: an array of rank 1 or 2.
    rhs: an array of rank 1 or 2.
    precision: Optional. Either `None`, which means the default precision for
      the backend, or a `Precision` enum value.

  Returns:
    An array containing the product.
  """
  if 1 <= lhs.ndim <= 2 and 1 <= rhs.ndim <= 2 and lhs.shape[-1] == rhs.shape[0]:
    return dot_general(lhs, rhs, (((lhs.ndim - 1,), (0,)), ((), ())),
                       precision=precision)
  else:
    raise TypeError("Incompatible shapes for dot: got {} and {}.".format(
        lhs.shape, rhs.shape))


DotDimensionNumbers = Tuple[Tuple[Sequence[int], Sequence[int]],
                            Tuple[Sequence[int], Sequence[int]]]

def dot_general(lhs: Array, rhs: Array, dimension_numbers: DotDimensionNumbers,
                precision: Optional[PrecisionType] = None) -> Array:
  """More general contraction operator.

  Wraps XLA's `DotGeneral
  <https://www.tensorflow.org/xla/operation_semantics#dotgeneral>`_
  operator.

  Args:
    lhs: an array
    rhs: an array
    dimension_numbers: a tuple of tuples of the form
      `((lhs_contracting_dims, rhs_contracting_dims),
      (lhs_batch_dims, rhs_batch_dims))`
    precision: Optional. Either `None`, which means the default precision for
      the backend, or a `Precision` enum value.

  Returns:
    An array containing the result.
  """
  contract_dims_seq, batch_dims_seq = dimension_numbers
  contract_dims = tuple(map(lambda x: tuple(x), contract_dims_seq))
  batch_dims = tuple(map(lambda x: tuple(x), batch_dims_seq))
  if not dtypes.issubdtype(lhs.dtype, onp.inexact):
    # TODO(b/134526360): XLA doesn't support bool or integer dots, so we emit a
    # sum of products instead.
    lhs_contract_dims, rhs_contract_dims = contract_dims
    lhs_batch_dims, rhs_batch_dims = batch_dims
    lhs_noncontract_dims = tuple(sorted(
      set(range(onp.ndim(lhs))) - set(lhs_batch_dims) - set(lhs_contract_dims)))
    rhs_noncontract_dims = tuple(sorted(
      set(range(onp.ndim(rhs))) - set(rhs_batch_dims) - set(rhs_contract_dims)))
    lhs = transpose(lhs,
                    lhs_batch_dims + lhs_noncontract_dims + lhs_contract_dims)
    rhs = transpose(rhs,
                    rhs_batch_dims + rhs_noncontract_dims + rhs_contract_dims)
    new_lhs_shape = onp.insert(onp.array(onp.shape(lhs), dtype=onp.int64),
                               len(lhs_batch_dims) + len(lhs_noncontract_dims),
                               (1,) * len(rhs_noncontract_dims))
    new_rhs_shape = onp.insert(onp.array(onp.shape(rhs), dtype=onp.int64),
                               len(lhs_batch_dims),
                               (1,) * len(lhs_noncontract_dims))
    lhs = reshape(lhs, new_lhs_shape)
    rhs = reshape(rhs, new_rhs_shape)
    out_ndim = (len(lhs_batch_dims) + len(lhs_noncontract_dims) +
                len(rhs_noncontract_dims))
    op_product = bitwise_and if lhs.dtype == onp.bool_ else mul
    op_sum = bitwise_or if lhs.dtype == onp.bool_ else add
    return reduce(op_product(lhs, rhs), _zero(lhs), op_sum,
                  tuple(range(out_ndim, out_ndim + len(lhs_contract_dims))))

  return dot_general_p.bind(lhs, rhs,
                            dimension_numbers=(contract_dims, batch_dims),
                            precision=_canonicalize_precision(precision))

def broadcast(operand: Array, sizes: Sequence[int]) -> Array:
  """Broadcasts an array, adding new major dimensions.

  Wraps XLA's `Broadcast
  <https://www.tensorflow.org/xla/operation_semantics#broadcast>`_
  operator.

  Args:
    operand: an array
    sizes: a sequence of integers, giving the sizes of new major dimensions
      to add.

  Returns:
    An array containing the result.
  """
  dims = tuple(range(len(sizes), len(sizes) + onp.ndim(operand)))
  return broadcast_in_dim(operand, tuple(sizes) + onp.shape(operand), dims)

def broadcast_in_dim(operand: Array, shape: Shape,
                     broadcast_dimensions: Sequence[int]) -> Array:
  """Wraps XLA's `BroadcastInDim
  <https://www.tensorflow.org/xla/operation_semantics#broadcastindim>`_
  operator.
  """
  shape = _broadcast_in_dim_shape_rule(
    operand, shape=shape, broadcast_dimensions=broadcast_dimensions)
  if onp.ndim(operand) == len(shape) and not len(broadcast_dimensions):
    return operand
  return broadcast_in_dim_p.bind(
      operand, shape=tuple(shape),
      broadcast_dimensions=tuple(broadcast_dimensions))

def reshape(operand: Array, new_sizes: Shape,
            dimensions: Optional[Sequence[int]] = None) -> Array:
  """Wraps XLA's `Reshape
  <https://www.tensorflow.org/xla/operation_semantics#reshape>`_
  operator.
  """
  new_sizes = canonicalize_shape(new_sizes)  # TODO
  new_sizes = tuple(new_sizes)
  same_shape = onp.shape(operand) == new_sizes
  same_dims = dimensions is None or tuple(dimensions) == tuple(range(onp.ndim(operand)))
  if onp.shape(operand) and same_shape and same_dims:
    return operand
  else:
    return reshape_p.bind(
      operand, new_sizes=new_sizes,
      dimensions=None if dimensions is None or same_dims else tuple(dimensions))

def pad(operand: Array, padding_value: Array,
        padding_config: Sequence[Tuple[int, int, int]]) -> Array:
  """Wraps XLA's `Pad
  <https://www.tensorflow.org/xla/operation_semantics#pad>`_
  operator.
  """
  return pad_p.bind(operand, padding_value, padding_config=tuple(padding_config))

def rev(operand: Array, dimensions: Sequence[int]) -> Array:
  """Wraps XLA's `Rev
  <https://www.tensorflow.org/xla/operation_semantics#rev_reverse>`_
  operator.
  """
  return rev_p.bind(operand, dimensions=tuple(dimensions))

def select(pred: Array, on_true: Array, on_false: Array) -> Array:
  """Wraps XLA's `Select
  <https://www.tensorflow.org/xla/operation_semantics#select>`_
  operator.
  """
  return select_p.bind(pred, on_true, on_false)

def slice(operand: Array, start_indices: Sequence[int],
          limit_indices: Sequence[int],
          strides: Optional[Sequence[int]] = None) -> Array:
  """Wraps XLA's `Slice
  <https://www.tensorflow.org/xla/operation_semantics#slice>`_
  operator.
  """
  if (onp.all(onp.equal(start_indices, 0))
      and onp.all(onp.equal(limit_indices, operand.shape))
      and strides is None):
    return operand
  else:
    return slice_p.bind(operand, start_indices=tuple(start_indices),
                        limit_indices=tuple(limit_indices),
                        strides=None if strides is None else tuple(strides))

def dynamic_slice(operand: Array, start_indices: Sequence[Array],
                  slice_sizes: Shape) -> Array:
  """Wraps XLA's `DynamicSlice
  <https://www.tensorflow.org/xla/operation_semantics#dynamicslice>`_
  operator.

  Args:
    operand: an array to slice.
    start_indices: a list of scalar indices, one per dimension.
    slice_sizes: the size of the slice. Must be a sequence of non-negative
      integers with length equal to `ndim(operand)`.

  Returns:
    An array containing the slice.
  """
  start_indices = _dynamic_slice_indices(operand, start_indices)
  return dynamic_slice_p.bind(operand, *start_indices,
                              slice_sizes=tuple(slice_sizes))

def dynamic_update_slice(operand: Array, update: Array,
                         start_indices: Array) -> Array:
  """Wraps XLA's `DynamicUpdateSlice
  <https://www.tensorflow.org/xla/operation_semantics#dynamicupdateslice>`_
  operator.

  Args:
    operand: an array to slice.
    update: an array containing the new values to write onto `operand`.
    start_indices: a list of scalar indices, one per dimension.

  Returns:
    An array containing the slice.
  """
  start_indices = _dynamic_slice_indices(operand, start_indices)
  return dynamic_update_slice_p.bind(operand, update, *start_indices)


class GatherDimensionNumbers(NamedTuple):
  """
  Describes the dimension number arguments to an `XLA's Gather operator
  <https://www.tensorflow.org/xla/operation_semantics#gather>`_. See the XLA
  documentation for more details of what the dimension numbers mean.

  Args:
    offset_dims: the set of dimensions in the `gather` output that offset into
      an array sliced from `operand`. Must be a tuple of integers in ascending
      order, each representing a dimension number of the output.
    collapsed_slice_dims: the set of dimensions `i` in `operand` that have
      `slice_sizes[i] == 1` and that should not have a corresponding dimension
      in the output of the gather. Must be a tuple of integers in ascending
      order.
    start_index_map: for each dimension in `start_indices`, gives the
      corresponding dimension in `operand` that is to be sliced. Must be a
      tuple of integers with size equal to `start_indices.shape[-1]`.

  Unlike XLA's `GatherDimensionNumbers` structure, `index_vector_dim` is
  implicit; there is always an index vector dimension and it must always be the
  last dimension. To gather scalar indices, add a trailing dimension of size 1.
  """
  offset_dims: Sequence[int]
  collapsed_slice_dims: Sequence[int]
  start_index_map: Sequence[int]


def gather(operand: Array, start_indices: Array,
           dimension_numbers: GatherDimensionNumbers,
           slice_sizes: Shape) -> Array:
  """Gather operator.

  Wraps `XLA's Gather operator
  <https://www.tensorflow.org/xla/operation_semantics#gather>`_.

  The semantics of gather are complicated, and its API might change in the
  future. For most use cases, you should prefer `Numpy-style indexing
  <https://docs.scipy.org/doc/numpy-1.16.0/reference/arrays.indexing.html>`_
  (e.g., `x[:, (1,4,7), ...]`), rather than using `gather` directly.

  Args:
    operand: an array from which slices should be taken
    start_indices: the indices at which slices should be taken
    dimension_numbers: a `lax.GatherDimensionNumbers` object that describes
      how dimensions of `operand`, `start_indices` and the output relate.
    slice_sizes: the size of each slice. Must be a sequence of non-negative
      integers with length equal to `ndim(operand)`.

  Returns:
    An array containing the gather output.
  """
  return gather_p.bind(
      operand, start_indices, dimension_numbers=dimension_numbers,
      slice_sizes=canonicalize_shape(slice_sizes))


class ScatterDimensionNumbers(NamedTuple):
  """
  Describes the dimension number arguments to an `XLA's Scatter operator
  <https://www.tensorflow.org/xla/operation_semantics#scatter>`_. See the XLA
  documentation for more details of what the dimension numbers mean.

  Args:
    update_window_dims: the set of dimensions in the `updates` that are window
      dimensions. Must be a tuple of integers in ascending
      order, each representing a dimension number.
    inserted_window_dims: the set of size 1 window dimensions that must be inserted
      into the shape of `updates`. Must be a tuple of integers in ascending
      order, each representing a dimension number of the output. These are the
      mirror image of `collapsed_slice_dims` in the case of `gather`.
    scatter_dims_to_operand_dims: for each dimension in `scatter_indices`, gives
      the corresponding dimension in `operand`. Must be a sequence of integers
      with size equal to indices.shape[-1].

  Unlike XLA's `ScatterDimensionNumbers` structure, `index_vector_dim` is
  implicit; there is always an index vector dimension and it must always be the
  last dimension. To scatter scalar indices, add a trailing dimension of size 1.
  """
  update_window_dims: Sequence[int]
  inserted_window_dims: Sequence[int]
  scatter_dims_to_operand_dims: Sequence[int]

def scatter_add(operand: Array, scatter_indices: Array, updates: Array,
                dimension_numbers: ScatterDimensionNumbers) -> Array:
  """Scatter-add operator.

  Wraps `XLA's Scatter operator
  <https://www.tensorflow.org/xla/operation_semantics#scatter>`_, where
  addition is used to combine updates and values from `operand`.

  The semantics of scatter are complicated and its API is subject to change.

  Args:
    operand: an array to which the scatter should be applied
    scatter_indices: an array that gives the indices in `operand` to which each
      update in `updates` should be applied.
    updates: the updates that should be scattered onto `operand`.
    dimension_numbers: a `lax.ScatterDimensionNumbers` object that describes
      how dimensions of `operand`, `start_indices`, `updates` and the output
      relate.

  Returns:
    An array containing the sum of `operand` and the scattered updates.
  """
  jaxpr, consts = _reduction_jaxpr(add, _abstractify(_const(operand, 0)))
  return scatter_add_p.bind(
      operand, scatter_indices, updates, update_jaxpr=jaxpr,
      update_consts=consts, dimension_numbers=dimension_numbers)

def scatter_mul(operand: Array, scatter_indices: Array, updates: Array,
                dimension_numbers: ScatterDimensionNumbers) -> Array:
  """Scatter-multiply operator.

  Wraps `XLA's Scatter operator
  <https://www.tensorflow.org/xla/operation_semantics#scatter>`_, where
  multiplication is used to combine updates and values from `operand`.

  The semantics of scatter are complicated and its API is subject to change.

  Args:
    operand: an array to which the scatter should be applied
    scatter_indices: an array that gives the indices in `operand` to which each
      update in `updates` should be applied.
    updates: the updates that should be scattered onto `operand`.
    dimension_numbers: a `lax.ScatterDimensionNumbers` object that describes
      how dimensions of `operand`, `start_indices`, `updates` and the output
      relate.

  Returns:
    An array containing the sum of `operand` and the scattered updates.
  """
  jaxpr, consts = _reduction_jaxpr(mul, _abstractify(_const(operand, 1)))
  return scatter_mul_p.bind(
      operand, scatter_indices, updates, update_jaxpr=jaxpr,
      update_consts=consts, dimension_numbers=dimension_numbers)

def scatter_min(operand: Array, scatter_indices: Array, updates: Array,
                dimension_numbers: ScatterDimensionNumbers) -> Array:
  """Scatter-min operator.

  Wraps `XLA's Scatter operator
  <https://www.tensorflow.org/xla/operation_semantics#scatter>`_, where
  the `min` function is used to combine updates and values from `operand`.

  The semantics of scatter are complicated and its API is subject to change.

  Args:
    operand: an array to which the scatter should be applied
    scatter_indices: an array that gives the indices in `operand` to which each
      update in `updates` should be applied.
    updates: the updates that should be scattered onto `operand`.
    dimension_numbers: a `lax.ScatterDimensionNumbers` object that describes
      how dimensions of `operand`, `start_indices`, `updates` and the output
      relate.

  Returns:
    An array containing the sum of `operand` and the scattered updates.
  """
  jaxpr, consts = _reduction_jaxpr(min, _abstractify(_const(operand, 0)))
  return scatter_min_p.bind(
      operand, scatter_indices, updates, update_jaxpr=jaxpr,
      update_consts=consts, dimension_numbers=dimension_numbers)

def scatter_max(operand: Array, scatter_indices: Array, updates: Array,
                dimension_numbers: ScatterDimensionNumbers) -> Array:
  """Scatter-max operator.

  Wraps `XLA's Scatter operator
  <https://www.tensorflow.org/xla/operation_semantics#scatter>`_, where
  the `max` function is used to combine updates and values from `operand`.

  The semantics of scatter are complicated and its API is subject to change.

  Args:
    operand: an array to which the scatter should be applied
    scatter_indices: an array that gives the indices in `operand` to which each
      update in `updates` should be applied.
    updates: the updates that should be scattered onto `operand`.
    dimension_numbers: a `lax.ScatterDimensionNumbers` object that describes
      how dimensions of `operand`, `start_indices`, `updates` and the output
      relate.

  Returns:
    An array containing the sum of `operand` and the scattered updates.
  """
  jaxpr, consts = _reduction_jaxpr(max, _abstractify(_const(operand, 0)))
  return scatter_max_p.bind(
      operand, scatter_indices, updates, update_jaxpr=jaxpr,
      update_consts=consts, dimension_numbers=dimension_numbers)

# Define this outside of scatter to ensure cache hits.
_scatter_reduction_computation = lambda x, y: y

def scatter(operand: Array, scatter_indices:Array, updates: Array,
            dimension_numbers: ScatterDimensionNumbers) -> Array:
  """Scatter-update operator.

  Wraps `XLA's Scatter operator
  <https://www.tensorflow.org/xla/operation_semantics#scatter>`_, where updates
  replace values from `operand`.

  If multiple updates are performed to the same index of operand, they may be
  applied in any order.

  The semantics of scatter are complicated and its API is subject to change.

  Args:
    operand: an array to which the scatter should be applied
    scatter_indices: an array that gives the indices in `operand` to which each
      update in `updates` should be applied.
    updates: the updates that should be scattered onto `operand`.
    dimension_numbers: a `lax.ScatterDimensionNumbers` object that describes
      how dimensions of `operand`, `start_indices`, `updates` and the output
      relate.

  Returns:
    An array containing the sum of `operand` and the scattered updates.
  """
  jaxpr, consts = _reduction_jaxpr(_scatter_reduction_computation,
                                   _abstractify(_const(operand, 0)))
  return scatter_p.bind(
      operand, scatter_indices, updates, update_jaxpr=jaxpr,
      update_consts=consts, dimension_numbers=dimension_numbers)

def index_take(src: Array, idxs: Array, axes: Sequence[int]) -> Array:
  indices = concatenate([reshape(i, [i.shape[0], 1]) for i in idxs], 1)
  indices = indices % onp.array([src.shape[ax] for ax in axes])
  slice_sizes = list(src.shape)
  for ax in axes:
    slice_sizes[ax] = 1
  offset_dims = tuple(range(1, src.ndim - indices.shape[1] + 1))
  dnums = GatherDimensionNumbers(
      offset_dims=offset_dims,
      collapsed_slice_dims=axes,
      start_index_map=axes)
  return gather(src, indices, dimension_numbers=dnums,
                slice_sizes=tuple(slice_sizes))

def transpose(operand: Array, permutation: Sequence[int]) -> Array:
  """Wraps XLA's `Transpose
  <https://www.tensorflow.org/xla/operation_semantics#transpose>`_
  operator.
  """
  permutation = tuple(permutation)
  if permutation == tuple(range(len(permutation))):
    return operand
  else:
    return transpose_p.bind(operand, permutation=permutation)

def reduce(operand: Array, init_value: Array, computation: Callable,
           dimensions: Sequence[int]) -> Array:
  """Wraps XLA's `Reduce
  <https://www.tensorflow.org/xla/operation_semantics#reduce>`_
  operator.
  """
  monoid_reducer = _get_monoid_reducer(computation, init_value)
  if monoid_reducer:
    return monoid_reducer(operand, dimensions)
  else:
    jaxpr, consts = _reduction_jaxpr(computation, _abstractify(init_value))
    return reduce_p.bind(operand, init_value, computation=computation,
                         jaxpr=jaxpr, consts=consts, dimensions=tuple(dimensions))

@cache()
def _reduction_jaxpr(computation, aval):
  pval = pe.PartialVal.unknown(aval)
  comp = lu.wrap_init(lambda x, y: (computation(x, y),))
  jaxpr, _, consts = pe.trace_to_jaxpr(comp, (pval, pval), instantiate=False)
  return jaxpr, consts

def _get_monoid_reducer(monoid_op: Callable, x: Array) -> Optional[Callable]:
  aval = core.get_aval(x)
  dtype = _dtype(x)
  if (type(aval) is ConcreteArray) and aval.shape == ():
    if monoid_op is add:
      return aval.val == 0 and _reduce_sum
    if monoid_op is mul:
      return aval.val == 1 and _reduce_prod
    elif monoid_op is bitwise_or and dtype == onp.bool_:
      return aval.val == _get_max_identity(dtype) and _reduce_or
    elif monoid_op is bitwise_and and dtype == onp.bool_:
      return aval.val == _get_min_identity(dtype) and _reduce_and
    elif monoid_op is max:
      return aval.val == _get_max_identity(dtype) and _reduce_max
    elif monoid_op is min:
      return aval.val == _get_min_identity(dtype) and _reduce_min
  return None

def _get_max_identity(dtype: DType) -> Array:
  if dtypes.issubdtype(dtype, onp.inexact):
    return onp.array(-onp.inf, dtype)
  elif dtypes.issubdtype(dtype, onp.integer):
    return onp.array(dtypes.iinfo(dtype).min, dtype)
  elif dtypes.issubdtype(dtype, onp.bool_):
    return onp.array(False, onp.bool_)

def _get_min_identity(dtype: DType) -> Array:
  if dtypes.issubdtype(dtype, onp.inexact):
    return onp.array(onp.inf, dtype)
  elif dtypes.issubdtype(dtype, onp.integer):
    return onp.array(dtypes.iinfo(dtype).max, dtype)
  elif dtypes.issubdtype(dtype, onp.bool_):
    return onp.array(True, onp.bool_)

def _reduce_sum(operand: Array, axes: Sequence[int]) -> Array:
  return reduce_sum_p.bind(operand, axes=tuple(axes))

def _reduce_prod(operand: Array, axes: Sequence[int]) -> Array:
  return reduce_prod_p.bind(operand, axes=tuple(axes))

def _reduce_max(operand: Array, axes: Sequence[int]) -> Array:
  return reduce_max_p.bind(operand, axes=tuple(axes))

def _reduce_min(operand: Array, axes: Sequence[int]) -> Array:
  return reduce_min_p.bind(operand, axes=tuple(axes))

def _reduce_or(operand: Array, axes: Sequence[int]) -> Array:
  return reduce_or_p.bind(operand, axes=tuple(axes))

def _reduce_and(operand: Array, axes: Sequence[int]) -> Array:
  return reduce_and_p.bind(operand, axes=tuple(axes))

def reduce_window(operand: Array, init_value: Array, computation: Callable,
                  window_dimensions: Shape, window_strides: Sequence[int],
                  padding: str) -> Array:
  """Wraps XLA's `ReduceWindow
  <https://www.tensorflow.org/xla/operation_semantics#reducewindow>`_
  operator.
  """
  monoid_reducer = _get_monoid_window_reducer(computation, init_value)
  if monoid_reducer:
    return monoid_reducer(operand, window_dimensions, window_strides, padding)
  else:
    jaxpr, consts = _reduction_jaxpr(computation, _abstractify(init_value))
    return reduce_window_p.bind(
        operand, init_value, jaxpr=jaxpr, consts=consts,
        window_dimensions=tuple(window_dimensions),
        window_strides=tuple(window_strides), padding=padding)

def _get_monoid_window_reducer(monoid_op: Callable, x: Array) -> Optional[Callable]:
  aval = core.get_aval(x)
  if (type(aval) is ConcreteArray) and aval.shape == ():
    if monoid_op is add:
      return aval.val == 0 and _reduce_window_sum
    elif monoid_op is max:
      return aval.val == _get_max_identity(aval.dtype) and _reduce_window_max
    elif monoid_op is min:
      return aval.val == _get_min_identity(aval.dtype) and _reduce_window_min
  return None

def _reduce_window_sum(operand: Array, window_dimensions: Shape,
                       window_strides: Sequence[int], padding: str) -> Array:
  return reduce_window_sum_p.bind(
      operand, window_dimensions=tuple(window_dimensions),
      window_strides=tuple(window_strides), padding=padding)

def _reduce_window_prod(operand: Array, window_dimensions: Shape,
                        window_strides: Sequence[int], padding: str) -> Array:
  init_value = _const(operand, 1)
  jaxpr, consts = _reduction_jaxpr(mul, _abstractify(init_value))
  return reduce_window_p.bind(
      operand, init_value, jaxpr=jaxpr, consts=consts,
      window_dimensions=tuple(window_dimensions),
      window_strides=tuple(window_strides), padding=padding)

def _reduce_window_max(operand: Array, window_dimensions: Shape,
                       window_strides: Sequence[int], padding: str) -> Array:
  return reduce_window_max_p.bind(
      operand, window_dimensions=tuple(window_dimensions),
      window_strides=tuple(window_strides), padding=padding)

def _reduce_window_min(operand: Array, window_dimensions: Shape,
                       window_strides: Sequence[int], padding: str) -> Array:
  return reduce_window_min_p.bind(
      operand, window_dimensions=tuple(window_dimensions),
      window_strides=tuple(window_strides), padding=padding)

def _select_and_scatter(operand: Array, select: Callable,
                        window_dimensions: Shape, window_strides: Sequence[int],
                        padding: str, source: Array, init_value: Array,
                        scatter: Callable) -> Array:
  select_jaxpr, select_consts = _reduction_jaxpr(select, _abstractify(init_value))
  scatter_jaxpr, scatter_consts = _reduction_jaxpr(scatter, _abstractify(init_value))
  return select_and_scatter_p.bind(
      operand, source, init_value, select_jaxpr=select_jaxpr,
      select_consts=select_consts, scatter_jaxpr=scatter_jaxpr,
      scatter_consts=scatter_consts, window_dimensions=tuple(window_dimensions),
      window_strides=tuple(window_strides), padding=padding)

def _select_and_scatter_add(source: Array, operand: Array,
                            select_prim: core.Primitive,
                            window_dimensions: Shape,
                            window_strides: Sequence[int],
                            padding: str) -> Array:
  return select_and_scatter_add_p.bind(
      source, operand, select_prim=select_prim,
      window_dimensions=tuple(window_dimensions),
      window_strides=tuple(window_strides), padding=padding)

def _select_and_gather_add(tangents: Array, operand: Array,
                           select_prim: core.Primitive,
                           window_dimensions: Shape,
                           window_strides: Sequence[int],
                           padding: str) -> Array:
  return select_and_gather_add_p.bind(
      tangents, operand, select_prim=select_prim,
      window_dimensions=tuple(window_dimensions),
      window_strides=tuple(window_strides), padding=padding)

def cumsum(operand: Array, axis: int) -> Array:
  """Computes a cumulative sum along `axis`."""
  return cumsum_p.bind(operand, axis=int(axis))

def cumprod(operand: Array, axis: int) -> Array:
  """Computes a cumulative product along `axis`."""
  return cumprod_p.bind(operand, axis=int(axis))

def sort(operand: Array, dimension: int = -1) -> Array:
  """Wraps XLA's `Sort
  <https://www.tensorflow.org/xla/operation_semantics#sort>`_
  operator.
  """
  return sort_p.bind(operand, dimension=dimension)

def sort_key_val(keys: Array, values: Array,
                 dimension: int = -1) -> Tuple[Array, Array]:
  """Sorts ``keys`` along ``dimension`` and applies same permutation to ``values``."""
  # TODO(mattjj): new sort_key_val is variadic
  result = sort_key_val_p.bind(keys, values, dimension=dimension)
  sorted_keys, sorted_values = result
  return sorted_keys, sorted_values

def top_k(operand: Array, k: int) -> Tuple[Array, Array]:
  """Returns top ``k`` values and their indices along the last axis of ``operand``."""
  k = int(k)
  if k < 0:
    raise ValueError("k argument to top_k must be nonnegative, got {}".format(k))
  return top_k_p.bind(operand, k=k)

def tie_in(x: Array, y: Array) -> Array:
  """Gives ``y`` a fake data dependence on ``x``.

  When staging to XLA (e.g. running under jit or pmap), values that don't depend
  on computation inputs are computed op-by-op, and folded into the XLA
  computation as constants.

  ``tie_in`` provides a way to explicitly stage values into the computation.
  When staging to XLA and ``x`` is already staged, then the result of ``tie_in``
  is ``y``, but staged to XLA. Downstream use of the result will also be staged
  to XLA.
  """
  return tie_in_p.bind(x, y)


def full(shape: Shape, fill_value: Array, dtype: Optional[DType] = None) -> Array:
  """Returns an array of `shape` filled with `fill_value`.

  Arguments:
    shape: sequence of integers, describing the shape of the output array.
    fill_value: the value to fill the new array with.
    dtype: the type of the output array, or `None`. If not `None`, `fill_value`
      will be cast to `dtype`.
  """
  shape = canonicalize_shape(shape)
  if onp.shape(fill_value):
    msg = "full must be called with scalar fill_value, got fill_value.shape {}."
    raise TypeError(msg.format(onp.shape(fill_value)))
  dtype = dtypes.canonicalize_dtype(dtype or _dtype(fill_value))
  # TODO(mattjj): remove device_put when dtype conversion produces DeviceArray
  fill_value = xla.device_put_p.bind(convert_element_type(fill_value, dtype))
  return broadcast(fill_value, shape)

def iota(dtype: DType, size: int) -> Array:
  """Wraps XLA's `Iota
  <https://www.tensorflow.org/xla/operation_semantics#iota>`_
  operator.
  """
  size = int(size)
  dtype = dtypes.canonicalize_dtype(dtype)
  lazy_expr = lazy.iota(dtype, size)
  aval = ShapedArray((size,), dtype)
  return xla.DeviceArray(aval, None, lazy_expr, xla.DeviceConstant())

def broadcasted_iota(dtype: DType, shape: Shape, dimension: int) -> Array:
  """Convenience wrapper around ``iota``."""
  dtype = dtypes.canonicalize_dtype(dtype)
  shape = canonicalize_shape(shape)
  dimension = int(dimension)
  return broadcast_in_dim(iota(dtype, shape[dimension]), shape, [dimension])

def _eye(dtype: DType, shape: Shape, offset: int) -> Array:
  """Like numpy.eye, create a 2D array with ones on a diagonal.

  This function exists for creating lazy identity matrices; that is,
  materialization of the array is delayed and it may be fused into consumers to
  avoid materialization at all."""
  N, M = tuple(map(int, shape))
  offset = int(offset)
  dtype = dtypes.canonicalize_dtype(dtype)
  lazy_expr = lazy.eye(dtype, (N, M), offset)
  aval = ShapedArray((N, M), dtype)
  return xla.DeviceArray(aval, None, lazy_expr, xla.DeviceConstant())

def _delta(dtype: DType, shape: Shape, axes: Sequence[int]) -> Array:
  """This function exists for creating lazy Kronecker delta arrays, particularly
  for use in jax.numpy.einsum to express traces. It differs from ``eye`` in that
  it can create arrays of any rank, but doesn't allow offsets."""
  shape = tuple(map(int, shape))
  axes = tuple(map(int, axes))
  dtype = dtypes.canonicalize_dtype(dtype)
  base_shape = tuple(onp.take(shape, axes))
  lazy_expr = lazy.broadcast(lazy.delta(dtype, base_shape), shape, axes)
  aval = ShapedArray(shape, dtype)
  return xla.DeviceArray(aval, None, lazy_expr, xla.DeviceConstant())

def _tri(dtype: DType, shape: Shape, offset: int) -> Array:
  """Like numpy.tri, create a 2D array with ones below a diagonal.
  This function exists for creating lazy triangular matrices, particularly for
  use in jax.numpy.tri."""
  N, M = tuple(map(int, shape))
  offset = int(offset)
  dtype = dtypes.canonicalize_dtype(dtype)
  lazy_expr = lazy.tri(dtype, (N, M), offset)
  aval = ShapedArray((N, M), dtype)
  return xla.DeviceArray(aval, None, lazy_expr, xla.DeviceConstant())

def stop_gradient(x):
  """Stops gradient computation.

  Operationally `stop_gradient` is the identity function, that is, it returns
  argument `x` unchanged. However, `stop_gradient` prevents the flow of
  gradients during forward or reverse-mode automatic differentiation. If there
  are multiple nested gradient computations, `stop_gradient` stops gradients
  for all of them.

  For example:

  >>> jax.grad(lambda x: x**2)(3.)
  array(6., dtype=float32)
  >>> jax.grad(lambda x: jax.lax.stop_gradient(x)**2)(3.)
  array(0., dtype=float32)
  >>> jax.grad(jax.grad(lambda x: x**2))(3.)
  array(2., dtype=float32)
  >>> jax.grad(jax.grad(lambda x: jax.lax.stop_gradient(x)**2))(3.)
  array(0., dtype=float32)
  """
  return tree_map(ad_util.stop_gradient_p.bind, x)


### convenience wrappers around traceables


def conv(lhs: Array, rhs: Array, window_strides: Sequence[int],
         padding: str, precision: Optional[PrecisionType] = None) -> Array:
  """Convenience wrapper around `conv_general_dilated`.

  Args:
    lhs: a rank `n+2` dimensional input array.
    rhs: a rank `n+2` dimensional array of kernel weights.
    window_strides: a sequence of `n` integers, representing the inter-window
      strides.
    padding: either the string `'SAME'`, the string `'VALID'`.
    precision: Optional. Either `None`, which means the default precision for
      the backend, or a `Precision` enum value.

  Returns:
    An array containing the convolution result.
  """
  pads = padtype_to_pads(lhs.shape[2:], rhs.shape[2:], window_strides, padding)
  return conv_general_dilated(lhs, rhs, window_strides, padding,
                              precision=precision)

def conv_with_general_padding(lhs: Array, rhs: Array,
                              window_strides: Sequence[int],
                              padding: Union[str, Sequence[Tuple[int, int]]],
                              lhs_dilation: Optional[Sequence[int]],
                              rhs_dilation: Optional[Sequence[int]],
                              precision: Optional[PrecisionType] = None) -> Array:
  """Convenience wrapper around `conv_general_dilated`.

  Args:
    lhs: a rank `n+2` dimensional input array.
    rhs: a rank `n+2` dimensional array of kernel weights.
    window_strides: a sequence of `n` integers, representing the inter-window
      strides.
    padding: either the string `'SAME'`, the string `'VALID'`, or a sequence of
      `n` `(low, high)` integer pairs that give the padding to apply before and
      after each spatial dimension.
    lhs_dilation: `None`, or a sequence of `n` integers, giving the
      dilation factor to apply in each spatial dimension of `lhs`. LHS dilation
      is also known as transposed convolution.
    rhs_dilation: `None`, or a sequence of `n` integers, giving the
      dilation factor to apply in each spatial dimension of `rhs`. RHS dilation
      is also known as atrous convolution.
    precision: Optional. Either `None`, which means the default precision for
      the backend, or a `Precision` enum value.

  Returns:
    An array containing the convolution result.
  """
  return conv_general_dilated(
      lhs, rhs, window_strides, padding, lhs_dilation=lhs_dilation,
      rhs_dilation=rhs_dilation, precision=precision)


def _conv_transpose_padding(k, s, padding):
  """Calculate before and after padding for a dim of transposed convolution.

  Args:
    k: int: kernel dimension.
    s: int: dimension stride value.
    padding: 'same' or 'valid' padding mode for original forward conv.

  Returns:
    2-tuple: ints: before and after padding for transposed convolution.
  """
  if padding == 'SAME':
    pad_len = k + s - 2
    if s > k - 1:
      pad_a = k - 1
    else:
      pad_a = int(onp.ceil(pad_len / 2))
  elif padding == 'VALID':
    pad_len = k + s - 2 + _max(k - s, 0)
    pad_a = k - 1
  else:
    raise ValueError('Padding mode must be `SAME` or `VALID`.')
  pad_b = pad_len - pad_a
  return pad_a, pad_b


def _flip_axes(x, axes):
  """Flip ndarray 'x' along each axis specified in axes tuple."""
  for axis in axes:
    x = onp.flip(x, axis)
  return x


def conv_transpose(lhs: Array, rhs: Array, strides: Sequence[int],
                   padding: Union[str, Sequence[Tuple[int, int]]],
                   rhs_dilation: Optional[Sequence[int]] = None,
                   dimension_numbers: ConvGeneralDilatedDimensionNumbers = None,
                   transpose_kernel: bool = False,
                   precision: Optional[PrecisionType] = None) -> Array:
  """Convenience wrapper for calculating the N-d convolution "transpose".

  This function directly calculates a fractionally strided conv rather than
  indirectly calculating the gradient (transpose) of a forward convolution.

  Args:
    lhs: a rank `n+2` dimensional input array.
    rhs: a rank `n+2` dimensional array of kernel weights.
    strides: sequence of `n` integers, sets fractional stride.
    padding: 'SAME', 'VALID' will set as transpose of corresponding forward
      conv, or a sequence of `n` integer 2-tuples describing before-and-after
      padding for each `n` spatial dimension.
    rhs_dilation: `None`, or a sequence of `n` integers, giving the
      dilation factor to apply in each spatial dimension of `rhs`. RHS dilation
      is also known as atrous convolution.
    dimension_numbers: tuple of dimension descriptors as in
      lax.conv_general_dilated. Defaults to tensorflow convention.
    transpose_kernel: if True flips spatial axes and swaps the input/output
      channel axes of the kernel. This makes the output of this function identical
      to the gradient-derived functions like keras.layers.Conv2DTranspose
      applied to the same kernel. For typical use in neural nets this is completely
      pointless and just makes input/output channel specification confusing.
    precision: Optional. Either `None`, which means the default precision for
      the backend, or a `Precision` enum value.

  Returns:
    Transposed N-d convolution, with output padding following the conventions of
    keras.layers.Conv2DTranspose.
  """
  assert len(lhs.shape) == len(rhs.shape) and len(lhs.shape) > 2
  ndims = len(lhs.shape)
  one = (1,) * (ndims - 2)
  # Set dimensional layout defaults if not specified.
  if dimension_numbers is None:
    if ndims == 3:
      dimension_numbers = ('NHC', 'HIO', 'NHC')
    elif ndims == 4:
      dimension_numbers = ('NHWC', 'HWIO', 'NHWC')
    elif ndims == 5:
      dimension_numbers = ('NHWDC', 'HWDIO', 'NHWDC')
    else:
      raise ValueError('No 4+ dimensional dimension_number defaults.')
  dn = conv_dimension_numbers(lhs.shape, rhs.shape, dimension_numbers)
  k_shape = onp.take(rhs.shape, dn.rhs_spec)
  k_sdims = k_shape[2:]
  # Calculate correct output shape given padding and strides.
  pads: Union[str, Sequence[Tuple[int, int]]]
  if padding in {'SAME', 'VALID'}:
    if rhs_dilation is None:
      rhs_dilation = (1,) * (rhs.ndim - 2)
    effective_k_size = map(lambda k, r: (k-1) * r + 1, k_sdims, rhs_dilation)
    pads = [_conv_transpose_padding(k, s, padding)
            for k,s in zip(effective_k_size, strides)]
  else:
    pads = padding
  if transpose_kernel:
    # flip spatial dims and swap input / output channel axes
    rhs = _flip_axes(rhs, onp.array(dn.rhs_spec)[2:])
    rhs = onp.swapaxes(rhs, dn.rhs_spec[0], dn.rhs_spec[1])
  return conv_general_dilated(lhs, rhs, one, pads, strides, rhs_dilation, dn,
                              precision=precision)


def full_like(x: Array, fill_value: Array, dtype: Optional[DType] = None,
              shape: Optional[Shape] = None) -> Array:
  """Create a full array like np.full based on the example array `x`.

  Args:
    x: example array-like, used for shape and dtype information.
    fill_value: a scalar value to fill the entries of the output array.
    dtype: optional, a dtype parameter for the output ndarray.
    shape: optional, a shape parameter for the output ndarray.

  Returns:
    An ndarray with the same shape as `x` with its entries set equal to
    `fill_value`, similar to the output of np.full.
  """
  fill_shape = onp.shape(x) if shape is None else canonicalize_shape(shape)
  fill_value = tie_in(x, fill_value)
  return full(fill_shape, fill_value, dtype or _dtype(x))


def collapse(operand: Array, start_dimension: int, stop_dimension: int) -> Array:
  lo, hi = start_dimension, stop_dimension
  size = prod(operand.shape[lo:hi])
  new_shape = operand.shape[:lo] + (size,) + operand.shape[hi:]
  return reshape(operand, new_shape)


def slice_in_dim(operand: Array, start_index: Optional[int],
                 limit_index: Optional[int],
                 stride: int = 1, axis: int = 0)-> Array:
  """Convenience wrapper around slice applying to only one dimension."""
  start_indices = [0] * operand.ndim
  limit_indices = list(operand.shape)
  strides = [1] * operand.ndim

  # translate `None`
  len_axis = operand.shape[axis]
  start_index_int = int(start_index) if start_index is not None else 0
  limit_index_int = int(limit_index) if limit_index is not None else len_axis

  # translate negative indices
  if start_index_int < 0:
    start_index_int = start_index_int + len_axis
  if limit_index_int < 0:
    limit_index_int = limit_index_int + len_axis

  axis = int(axis)
  start_indices[axis] = start_index_int
  limit_indices[axis] = limit_index_int
  strides[axis] = int(stride)

  return slice(operand, start_indices, limit_indices, strides)


def index_in_dim(operand: Array, index: int, axis: int = 0,
                 keepdims: bool = True) -> Array:
  """Convenience wrapper around slice to perform int indexing."""
  index, axis = int(index), int(axis)
  axis_size = operand.shape[axis]
  wrapped_index = index + axis_size if index < 0 else index
  if not 0 <= wrapped_index < axis_size:
    msg = 'index {} is out of bounds for axis {} with size {}'
    raise IndexError(msg.format(index, axis, axis_size))
  result = slice_in_dim(operand, wrapped_index, wrapped_index + 1, 1, axis)
  if keepdims:
    return result
  else:
    return reshape(result, onp.delete(operand.shape, axis))


def dynamic_slice_in_dim(operand: Array, start_index: Array,
                         slice_size: int, axis: int = 0) -> Array:
  """Convenience wrapper around dynamic_slice applying to one dimension."""
  start_indices = [_zero(start_index)] * operand.ndim
  slice_sizes = list(operand.shape)

  axis = int(axis)
  start_indices[axis] = start_index
  slice_sizes[axis] = int(slice_size)
  return dynamic_slice(operand, start_indices, slice_sizes)


def dynamic_index_in_dim(operand: Array, index: Array, axis: int = 0,
                         keepdims: bool = True) -> Array:
  """Convenience wrapper around dynamic_slice to perform int indexing."""
  result = dynamic_slice_in_dim(operand, index, 1, axis)
  if keepdims:
    return result
  else:
    return reshape(result, onp.delete(operand.shape, axis))


def dynamic_update_slice_in_dim(operand: Array, update: Array,
                                start_index: Array, axis: int) -> Array:
  axis = int(axis)
  start_indices = [_zero(start_index)] * _ndim(operand)
  start_indices[axis] = start_index
  return dynamic_update_slice(operand, update, start_indices)


def dynamic_update_index_in_dim(operand: Array, update: Array, index: Array,
                                axis: int) -> Array:
  axis = int(axis)
  if _ndim(update) != _ndim(operand):
    assert _ndim(update) + 1 == _ndim(operand)
    ax = axis % _ndim(operand)
    update = reshape(update, operand.shape[:ax] + (1,) + operand.shape[ax+1:])
  return dynamic_update_slice_in_dim(operand, update, index, axis)


def batch_matmul(lhs: Array, rhs: Array,
                 precision: Optional[PrecisionType] = None) -> Array:
  """Batch matrix multiplication."""
  if _min(lhs.ndim, rhs.ndim) < 2:
    raise ValueError('Arguments to batch_matmul must be at least 2D, got {}, {}'
                     .format(lhs.ndim, rhs.ndim))
  if lhs.ndim != rhs.ndim:
    raise ValueError('Arguments to batch_matmul must have same ndim, got {}, {}'
                     .format(lhs.ndim, rhs.ndim))
  lhs_contract = (lhs.ndim - 1,)
  rhs_contract = (rhs.ndim - 2,)
  batch = tuple(range(lhs.ndim - 2))
  return dot_general(lhs, rhs, ((lhs_contract, rhs_contract), (batch, batch)),
                     precision=precision)


# These functions also exist in the XLA client library, but we treat them
# as non-primitive to maintain a smaller set of autodiff primitives.

def square(x: Array) -> Array:
  r"""Elementwise square: :math:`x^2`."""
  return mul(x, x)

def reciprocal(x: Array) -> Array:
  r"""Elementwise reciprocal: :math:`1 \over x`."""
  return div(_const(x, 1), x)

def _upcast_fp16_for_computation(f):
  @functools.wraps(f)
  def f_wrapped(x):
    dtype = _dtype(x)
    if dtype == onp.float16 or dtype == dtypes.bfloat16:
      return convert_element_type(
        f(convert_element_type(x, onp.float32)), dtype)
    return f(x)

  return f_wrapped

@api.jit
@_upcast_fp16_for_computation
def tan(x: Array) -> Array:
  r"""Elementwise tangent: :math:`\mathrm{tan}(x)`."""
  return div(sin(x), cos(x))

@api.jit
def asin(x: Array) -> Array:
  r"""Elementwise arc sine: :math:`\mathrm{asin}(x)`."""
  return mul(_const(x, 2),
             atan2(x, add(_const(x, 1), sqrt(sub(_const(x, 1), square(x))))))

@api.jit
def acos(x: Array) -> Array:
  r"""Elementwise arc cosine: :math:`\mathrm{acos}(x)`."""
  return select(
      ne(x, _const(x, -1.0)),
      mul(_const(x, 2),
          atan2(sqrt(sub(_const(x, 1), square(x))), add(_const(x, 1), x))),
      full_like(x, onp.pi))

def atan(x: Array) -> Array:
  r"""Elementwise arc tangent: :math:`\mathrm{atan}(x)`."""
  return atan2(x, _const(x, 1))

def sinh(x: Array) -> Array:
  r"""Elementwise hyperbolic sine: :math:`\mathrm{sinh}(x)`."""
  return sinh_p.bind(x)

def cosh(x: Array) -> Array:
  r"""Elementwise hyperbolic cosine: :math:`\mathrm{cosh}(x)`."""
  return cosh_p.bind(x)

def asinh(x: Array) -> Array:
  r"""Elementwise inverse hyperbolic sine: :math:`\mathrm{asinh}(x)`."""
  return asinh_p.bind(x)

def acosh(x: Array) -> Array:
  r"""Elementwise inverse hyperbolic cosine: :math:`\mathrm{acosh}(x)`."""
  return acosh_p.bind(x)

def atanh(x: Array) -> Array:
  r"""Elementwise inverse hyperbolic tangent: :math:`\mathrm{atanh}(x)`."""
  return atanh_p.bind(x)


# Add some methods to ShapedArray that rely on lax primitives

ShapedArray.broadcast = core.aval_method(broadcast)
ShapedArray.transpose = core.aval_method(transpose)  # clobbered by lax_numpy
ShapedArray.reshape = core.aval_method(reshape)      # clobbered by lax_numpy

def _iter(tracer):
  if tracer.ndim == 0:
    raise TypeError("iteration over a 0-d array")  # same as numpy error
  else:
    n = tracer.shape[0]
    # return (index_in_dim(tracer, i, keepdims=False) for i in range(n))
    return iter([index_in_dim(tracer, i, keepdims=False) for i in range(n)])
ShapedArray._iter = staticmethod(_iter)

# Add some ad handlers that use (or could use) lax primitives

def zeros_like_array(x):
  return full_like(x, 0)

for t in itertools.chain(dtypes.python_scalar_dtypes.keys(), array_types,
                         [xla.DeviceArray, pxla.ShardedDeviceArray]):
  ad_util.jaxval_adders[t] = add
ad_util.jaxval_zeros_likers[xla.DeviceArray] = zeros_like_array
ad_util.jaxval_zeros_likers[pxla.ShardedDeviceArray] = zeros_like_array


### primitives


_input_dtype = lambda *args, **_: dtypes.canonicalize_dtype(args[0].dtype)
_fixed_dtype = lambda dtype: lambda *args, **kwargs: dtypes.canonicalize_dtype(dtype)
_complex_basetype = lambda dtype: onp.abs(onp.zeros((), dtype)).dtype

def standard_primitive(shape_rule, dtype_rule, name, translation_rule=None):
  prim = Primitive(name)
  prim.def_impl(partial(xla.apply_primitive, prim))
  prim.def_abstract_eval(partial(standard_abstract_eval, prim, shape_rule, dtype_rule))
  xla.translations[prim] = translation_rule or partial(standard_translate, name)
  masking.shape_rules[prim] = shape_rule
  return prim


def standard_abstract_eval(prim, shape_rule, dtype_rule, *args, **kwargs):
  assert all(isinstance(arg, UnshapedArray) for arg in args), args
  least_specialized = _max(
      map(type, args), key=operator.attrgetter('array_abstraction_level'))
  if least_specialized is ConcreteArray:
    return ConcreteArray(prim.impl(*[x.val for x in args], **kwargs))
  elif least_specialized is ShapedArray:
    return ShapedArray(shape_rule(*args, **kwargs), dtype_rule(*args, **kwargs))
  elif least_specialized is UnshapedArray:
    return UnshapedArray(dtype_rule(*args, **kwargs))
  else:
    raise TypeError(args, least_specialized)


def standard_translate(name, c, *args, **kwargs):
  xla_opname = ''.join(term.capitalize() for term in name.split('_'))
  return getattr(xops, xla_opname)(*args, **kwargs)


def unop_dtype_rule(result_dtype, accepted_dtypes, name, aval, **kwargs):
  if not any(dtypes.issubdtype(aval.dtype, t) for t in accepted_dtypes):
    msg = '{} does not accept dtype {}. Accepted dtypes are subtypes of {}.'
    typename = str(onp.dtype(aval.dtype).name)
    accepted_typenames = (t.__name__ for t in accepted_dtypes)
    raise TypeError(msg.format(name, typename, ', '.join(accepted_typenames)))
  return result_dtype(aval.dtype)


def unop(result_dtype, accepted_dtypes, name, translation_rule=None):
  dtype_rule = partial(unop_dtype_rule, result_dtype, accepted_dtypes, name)
  prim = standard_primitive(_attrgetter('shape'), dtype_rule, name,
                            translation_rule=translation_rule)
  batching.defvectorized(prim)
  masking.defvectorized(prim)
  return prim
standard_unop = partial(unop, _identity)
_attrgetter = lambda name: lambda x, **kwargs: getattr(x, name)


def naryop_dtype_rule(result_dtype, accepted_dtypes, name, *avals, **kwargs):
  aval_dtypes = [aval.dtype for aval in avals]
  for i, (aval_dtype, types) in enumerate(zip(aval_dtypes, accepted_dtypes)):
    if not any(dtypes.issubdtype(aval_dtype, t) for t in types):
      msg = ('{} does not accept dtype {} at position {}. '
             'Accepted dtypes at position {} are subtypes of {}.')
      typename = str(onp.dtype(aval_dtype).name)
      typenames = ', '.join(t.__name__ for t in types)
      raise TypeError(msg.format(name, typename, i, i, typenames))
  _check_same_dtypes(name, False, *aval_dtypes)
  return result_dtype(*avals)


def _broadcasting_shape_rule(name, *avals):
  shapes = onp.array([aval.shape for aval in avals if aval.shape])
  if not shapes.size:
    return ()
  if len({len(shape) for shape in shapes}) != 1:
    msg = '{} got arrays of different rank: {}.'
    raise TypeError(msg.format(name, ', '.join(map(str, map(tuple, shapes)))))
  is_zero = onp.any(shapes == 0, axis=0)
  max_shape = onp.max(shapes, axis=0)
  result_shape = onp.where(is_zero, 0, max_shape)
  if not onp.all((shapes == result_shape) | (shapes == 1)):
    msg = '{} got incompatible shapes for broadcasting: {}.'
    raise TypeError(msg.format(name, ', '.join(map(str, map(tuple, shapes)))))
  return tuple(result_shape)


def naryop(result_dtype, accepted_dtypes, name, translation_rule=None):
  dtype_rule = partial(naryop_dtype_rule, result_dtype, accepted_dtypes, name)
  shape_rule = partial(_broadcasting_shape_rule, name)
  prim = standard_primitive(shape_rule, dtype_rule, name,
                            translation_rule=translation_rule)
  batching.defbroadcasting(prim)
  masking.defnaryop(prim)
  return prim
standard_naryop = partial(naryop, _input_dtype)


# NOTE(mattjj): this isn't great for orchestrate fwd mode because it means JVPs
# get two extra ops in them: a reshape and a broadcast_in_dim (or sometimes just
# a broadcast). but saving the shape info with the primitives isn't great either
# because then we can't trace these ops without shape data.
def _brcast(x, *others):
  # Used in jvprules to make naryop broadcasting explicit for transposability.
  # Requires shape info during jvp tracing, which isn't strictly necessary.
  # We don't need full numpy broadcasting, but otherwise the logic is the same
  # so we reuse the broadcast_shapes function after filtering out scalars.
  shapes = tuple(filter(None, map(onp.shape, (x,) + others)))
  shape = shapes and broadcast_shapes(*shapes)
  if onp.shape(x) != shape:
    return _brcast_to(x, shape)
  else:
    return x


def _brcast_to(x, shape):
  x_shape = onp.shape(x)
  assert x_shape != shape
  if x_shape:
    assert len(x_shape) == len(shape)
    broadcast_dimensions, = onp.where(onp.equal(x_shape, shape))
    squeezed_dimensions, = onp.where(onp.not_equal(x_shape, shape))
    inshape = onp.delete(x_shape, squeezed_dimensions)
    return broadcast_in_dim(reshape(x, inshape), shape, broadcast_dimensions)
  else:
    return broadcast(x, shape)


_float = {onp.floating}
_complex = {onp.complexfloating}
_complex_elem_types = {onp.float32, onp.float64}
_int = {onp.integer}
_bool = {onp.bool_}

_num = _int | _float | _complex
_any = _int | _float | _complex | _bool
_bool_or_int = _int | _bool

neg_p = standard_unop(_num, 'neg')
ad.deflinear(neg_p, lambda t: [neg(t)])

def _sign_translation_rule(c, x):
  shape = c.GetShape(x)
  dtype = shape.numpy_dtype()
  if dtypes.issubdtype(dtype, onp.unsignedinteger):
    zero = xb.constant(c, onp.array(0, dtype=dtype))
    dims = c.GetShape(x).dimensions()
    return xops.Select(xops.Eq(x, zero), xops.Broadcast(zero, dims),
                       xops.Broadcast(xb.constant(c, onp.array(1, dtype=dtype)),
                                      dims))
  return xops.Sign(x)

sign_p = standard_unop(_num, 'sign', translation_rule=_sign_translation_rule)
ad.defjvp_zero(sign_p)

nextafter_p = standard_naryop(
  [_float, _float], 'nextafter',
  translation_rule=lambda c, x1, x2: xops.NextAfter(x1, x2))

floor_p = standard_unop(_float, 'floor')
ad.defjvp_zero(floor_p)

ceil_p = standard_unop(_float, 'ceil')
ad.defjvp_zero(ceil_p)

round_p = standard_unop(_float, 'round')
ad.defjvp_zero(round_p)

is_finite_p = unop(_fixed_dtype(onp.bool_), _float, 'is_finite')
ad.defjvp_zero(is_finite_p)

exp_p = standard_unop(_float | _complex, 'exp')
ad.defjvp2(exp_p, lambda g, ans, x: mul(g, ans))

log_p = standard_unop(_float | _complex, 'log')
ad.defjvp(log_p, lambda g, x: div(g, x))

expm1_p = standard_unop(_float | _complex, 'expm1')
ad.defjvp2(expm1_p, lambda g, ans, x: mul(g, add(ans, _one(ans))))

log1p_p = standard_unop(_float | _complex, 'log1p')
ad.defjvp(log1p_p, lambda g, x: div(g, add(x, _one(x))))

tanh_p = standard_unop(_float | _complex, 'tanh')
ad.defjvp2(tanh_p, lambda g, ans, x: mul(g, sub(_one(x), mul(ans, ans))))

sin_p = standard_unop(_float | _complex, 'sin')
ad.defjvp(sin_p, lambda g, x: mul(g, cos(x)))

cos_p = standard_unop(_float | _complex, 'cos')
ad.defjvp(cos_p, lambda g, x: neg(mul(g, sin(x))))

atan2_p = standard_naryop([_float, _float], 'atan2')
ad.defjvp(atan2_p,
  lambda g, x, y: _brcast(g, y) * (y / (square(x) + square(y))),
  lambda g, x, y: _brcast(g, x) * -x / (square(x) + square(y)))

sinh_p = standard_unop(_float | _complex, 'sinh')
ad.defjvp(sinh_p, lambda g, x: mul(g, cosh(x)))

cosh_p = standard_unop(_float | _complex, 'cosh')
ad.defjvp(cosh_p, lambda g, x: mul(g, sinh(x)))

asinh_p = standard_unop(_float | _complex, 'asinh')
ad.defjvp(asinh_p, lambda g, x: mul(g, rsqrt(square(x) + _one(x))))

acosh_p = standard_unop(_float | _complex, 'acosh')
ad.defjvp(acosh_p,
          lambda g, x: mul(g, rsqrt((x - _one(x)) * (x + _one(x)))))

atanh_p = standard_unop(_float | _complex, 'atanh')
ad.defjvp(atanh_p,
          lambda g, x: mul(g, reciprocal((_one(x) - x) * (_one(x) + x))))

regularized_incomplete_beta_p = standard_naryop(
    [_float, _float, _float], 'regularized_incomplete_beta')

def betainc_gradx(g, a, b, x):
  lbeta = lgamma(a) + lgamma(b) - lgamma(a + b)
  partial_x = exp((b - 1) * log1p(-x) +
                  (a - 1) * log(x) - lbeta)
  return partial_x * g

def betainc_grad_not_implemented(g, a, b, x):
  raise ValueError("Betainc gradient with respect to a and b not supported.")

ad.defjvp(regularized_incomplete_beta_p,
  betainc_grad_not_implemented,
  betainc_grad_not_implemented,
  betainc_gradx)

lgamma_p = standard_unop(_float, 'lgamma')
ad.defjvp(lgamma_p, lambda g, x: mul(g, digamma(x)))

digamma_p = standard_unop(_float, 'digamma')

igamma_p = standard_naryop([_float, _float], 'igamma')

def igamma_gradx(g, a, x):
  return g * exp(-x + (a - 1.) * log(x) - lgamma(a))

# TODO(srvasude): Igamma and Igammac gradient aren't supported with respect to
# a. We can reuse some of the reparameterization code in the JAX gamma sampler,
# but better to add an XLA op for this (which will also allow TF Igamma gradient
# code to be XLA compiled).
def gamma_grad_not_implemented(a, b, x):
  raise ValueError("Igamma(c) gradient with respect to `a` not supported.")

ad.defjvp(igamma_p, gamma_grad_not_implemented, igamma_gradx)

igammac_p = standard_naryop([_float, _float], 'igammac')

def igammac_gradx(g, a, x):
  return -igamma_gradx(g, a, x)

ad.defjvp(igammac_p, gamma_grad_not_implemented, igammac_gradx)

bessel_i0e_p = standard_unop(_float, 'bessel_i0e')
ad.defjvp2(bessel_i0e_p, lambda g, y, x: g * (bessel_i1e(x) - sign(x) * y))

bessel_i1e_p = standard_unop(_float, 'bessel_i1e')
def _bessel_i1e_jvp(g, y, x):
  eps = dtypes.finfo(_dtype(x)).eps
  x_is_not_tiny = abs(x) > eps
  safe_x = select(x_is_not_tiny, x, full_like(x, eps))
  dy_dx = bessel_i0e(safe_x) - y * (sign(safe_x) + reciprocal(safe_x))
  dy_dx = select(x_is_not_tiny, dy_dx, full_like(x, 0.5))
  return g * dy_dx
ad.defjvp2(bessel_i1e_p, _bessel_i1e_jvp)

erf_p = standard_unop(_float, 'erf')
ad.defjvp(erf_p, lambda g, x: mul(_const(x, 2. / onp.sqrt(onp.pi)),
                                  mul(g, exp(neg(square(x))))))

erfc_p = standard_unop(_float, 'erfc')
ad.defjvp(erfc_p, lambda g, x: mul(_const(x, 2. / onp.sqrt(onp.pi)),
                                   mul(neg(g), exp(neg(square(x))))))

erf_inv_p = standard_unop(_float, 'erf_inv')
ad.defjvp2(erf_inv_p, lambda g, ans, x: mul(_const(x, onp.sqrt(onp.pi) / 2.),
                                            mul(g, exp(square(ans)))))

real_p = unop(_complex_basetype, _complex, 'real')
ad.deflinear(real_p, lambda t: [complex(t, onp.zeros((), _dtype(t)))])

imag_p = unop(_complex_basetype, _complex, 'imag')
ad.defjvp(imag_p, lambda g, _: real(mul(_const(g, -1j), g)))

_complex_dtype = lambda dtype, *args: (onp.zeros((), dtype) + onp.zeros((), onp.complex64)).dtype
complex_p = naryop(_complex_dtype, [_complex_elem_types, _complex_elem_types],
                  'complex')
ad.deflinear(complex_p, lambda t: [real(t), imag(neg(t))])

conj_p = unop(_complex_dtype, _complex_elem_types | _complex, 'conj')

def _conj_transpose_rule(t, x, *, input_dtype):
  assert ad.is_undefined_primal(x)
  if dtypes.issubdtype(input_dtype, onp.complexfloating):
    return [conj(t)]
  else:
    return [real(t)]

xla.translations[conj_p] = lambda c, x, **kwargs: xops.Conj(x)
ad.primitive_jvps[conj_p] = partial(ad.linear_jvp, conj_p)
ad.primitive_transposes[conj_p] = _conj_transpose_rule

abs_p = unop(_complex_basetype, _num, 'abs')

def _abs_jvp_rule(g, ans, x):
  if _iscomplex(x):
    return _maybe_real(mul(g, div(_maybe_conj(x),
           _replace_zero(convert_element_type(ans, _dtype(x))))))
  else:
    return select(ge(x, _zero(x)), g, neg(g))
ad.defjvp2(abs_p, _abs_jvp_rule)
_maybe_conj = lambda x: conj(x) if _iscomplex(x) else x
_maybe_real = lambda x: real(x) if _iscomplex(x) else x

sqrt_p = standard_unop(_float | _complex, 'sqrt')
ad.defjvp2(sqrt_p, lambda g, ans, x: mul(g, div(_const(x, 0.5), ans)))

rsqrt_p = standard_unop(_float | _complex, 'rsqrt')
ad.defjvp2(rsqrt_p,
           lambda g, ans, x:
           mul(g, mul(_const(x, -0.5), pow(x, _const(x, -1.5)))))

pow_p = standard_naryop([_float | _complex, _float | _complex], 'pow')

def _pow_jvp_lhs(g, ans, x, y):
  jac = mul(y, pow(x, select(eq(y, _zeros(y)), _ones(y), sub(y, _ones(y)))))
  return mul(_brcast(g, y), jac)

def _pow_jvp_rhs(g, ans, x, y):
  return mul(_brcast(g, x), mul(log(_replace_zero(x)), ans))

ad.defjvp2(pow_p, _pow_jvp_lhs, _pow_jvp_rhs)
_replace_zero = lambda x: select(eq(x, _const(x, 0)), _ones(x), x)

not_p = standard_unop(_bool_or_int, 'not')

and_p = standard_naryop([_bool_or_int, _bool_or_int], 'and')
ad.defjvp_zero(and_p)

or_p = standard_naryop([_bool_or_int, _bool_or_int], 'or')
ad.defjvp_zero(or_p)

xor_p = standard_naryop([_bool_or_int, _bool_or_int], 'xor')
ad.defjvp_zero(xor_p)

population_count_p = standard_unop(_bool_or_int, 'population_count')

def _add_transpose(t, x, y):
  # The following linearity assertion is morally true, but because in some cases we
  # instantiate zeros for convenience, it doesn't always hold.
  # assert ad.is_undefined_primal(x) and ad.is_undefined_primal(y)
  return [t, t]

add_p = standard_naryop([_num, _num], 'add')
ad.defjvp(add_p, lambda g, x, y: _brcast(g, y), lambda g, x, y: _brcast(g, x))
ad.primitive_transposes[add_p] = _add_transpose


def _sub_transpose(t, x, y):
  # The following linearity assertion is morally true, but because in some cases
  # we instantiate zeros for convenience, it doesn't always hold.
  # assert ad.is_undefined_primal(x) and ad.is_undefined_primal(y)
  return [t, neg(t) if t is not ad_util.zero else ad_util.zero]

sub_p = standard_naryop([_num, _num], 'sub')
ad.defjvp(sub_p,
          lambda g, x, y: _brcast(g, y),
          lambda g, x, y: _brcast(neg(g), x))
ad.primitive_transposes[sub_p] = _sub_transpose

mul_p = standard_naryop([_num, _num], 'mul')
ad.defbilinear_broadcasting(_brcast, mul_p, mul, mul)


def _div_transpose_rule(cotangent, x, y):
  assert ad.is_undefined_primal(x) and not ad.is_undefined_primal(y)
  res = ad_util.zero if cotangent is ad_util.zero else div(cotangent, y)
  return res, None
div_p = standard_naryop([_num, _num], 'div')
ad.defjvp(div_p,
          lambda g, x, y: div(_brcast(g, y), y),
          lambda g, x, y: div(mul(neg(_brcast(g, x)), x), square(y)))
ad.primitive_transposes[div_p] = _div_transpose_rule

rem_p = standard_naryop([_num, _num], 'rem')
ad.defjvp(rem_p,
          lambda g, x, y: _brcast(g, y),
          lambda g, x, y: mul(_brcast(neg(g), x), floor(div(x, y))))


def _broadcasting_select(c, which, x, y):
  """Wrapper around XLA `Select` that broadcasts its arguments."""
  which_shape, x_shape, y_shape = (
    c.GetShape(t).dimensions() for t in (which, x, y))
  out_shape = broadcast_shapes(which_shape, x_shape, y_shape)
  bcast_dims = lambda shape: tuple(range(len(out_shape) - len(shape),
                                         len(out_shape)))
  which = xops.BroadcastInDim(which, out_shape, bcast_dims(which_shape))
  x = xops.BroadcastInDim(x, out_shape, bcast_dims(x_shape))
  y = xops.BroadcastInDim(y, out_shape, bcast_dims(y_shape))
  return xops.Select(which, x, y)


def _minmax_translation_rule(c, x, y, *, minmax=None, cmp=None):
  dtype = c.GetShape(x).numpy_dtype()
  if dtypes.issubdtype(dtype, onp.complexfloating):
    rx = xops.Real(x)
    ry = xops.Real(y)
    return _broadcasting_select(
        c, xops.Select(xops.Eq(rx, ry), cmp(xops.Imag(x), xops.Imag(y)),
                       cmp(rx, ry)),
        x, y)
  return minmax(x, y)

max_p = standard_naryop([_any, _any], 'max', translation_rule=partial(
    _minmax_translation_rule, minmax=xops.Max, cmp=xops.Gt))
ad.defjvp2(max_p,
           lambda g, ans, x, y: mul(_brcast(g, y), _balanced_eq(x, ans, y)),
           lambda g, ans, x, y: mul(_brcast(g, x), _balanced_eq(y, ans, x)))

min_p = standard_naryop([_any, _any], 'min', translation_rule=partial(
    _minmax_translation_rule, minmax=xops.Min, cmp=xops.Lt))
ad.defjvp2(min_p,
           lambda g, ans, x, y: mul(_brcast(g, y), _balanced_eq(x, ans, y)),
           lambda g, ans, x, y: mul(_brcast(g, x), _balanced_eq(y, ans, x)))


shift_left_p = standard_naryop([_int, _int], 'shift_left')
ad.defjvp_zero(shift_left_p)

shift_right_arithmetic_p = standard_naryop([_int, _int], 'shift_right_arithmetic')
ad.defjvp_zero(shift_right_arithmetic_p)

shift_right_logical_p = standard_naryop([_int, _int], 'shift_right_logical')
ad.defjvp_zero(shift_right_logical_p)

eq_p = naryop(_fixed_dtype(onp.bool_), [_any, _any], 'eq')
ad.defjvp_zero(eq_p)

ne_p = naryop(_fixed_dtype(onp.bool_), [_any, _any], 'ne')
ad.defjvp_zero(ne_p)

ge_p = naryop(_fixed_dtype(onp.bool_), [_any, _any], 'ge')
ad.defjvp_zero(ge_p)

gt_p = naryop(_fixed_dtype(onp.bool_), [_any, _any], 'gt')
ad.defjvp_zero(gt_p)

le_p = naryop(_fixed_dtype(onp.bool_), [_any, _any], 'le')
ad.defjvp_zero(le_p)

lt_p = naryop(_fixed_dtype(onp.bool_), [_any, _any], 'lt')
ad.defjvp_zero(lt_p)


def _convert_element_type_shape_rule(operand, *, new_dtype, old_dtype):
  return operand.shape

def _convert_element_type_dtype_rule(operand, *, new_dtype, old_dtype):
  return new_dtype

def _convert_element_type_translation_rule(c, operand, *, new_dtype, old_dtype):
  if (dtypes.issubdtype(old_dtype, onp.complexfloating) and
      not dtypes.issubdtype(new_dtype, onp.complexfloating)):
    operand = xops.Real(operand)
  new_etype = xla_client.dtype_to_etype(new_dtype)
  return xops.ConvertElementType(operand, new_element_type=new_etype)

def _convert_element_type_transpose_rule(t, *, new_dtype, old_dtype):
  assert t.dtype == new_dtype, (t.dtype, new_dtype)
  return [convert_element_type_p.bind(t, new_dtype=old_dtype,
                                      old_dtype=new_dtype)]

convert_element_type_p = standard_primitive(
    _convert_element_type_shape_rule, _convert_element_type_dtype_rule,
    'convert_element_type', _convert_element_type_translation_rule)
ad.deflinear(convert_element_type_p, _convert_element_type_transpose_rule)
batching.defvectorized(convert_element_type_p)
masking.defvectorized(convert_element_type_p)


def _bitcast_convert_type_shape_rule(operand, *, new_dtype):
  return operand.shape

def _bitcast_convert_type_dtype_rule(operand, *, new_dtype):
  return new_dtype

def _bitcast_convert_type_translation_rule(c, operand, *, new_dtype):
  new_etype = xla_bridge.dtype_to_etype(new_dtype)
  return xops.BitcastConvertType(operand, new_element_type=new_etype)

bitcast_convert_type_p = standard_primitive(
    _bitcast_convert_type_shape_rule, _bitcast_convert_type_dtype_rule,
    'bitcast_convert_type', _bitcast_convert_type_translation_rule)
ad.defjvp_zero(bitcast_convert_type_p)
batching.defvectorized(bitcast_convert_type_p)
masking.defvectorized(bitcast_convert_type_p)


def _conv_general_dilated_shape_rule(
    lhs, rhs, *, window_strides, padding, lhs_dilation, rhs_dilation,
    dimension_numbers, feature_group_count, batch_group_count,
    **unused_kwargs):
  assert type(dimension_numbers) is ConvDimensionNumbers
  if not feature_group_count > 0:
    msg = ("conv_general_dilated feature_group_count "
           "must be a positive integer, got {}.")
    raise ValueError(msg.format(feature_group_count))
  lhs_feature_count = lhs.shape[dimension_numbers.lhs_spec[1]]
  quot, rem = divmod(lhs_feature_count, feature_group_count)
  if rem:
    msg = ("conv_general_dilated feature_group_count must divide lhs feature "
           "dimension size, but {} does not divide {}.")
    raise ValueError(msg.format(feature_group_count, lhs_feature_count))
  if quot != rhs.shape[dimension_numbers.rhs_spec[1]]:
    msg = ("conv_general_dilated lhs feature dimension size divided by "
           "feature_group_count must equal the rhs input feature dimension "
           "size, but {} // {} != {}.")
    raise ValueError(msg.format(lhs_feature_count, feature_group_count,
                                rhs.shape[dimension_numbers.rhs_spec[1]]))
  if rhs.shape[dimension_numbers.rhs_spec[0]] % feature_group_count:
    msg = ("conv_general_dilated rhs output feature dimension size must be a "
           "multiple of feature_group_count, but {} is not a multiple of {}.")
    raise ValueError(msg.format(rhs.shape[dimension_numbers.rhs_spec[0]],
                                feature_group_count))

  if not batch_group_count > 0:
    msg = ("conv_general_dilated batch_group_count "
           "must be a positive integer, got {}.")
    raise ValueError(msg.format(batch_group_count))
  lhs_batch_count = lhs.shape[dimension_numbers.lhs_spec[0]]
  if lhs_batch_count % batch_group_count != 0:
    msg = ("conv_general_dilated batch_group_count must divide lhs batch "
           "dimension size, but {} does not divide {}.")
    raise ValueError(msg.format(batch_group_count, lhs_batch_count))
  if rhs.shape[dimension_numbers.rhs_spec[0]] % feature_group_count:
    msg = ("conv_general_dilated rhs output feature dimension size must be a "
           "multiple of batch_group_count, but {} is not a multiple of {}.")
    raise ValueError(msg.format(rhs.shape[dimension_numbers.rhs_spec[0]],
                                batch_ground_count))

  if not batch_group_count > 0 and feature_group_count > 0:
    msg = ("At most one of batch_group_count and feature_group_count may be > "
           "1, got batch_group_count={} and feature_group_count={}")
    raise ValueError(msg.format(batch_group_count, feature_group_count))

  lhs_perm, rhs_perm, out_perm = dimension_numbers
  lhs_trans = _dilate_shape(onp.take(lhs.shape, lhs_perm), lhs_dilation)
  rhs_trans = _dilate_shape(onp.take(rhs.shape, rhs_perm), rhs_dilation)
  out_trans = conv_shape_tuple(lhs_trans, rhs_trans, window_strides, padding,
                               batch_group_count)
  return tuple(onp.take(out_trans, onp.argsort(out_perm)))

def _conv_general_dilated_dtype_rule(
    lhs, rhs, *, window_strides, padding, lhs_dilation, rhs_dilation,
    dimension_numbers, **unused_kwargs):
  return naryop_dtype_rule(_input_dtype, [_float, _float],
                          'conv_general_dilated', lhs, rhs)

_conv_spec_transpose = lambda spec: (spec[1], spec[0]) + spec[2:]
_conv_sdims = lambda spec: spec[2:]

# Understanding the convolution transpose rules:
# Ignoring the spatial dimensions, let m = batch, j = input feature,
# k = output feature.
#
# Convolution computes the following contraction:
# Forward: [m, j] [j, k] -> [m, k]
#
# The transposes are similar to the rules for transposing a matmul:
# LHS transpose: [m, k] [k, j] -> [m, j]
# RHS transpose: [j, m] [m, k] -> [j, k]
#
# With feature grouping, we have the following signatures:
# Forward: [m, gj] [j, gk] -> [m, gk]
# LHS transpose: [m, gk] [k, gj] -> [m, gj]
# --> implemented as feature grouping after transposing the group from the
#     kernel input features to the kernel output features.
# RHS transpose: [gj, m] [m, gk] -> [j, gk]
# --> which is batch grouping.
#
# With batch grouping, we have the following signatures:
# Forward: [gm,j] [j,gk]->[m,gk]
# LHS transpose: [m, gk][gk, j] -> [gm, j]
# --> implemented as feature grouping with transposing the group on the kernel
#     and the output.
# RHS transpose: [j, gm][m, gk] -> [j, gk]
# --> which is feature grouping.

def _conv_general_dilated_transpose_lhs(
    g, rhs, *, window_strides, padding, lhs_dilation, rhs_dilation,
    dimension_numbers, feature_group_count, batch_group_count,
    lhs_shape, rhs_shape, precision):
  assert type(dimension_numbers) is ConvDimensionNumbers
  assert batch_group_count == 1 or feature_group_count == 1
  lhs_sdims, rhs_sdims, out_sdims = map(_conv_sdims, dimension_numbers)
  lhs_spec, rhs_spec, out_spec = dimension_numbers
  t_rhs_spec = _conv_spec_transpose(rhs_spec)
  if feature_group_count > 1:
    # in addition to switching the dims in the spec, need to move the feature
    # group axis into the transposed rhs's output feature dim
    rhs = _reshape_axis_out_of(rhs_spec[0], feature_group_count, rhs)
    rhs = _reshape_axis_into(rhs_spec[0], rhs_spec[1], rhs)
  elif batch_group_count > 1:
    rhs = _reshape_axis_out_of(rhs_spec[0], batch_group_count, rhs)
    rhs = _reshape_axis_into(rhs_spec[0], rhs_spec[1], rhs)
    feature_group_count = batch_group_count
  trans_dimension_numbers = ConvDimensionNumbers(out_spec, t_rhs_spec, lhs_spec)
  padding = _conv_general_vjp_lhs_padding(
      onp.take(lhs_shape, lhs_sdims), onp.take(rhs_shape, rhs_sdims),
      window_strides, onp.take(g.shape, out_sdims), padding, lhs_dilation,
      rhs_dilation)
  revd_weights = rev(rhs, rhs_sdims)
  out = conv_general_dilated(
      g, revd_weights, window_strides=lhs_dilation, padding=padding,
      lhs_dilation=window_strides, rhs_dilation=rhs_dilation,
      dimension_numbers=trans_dimension_numbers,
      feature_group_count=feature_group_count,
      batch_group_count=1, precision=precision)
  if batch_group_count > 1:
    out = _reshape_axis_out_of(lhs_spec[1], batch_group_count, out)
    out = _reshape_axis_into(lhs_spec[1], lhs_spec[0], out)
  return out

def _conv_general_dilated_transpose_rhs(
    g, lhs, *, window_strides, padding, lhs_dilation, rhs_dilation,
    dimension_numbers: ConvDimensionNumbers, feature_group_count: int,
    batch_group_count: int, lhs_shape, rhs_shape, precision):
  assert type(dimension_numbers) is ConvDimensionNumbers
  if onp.size(g) == 0:
    # Avoids forming degenerate convolutions where the RHS has spatial size 0.
    return ad_util.zero
  lhs_sdims, rhs_sdims, out_sdims = map(_conv_sdims, dimension_numbers)
  lhs_trans, rhs_trans, out_trans = map(_conv_spec_transpose, dimension_numbers)
  assert batch_group_count == 1 or feature_group_count == 1
  if batch_group_count > 1:
    feature_group_count = batch_group_count
    batch_group_count = 1
  elif feature_group_count > 1:
    batch_group_count = feature_group_count
    feature_group_count = 1
  trans_dimension_numbers = ConvDimensionNumbers(lhs_trans, out_trans, rhs_trans)
  padding = _conv_general_vjp_rhs_padding(
      onp.take(lhs_shape, lhs_sdims), onp.take(rhs_shape, rhs_sdims),
      window_strides, onp.take(g.shape, out_sdims), padding, lhs_dilation,
      rhs_dilation)
  return conv_general_dilated(
      lhs, g, window_strides=rhs_dilation, padding=padding,
      lhs_dilation=lhs_dilation, rhs_dilation=window_strides,
      dimension_numbers=trans_dimension_numbers,
      feature_group_count=feature_group_count,
      batch_group_count=batch_group_count, precision=precision)

def _conv_general_dilated_translation_rule(
    c, lhs, rhs, *, window_strides, padding, lhs_dilation, rhs_dilation,
    dimension_numbers, feature_group_count, batch_group_count, precision,
    **unused_kwargs):
  assert type(dimension_numbers) is ConvDimensionNumbers
  dimension_numbers = _conv_general_proto(dimension_numbers)
  return xops.ConvGeneralDilated(lhs, rhs, window_strides, padding, lhs_dilation,
                                 rhs_dilation, dimension_numbers,
                                 feature_group_count, batch_group_count,
                                 precision_config=_precision_config(precision))

def _conv_general_dilated_batch_rule(
    batched_args, batch_dims, *, window_strides, padding,
    lhs_dilation, rhs_dilation, dimension_numbers,
    feature_group_count, batch_group_count, precision, **unused_kwargs):
  assert batch_group_count == 1 or feature_group_count == 1
  lhs, rhs = batched_args
  lhs_bdim, rhs_bdim = batch_dims
  lhs_spec, rhs_spec, out_spec = dimension_numbers

  if lhs_bdim is not None and rhs_bdim is not None:
    assert lhs.shape[lhs_bdim] == rhs.shape[rhs_bdim]
    if batch_group_count > 1:
      new_lhs = _reshape_axis_into(lhs_bdim, lhs_spec[0], lhs)
      batch_group_count *= lhs.shape[lhs_bdim]
    else:
      new_lhs = _reshape_axis_into(lhs_bdim, lhs_spec[1], lhs)
      feature_group_count *= lhs.shape[lhs_bdim]
    new_rhs = _reshape_axis_into(rhs_bdim, rhs_spec[0], rhs)
    out = conv_general_dilated(
      new_lhs, new_rhs, window_strides, padding, lhs_dilation, rhs_dilation,
      dimension_numbers, feature_group_count=feature_group_count,
      batch_group_count=batch_group_count,
      precision=precision)
    out = _reshape_axis_out_of(out_spec[1], lhs.shape[lhs_bdim], out)
    return out, out_spec[1]

  elif lhs_bdim is not None:
    if batch_group_count == 1:
      new_lhs = _reshape_axis_into(lhs_bdim, lhs_spec[0], lhs)
      out = conv_general_dilated(new_lhs, rhs, window_strides, padding,
                                 lhs_dilation, rhs_dilation, dimension_numbers,
                                 feature_group_count, precision=precision)
      out = _reshape_axis_out_of(out_spec[0], lhs.shape[lhs_bdim], out)
      return out, out_spec[0]
    else:
      new_lhs = _reshape_axis_out_of(lhs_spec[0] + int(lhs_bdim <= lhs_spec[0]),
                                     batch_group_count, lhs)
      new_lhs = _reshape_axis_into(lhs_bdim + int(lhs_spec[0] < lhs_bdim),
                                   lhs_spec[0] + 1,
                                   new_lhs)
      new_lhs = _reshape_axis_into(lhs_spec[0], lhs_spec[0], new_lhs)
      out = conv_general_dilated(new_lhs, rhs, window_strides, padding,
                                 lhs_dilation, rhs_dilation, dimension_numbers,
                                 feature_group_count, batch_group_count,
                                 precision=precision)
      out = _reshape_axis_out_of(out_spec[0], lhs.shape[lhs_bdim], out)
      return out, out_spec[0]

  elif rhs_bdim is not None:
    if feature_group_count == 1 and batch_group_count == 1:
      new_rhs = _reshape_axis_into(rhs_bdim, rhs_spec[0], rhs)
      out = conv_general_dilated(lhs, new_rhs, window_strides, padding,
                                 lhs_dilation, rhs_dilation, dimension_numbers,
                                 feature_group_count, batch_group_count,
                                 precision=precision)
      out = _reshape_axis_out_of(out_spec[1], rhs.shape[rhs_bdim], out)
      return out, out_spec[1]
    else:
      # groups need to be outermost, so we need to factor them out of the
      # rhs output feature dim, then factor the batch dim into the remaining rhs
      # output feature dim, then put groups back in. We do something
      # similar on the output. An alternative which would require more FLOPs but
      # fewer reshapes would be to broadcast lhs.
      group_count = (feature_group_count if feature_group_count > 1
                     else batch_group_count)
      new_rhs = _reshape_axis_out_of(rhs_spec[0] + int(rhs_bdim <= rhs_spec[0]),
                                     group_count, rhs)
      new_rhs = _reshape_axis_into(rhs_bdim + int(rhs_spec[0] < rhs_bdim),
                                   rhs_spec[0] + 1,
                                   new_rhs)
      new_rhs = _reshape_axis_into(rhs_spec[0], rhs_spec[0], new_rhs)
      out = conv_general_dilated(lhs, new_rhs, window_strides, padding,
                                 lhs_dilation, rhs_dilation, dimension_numbers,
                                 feature_group_count, batch_group_count,
                                 precision=precision)
      out = _reshape_axis_out_of(out_spec[1], group_count, out)
      out = _reshape_axis_out_of(out_spec[1] + 1, rhs.shape[rhs_bdim], out)
      out = _reshape_axis_into(out_spec[1], out_spec[1] + 1, out)
      return out, out_spec[1]

conv_general_dilated_p = standard_primitive(
    _conv_general_dilated_shape_rule, _conv_general_dilated_dtype_rule,
    'conv_general_dilated', _conv_general_dilated_translation_rule)
ad.defbilinear(conv_general_dilated_p,
               _conv_general_dilated_transpose_lhs,
               _conv_general_dilated_transpose_rhs)
batching.primitive_batchers[conv_general_dilated_p] = \
    _conv_general_dilated_batch_rule


def _reshape_axis_into(src, dst, x):
  perm = [i for i in range(x.ndim) if i != src]
  perm.insert(dst, src)
  new_shape = list(onp.delete(x.shape, src))
  new_shape[dst] *= x.shape[src]
  return reshape(x, new_shape, perm)

def _reshape_axis_out_of(src, size1, x):
  shape = list(x.shape)
  size2, ragged = divmod(shape[src], size1)
  assert not ragged
  shape[src:src+1] = [size1, size2]
  return reshape(x, shape)

def _precision_config(precision):
  if precision is not None:
    config = xla_client.PrecisionConfig()
    config.operand_precision.extend((precision, precision))
    return config
  return None


def _dot_general_shape_rule(lhs, rhs, *, dimension_numbers, precision):
  (lhs_contracting, rhs_contracting), (lhs_batch, rhs_batch) = dimension_numbers
  if len(lhs_batch) != len(rhs_batch):
    msg = ("dot_general requires equal numbers of lhs_batch and rhs_batch "
           "dimensions, got lhs_batch {} and rhs_batch {}.")
    raise TypeError(msg.format(lhs_batch, rhs_batch))
  if not onp.all(onp.equal(lhs_batch, rhs_batch)):
    msg = ("dot_general requires same lhs and rhs batch dimension numbers, "
           "got {} and {}.")
    raise TypeError(msg.format(lhs_batch, rhs_batch))
  lhs_batch_shape = onp.take(lhs.shape, lhs_batch)
  rhs_batch_shape = onp.take(rhs.shape, rhs_batch)
  if not onp.all(onp.equal(lhs_batch_shape, rhs_batch_shape)):
    msg = ("dot_general requires lhs batch dimensions and rhs batch dimensions "
           "to have the same shape, got {} and {}.")
    raise TypeError(msg.format(lhs_batch_shape, rhs_batch_shape))
  if tuple(sorted(lhs_batch)) != tuple(range(len(lhs_batch))):
    msg = ("dot_general requires lhs batch dimensions to precede contracting "
           "and non-contracting dimensions, got lhs_batch {}.")
    raise TypeError(msg.format(lhs_batch))
  if tuple(sorted(rhs_batch)) != tuple(range(len(rhs_batch))):
    msg = ("dot_general requires rhs batch dimensions to precede contracting "
           "and non-contracting dimensions, got rhs_batch {}.")
    raise TypeError(msg.format(rhs_batch))
  lhs_contracting_shape = onp.take(lhs.shape, lhs_contracting)
  rhs_contracting_shape = onp.take(rhs.shape, rhs_contracting)
  if not onp.all(onp.equal(lhs_contracting_shape, rhs_contracting_shape)):
    msg = ("dot_general requires contracting dimensions to have the same "
           "shape, got {} and {}.")
    raise TypeError(msg.format(lhs_contracting_shape, rhs_contracting_shape))

  batch_shape = tuple(onp.take(lhs.shape, lhs_batch))
  lhs_contract_or_batch = tuple(lhs_contracting) + tuple(lhs_batch)
  lhs_tensored_shape = tuple(onp.delete(lhs.shape, lhs_contract_or_batch))
  rhs_contract_or_batch = tuple(rhs_contracting) + tuple(rhs_batch)
  rhs_tensored_shape = tuple(onp.delete(rhs.shape, rhs_contract_or_batch))
  return batch_shape + lhs_tensored_shape + rhs_tensored_shape


def _dot_general_dtype_rule(lhs, rhs, *, dimension_numbers, precision):
  return naryop_dtype_rule(_input_dtype, [_num, _num], 'dot_general', lhs, rhs)


def _dot_general_transpose_lhs(g, y, *, dimension_numbers, precision,
                               swap_ans=False):
  (x_contract, y_contract), (x_batch, y_batch) = dimension_numbers
  x_ndim = g.ndim - y.ndim + len(x_batch) + 2 * len(x_contract)
  x_kept = remaining(range(x_ndim), x_contract, x_batch)
  y_kept = remaining(range(y.ndim), y_contract, y_batch)
  if swap_ans:
    ans_batch, ans_y, _ = ranges_like(x_batch, y_kept, x_kept)
  else:
    ans_batch, _, ans_y = ranges_like(x_batch, x_kept, y_kept)
  dims = ((ans_y, y_kept), (ans_batch, y_batch))
  x_contract_sorted_by_y = list(onp.take(x_contract, onp.argsort(y_contract)))
  out_axes = onp.argsort(list(x_batch) + x_kept + x_contract_sorted_by_y)
  return transpose(dot_general(g, y, dims, precision=precision),
                   tuple(out_axes))

def _dot_general_transpose_rhs(g, x, *, dimension_numbers, precision):
  (x_contract, y_contract), (x_batch, y_batch) = dimension_numbers
  swapped_dimension_numbers = ((y_contract, x_contract), (y_batch, x_batch))
  return _dot_general_transpose_lhs(
    g, x, dimension_numbers=swapped_dimension_numbers, precision=precision,
    swap_ans=True)


def _dot_general_batch_rule(batched_args, batch_dims, *, dimension_numbers,
                            precision):
  # there are three kinds of dimensions in a dot_general:
  # - contraction dimensions appear in lhs and rhs but not the result
  # - batch dimensions appear in lhs, rhs, and result
  # - tensor product dimensions appear in the result and one of lhs or rhs
  (lhs_contract, rhs_contract), (lhs_batch, rhs_batch) = dimension_numbers
  lhs, rhs = batched_args
  lbd, rbd = batch_dims
  assert lbd is not None or rbd is not None
  if lbd is not None and rbd is not None:
    # adding a batch dimension
    if lbd != 0:
      lhs = batching.moveaxis(lhs, lbd, 0)
    if rbd != 0:
      rhs = batching.moveaxis(rhs, rbd, 0)
    lhs_batch = (0,) + tuple(onp.add(1, lhs_batch))
    rhs_batch = (0,) + tuple(onp.add(1, rhs_batch))
    lhs_contract = tuple(onp.add(1, lhs_contract))
    rhs_contract = tuple(onp.add(1, rhs_contract))
    result_batch_dim = 0
  else:
    # adding a tensor product dimension
    if lbd is not None:
      if lhs_batch == () or lbd > onp.max(lhs_batch):
        # can avoid transposes
        bump_lhs_contract = onp.greater_equal(lhs_contract, lbd)
        lhs_contract = tuple(onp.add(lhs_contract, bump_lhs_contract))
        result_batch_dim = lbd - len(lhs_contract) + sum(bump_lhs_contract)
      else:
        # move the new dimension to the end of lhs to avoid changing batch dims
        lhs = batching.moveaxis(lhs, lbd, lhs.ndim - 1)
        # lhs tensor product dims in result come after batch dims
        result_batch_dim = lhs.ndim - len(lhs_contract) - 1
    else:
      if rhs_batch == () or rbd > onp.max(rhs_batch):
        # can avoid transposes
        bump_rhs_contract = onp.greater_equal(rhs_contract, rbd)
        rhs_contract = tuple(onp.add(rhs_contract, bump_rhs_contract))
        result_batch_dim = (rbd + (lhs.ndim - len(lhs_contract) - len(lhs_batch))
                                - (len(rhs_contract) - sum(bump_rhs_contract)))
      else:
        # move the new dimension to the end of rhs to avoid changing batch dims
        rhs = batching.moveaxis(rhs, rbd, rhs.ndim - 1)
        # rhs tensor product dims in result come after batch dims + lhs tensor
        # product dims
        result_batch_dim = (lhs.ndim - len(lhs_contract) - len(lhs_batch) +
                            rhs.ndim - len(rhs_contract) - 1)
  new_dimension_numbers = [(lhs_contract, rhs_contract), (lhs_batch, rhs_batch)]
  batched_out = dot_general(lhs, rhs, new_dimension_numbers,
                            precision=precision)
  return batched_out, int(result_batch_dim)

def _dot_general_translation_rule(c, lhs, rhs, *, dimension_numbers, precision):
  return xops.DotGeneral(lhs, rhs,
                         xc.make_dot_dimension_numbers(dimension_numbers),
                         precision_config=_precision_config(precision))

def _dot_general_masking_rule(padded_vals, logical_shapes, *, dimension_numbers,
                              precision):
  lhs, rhs = padded_vals
  lhs_shape, rhs_shape = logical_shapes
  lhs_ndim, rhs_ndim = len(lhs_shape), len(rhs_shape)
  (lhs_contract, rhs_contract), (lhs_batch, rhs_batch) = dimension_numbers

  # we need only mask the lhs contraction dimensions
  if len(lhs_contract) == 0:
    return dot_general(lhs, rhs, dimension_numbers, precision=precision)
  else:
    masks = [broadcasted_iota(onp.int32, lhs.shape, d) < lhs_shape[d]
            for d in lhs_contract]
    mask_intersection = masks[0]
    for mask in masks[1:]:
      mask_intersection &= mask
    masked_lhs = select(mask_intersection, lhs, zeros_like_array(lhs))
    return dot_general(masked_lhs, rhs, dimension_numbers, precision=precision)

dot_general_p = standard_primitive(_dot_general_shape_rule,
                                   _dot_general_dtype_rule, 'dot_general',
                                   _dot_general_translation_rule)
ad.defbilinear(dot_general_p,
               _dot_general_transpose_lhs, _dot_general_transpose_rhs)
batching.primitive_batchers[dot_general_p] = _dot_general_batch_rule
masking.masking_rules[dot_general_p] = _dot_general_masking_rule


def _broadcast_shape_rule(operand, sizes):
  _check_shapelike('broadcast', 'sizes', sizes)
  return tuple(sizes) + operand.shape

def _broadcast_batch_rule(batched_args, batch_dims, *, sizes):
  operand, = batched_args
  bdim, = batch_dims
  new_bdim = None if bdim is None else bdim + len(sizes)
  return broadcast(operand, sizes), new_bdim

broadcast_p = standard_primitive(
    _broadcast_shape_rule, _input_dtype, 'broadcast')
ad.deflinear(broadcast_p, lambda t, sizes: [_reduce_sum(t, range(len(sizes)))])
batching.primitive_batchers[broadcast_p] = _broadcast_batch_rule

def _broadcast_in_dim_impl(operand, *, shape, broadcast_dimensions):
  if type(operand) is xla.DeviceArray:
    shape = _broadcast_in_dim_shape_rule(
      operand, shape=shape, broadcast_dimensions=broadcast_dimensions)
    aval = ShapedArray(shape, _dtype(operand))
    lazy_expr = lazy.broadcast(operand._lazy_expr, shape, broadcast_dimensions)
    return xla.DeviceArray(aval, None, lazy_expr, operand.device_buffer)
  else:
    return xla.apply_primitive(broadcast_in_dim_p, operand, shape=shape,
                               broadcast_dimensions=broadcast_dimensions)

def _broadcast_in_dim_shape_rule(operand, *, shape, broadcast_dimensions):
  _check_shapelike('broadcast_in_dim', 'shape', shape)
  _check_shapelike('broadcast_in_dim', 'broadcast_dimensions',
                   broadcast_dimensions)
  operand_ndim = onp.ndim(operand)
  if operand_ndim != len(broadcast_dimensions):
    msg = ('broadcast_in_dim broadcast_dimensions must have length equal to '
           'operand ndim; got broadcast_dimensions {} for operand ndim {}.')
    raise TypeError(msg.format(broadcast_dimensions, operand_ndim))
  if len(shape) < operand_ndim:
    msg = ('broadcast_in_dim target broadcast shape must have equal or higher rank '
           'to the operand shape; got operand ndim {} and target broadcast ndim {}.')
    raise TypeError(msg.format(operand_ndim, len(shape)))
  if not set(broadcast_dimensions).issubset(set(range(len(shape)))):
    msg = ('broadcast_in_dim broadcast_dimensions must be a subset of output '
           'dimensions, got {} for operand ndim {} and shape {}.')
    raise TypeError(msg.format(broadcast_dimensions, operand_ndim, shape))
  if any(operand.shape[i] != 1 and operand.shape[i] != shape[broadcast_dimensions[i]]
         for i in range(operand_ndim)):
      msg = ('broadcast_in_dim operand dimension sizes must either be 1, or be '
             'equal to their corresponding dimensions in the target broadcast shape; '
             'got operand of shape {}, target broadcast shape {}, '
             'broadcast_dimensions {} ')
      raise TypeError(msg.format(operand.shape, shape, broadcast_dimensions))
  if (len(broadcast_dimensions) != len(set(broadcast_dimensions)) or
      tuple(broadcast_dimensions) != tuple(sorted(broadcast_dimensions))):
      msg = ('broadcast_in_dim broadcast_dimensions must be strictly increasing; '
             'got broadcast_dimensions {}')
      raise TypeError(msg.format(broadcast_dimensions))

  return shape

def _broadcast_in_dim_transpose_rule(t, *, shape, broadcast_dimensions):
  axes = tuple(onp.delete(range(len(shape)), broadcast_dimensions))
  return [_reduce_sum(t, axes)]

def _broadcast_in_dim_batch_rule(batched_args, batch_dims, *, shape,
                                 broadcast_dimensions):
  operand, = batched_args
  bdim, = batch_dims
  new_operand = batching.moveaxis(operand, bdim, 0)
  new_shape = (operand.shape[bdim],) + shape
  new_broadcast_dimensions = (0,) + tuple(onp.add(1, broadcast_dimensions))
  return broadcast_in_dim(new_operand, new_shape, new_broadcast_dimensions), 0


broadcast_in_dim_p = standard_primitive(
    _broadcast_in_dim_shape_rule, _input_dtype, 'broadcast_in_dim')
broadcast_in_dim_p.def_impl(_broadcast_in_dim_impl)
ad.deflinear(broadcast_in_dim_p, _broadcast_in_dim_transpose_rule)
batching.primitive_batchers[broadcast_in_dim_p] = _broadcast_in_dim_batch_rule


def _clamp_shape_rule(min, operand, max):
  if min.shape and min.shape != operand.shape:
    m = "clamp requires min.shape == operand.shape or min.shape == (), got {}."
    raise TypeError(m.format(min.shape))
  if max.shape and max.shape != operand.shape:
    m = "clamp requires max.shape == operand.shape or max.shape == (), got {}."
    raise TypeError(m.format(max.shape))
  return operand.shape

_clamp_dtype_rule = partial(naryop_dtype_rule, _input_dtype, [_any, _any, _any],
                            'clamp')

clamp_p = standard_primitive(_clamp_shape_rule, _clamp_dtype_rule, 'clamp')
ad.defjvp(clamp_p,
          lambda g, min, operand, max:
          select(bitwise_and(gt(min, operand), lt(min, max)),
                 _brcast(g, operand), _zeros(operand)),
          lambda g, min, operand, max:
          select(bitwise_and(gt(operand, min), lt(operand, max)),
                 g, _zeros(operand)),
          lambda g, min, operand, max:
          select(lt(max, operand), _brcast(g, operand), _zeros(operand)))


def _concatenate_shape_rule(*operands, **kwargs):
  dimension = kwargs.pop('dimension')
  if not operands:
    msg = "concatenate expects at least one operand, got 0."
    raise TypeError(msg)
  if not all(isinstance(operand, UnshapedArray) for operand in operands):
    msg = "All objects to concatenate must be arrays, got {}."
    op = next(op for op in operands if not isinstance(op, UnshapedArray))
    raise TypeError(msg.format(type(op)))
  if len(set(operand.ndim for operand in operands)) != 1:
    msg = "Cannot concatenate arrays with different ranks, got {}."
    raise TypeError(msg.format(", ".join(str(o.ndim) for o in operands)))
  shapes = onp.array([operand.shape for operand in operands])
  if not 0 <= dimension < shapes.shape[1]:
    msg = "concatenate dimension out of bounds: dimension {} for shapes {}."
    raise TypeError(msg.format(dimension, ", ".join(map(str, shapes))))
  if not onp.all(onp.delete(shapes[0] == shapes, dimension, axis=1)):
    msg = ("Cannot concatenate arrays with shapes that differ in dimensions "
           "other than the one being concatenated: dimension {} for shapes {}.")
    raise TypeError(msg.format(dimension, ", ".join(map(str, shapes))))

  concat_size = sum(o.shape[dimension] for o in operands)
  ex_shape = operands[0].shape
  return ex_shape[:dimension] + (concat_size,) + ex_shape[dimension+1:]

def _concatenate_dtype_rule(*operands, **kwargs):
  _check_same_dtypes('concatenate', False, *(o.dtype for o in operands))
  return operands[0].dtype

def _concatenate_translation_rule(c, *operands, **kwargs):
  dimension = kwargs.pop('dimension')
  return xops.ConcatInDim(c, operands, dimension)

def _concatenate_transpose_rule(t, *operands, dimension):
  operand_shapes = [o.aval.shape if ad.is_undefined_primal(o) else o.shape
                    for o in operands]
  if t is ad_util.zero:
    return [ad_util.zero if ad.is_undefined_primal(o) else None for o in operands]
  else:
    limit_points = onp.cumsum([shape[dimension] for shape in operand_shapes])
    starts = onp.zeros((len(operands), t.ndim), dtype=int)
    starts[1:, dimension] = limit_points[:-1]
    limits = onp.tile(t.shape, (len(operands), 1))
    limits[:, dimension] = limit_points

    return [slice(t, start, limit) if ad.is_undefined_primal(o) else None
            for o, start, limit in zip(operands, starts, limits)]

def _concatenate_batch_rule(batched_args, batch_dims, *, dimension):
  size = next(op.shape[bdim] for op, bdim in zip(batched_args, batch_dims)
              if bdim is not None)
  operands = [batching.moveaxis(op, bdim, 0) if bdim is not None
              else broadcast(op, (size,))
              for op, bdim in zip(batched_args, batch_dims)]
  return concatenate(operands, dimension + 1), 0

# The concatenate_p masking rule requires use of a while-loop construct and so
# is defined in lax_control_flow.py

concatenate_p = standard_primitive(
    _concatenate_shape_rule, _concatenate_dtype_rule, 'concatenate',
    _concatenate_translation_rule)
ad.deflinear(concatenate_p, _concatenate_transpose_rule)
ad.primitive_transposes[concatenate_p] = _concatenate_transpose_rule
batching.primitive_batchers[concatenate_p] = _concatenate_batch_rule


def _pad_dtype_rule(operand, padding_value, *, padding_config):
  if operand.dtype != padding_value.dtype:
    msg = "pad operand and padding_value must be same dtype: got {} and {}."
    raise TypeError(msg.format(operand.dtype, padding_value.dtype))

  return _input_dtype(operand, padding_value)

def _pad_shape_rule(operand, padding_value, *, padding_config):
  lo, hi, interior = zip(*padding_config)
  out_shape = onp.add(onp.add(onp.add(lo, hi), operand.shape),
                      onp.multiply(interior, onp.subtract(operand.shape, 1)))
  return tuple(out_shape)

def _pad_transpose(t, operand, padding_value, *, padding_config):
  if t is ad_util.zero:
    return [ad_util.zero if ad.is_undefined_primal(operand) else None,
            ad_util.zero if ad.is_undefined_primal(padding_value) else None]

  lo, hi, interior = zip(*padding_config)
  total = lambda x: _reduce_sum(x, list(range(t.ndim)))

  def t_op():
    unpad_config = zip(onp.negative(lo), onp.negative(hi), onp.zeros_like(interior))
    unpadded = pad(t, onp.array(0., t.dtype), unpad_config)
    return slice(unpadded, onp.zeros_like(lo), unpadded.shape, onp.add(interior, 1))

  t_operand = t_op() if ad.is_undefined_primal(operand) else None
  t_padv = sub(total(t), total(t_operand)) if ad.is_undefined_primal(padding_value) else None

  return [t_operand, t_padv]

def _pad_batch_rule(batched_args, batch_dims, *, padding_config):
  operand, padding_value = batched_args
  operand_bdim, padding_value_bdim = batch_dims
  if padding_value_bdim is None:
    assert operand_bdim is not None
    padding_config = list(padding_config)
    padding_config.insert(operand_bdim, (0, 0, 0))
    return pad(operand, padding_value, padding_config), operand_bdim
  else:
    raise NotImplementedError  # loop and stack

def _pad_translation_rule(c, operand, padding_value, *, padding_config):
  return xops.Pad(operand, padding_value,
                  xc.make_padding_config(padding_config))

pad_p = standard_primitive(_pad_shape_rule, _pad_dtype_rule, 'pad',
                           translation_rule=_pad_translation_rule)
ad.deflinear(pad_p, _pad_transpose)
ad.primitive_transposes[pad_p] = _pad_transpose
batching.primitive_batchers[pad_p] = _pad_batch_rule


# We have a nonstandard reshape impl so that we can be lazy about data movement.
def _reshape_impl(operand, *, new_sizes, dimensions):
  old_sizes = onp.shape(operand)
  if type(operand) is xla.DeviceArray and dimensions is None:
    bcast_dims = _is_singleton_reshape(old_sizes, new_sizes)
    if bcast_dims is not None:
      aval = ShapedArray(new_sizes, operand.dtype)
      lazy_expr = lazy.broadcast(operand._lazy_expr, new_sizes, bcast_dims)
<<<<<<< HEAD
      return xla.DeviceArray(aval, operand._device, lazy_expr, operand.device_buffer)
  if (type(operand) is pxla.ShardedDeviceArray and dimensions is None
      and _is_axis_merge(old_sizes, new_sizes)):
    aval = ShapedArray(new_sizes, operand.dtype)
    return pxla.ChunkedDeviceArray(old_sizes[0], aval, operand.device_buffers)
  elif (type(operand) is pxla.ChunkedDeviceArray and dimensions is None
        and _is_axis_split(old_sizes, new_sizes)
        and operand.axis_size == new_sizes[0]):
    aval = ShapedArray(new_sizes, operand.dtype)
    return pxla.ShardedDeviceArray(aval, operand.device_buffers)
  else:
    return xla.apply_primitive(reshape_p, operand, new_sizes=new_sizes,
                               dimensions=dimensions)
=======
      return xla.DeviceArray(aval, None, lazy_expr, operand.device_buffer)

  if type(operand) is pxla.ShardedDeviceArray and dimensions is None:
    array = _reshape_sharded_device_array(operand, new_sizes, old_sizes)
    if array is not None:
      return array

  return xla.apply_primitive(reshape_p, operand, new_sizes=new_sizes,
                             dimensions=dimensions)
>>>>>>> b39da1f8

def _is_singleton_reshape(old, new):
  # A singleton reshape is one where only singleton dimensions are added. We
  # want to detect them because they can be expressed as (lazy) broadcasts.
  old, new = iter(old), iter(new)
  d1, d2 = next(old, None), next(new, None)
  bcast_dims = []
  i = 0
  while True:
    if d1 is d2 is None:
      return bcast_dims
    elif d1 == d2:
      bcast_dims.append(i)
      i += 1
      d1, d2 = next(old, None), next(new, None)
    elif d2 == 1:
      i += 1
      d2 = next(new, None)
    else:
      return None

def _reshape_sharded_device_array(array, new_sizes, old_sizes):
  """Returns None if `array` could not be efficiently reshaped.

  This function is primarily to support soft_pmap, although these optimizations
  could be useful when directly calling reshape as well.
  """
  # TODO(jekbradbury): the axis split/merge logic below assumes that
  # ShardedDevicesArrays are always sharded across their leading axes. Remove
  # this constraint, especially if/when we add APIs that produce sharding across
  # interior axes.
  if any(num_shards != 1 for num_shards
         in array.sharding_spec.shards_per_axis[1:]):
    return None

  # TODO(skye): handle replicated buffers
  if array.sharding_spec.replication_factor != 1:
    return None

  # ShardedDevicesArrays require all buffers to have the same shape
  chunk_shape = array.device_buffers[0].shape().dimensions()
  chunk_size = chunk_shape[0] if len(chunk_shape) > 0 else 1

  if _is_axis_merge(old_sizes, new_sizes):
    num_chunks, ragged = divmod(new_sizes[0], chunk_size)
    if ragged: return None
    aval = ShapedArray(new_sizes, array.dtype)
    sharding_spec = pxla.ShardingSpec(
        shards_per_axis=(num_chunks,) + (1,) * (len(new_sizes) - 1),
        is_axis_materialized=(True,) * len(new_sizes),
        replication_factor=1)
    return pxla.ShardedDeviceArray(aval, sharding_spec, array.device_buffers)

  if _is_axis_split(old_sizes, new_sizes):
    split_axis_size, ragged = divmod(old_sizes[0], chunk_size)
    if ragged: return None
    if new_sizes[0] != split_axis_size: return None
    aval = ShapedArray(new_sizes, array.dtype)
    sharding_spec = pxla._pmap_sharding_spec(new_sizes[0], new_sizes[0],
                                             new_sizes[1:])
    return pxla.ShardedDeviceArray(aval, sharding_spec, array.device_buffers)

  return None

def _is_axis_merge(s1, s2):
  # TODO(skye): we might still be able to handle these cases as merges, I
  # haven't thought about it much.
  if len(s1) < 2 or len(s2) < 1: return False
  return s1[2:] == s2[1:] and s1[0] * s1[1] == s2[0]

def _is_axis_split(s1, s2):
  return _is_axis_merge(s2, s1)

def _reshape_shape_rule(operand, *, new_sizes, dimensions):
  if not onp.all(onp.greater_equal(new_sizes, 0)):
    msg = 'reshape new_sizes must all be positive, got {}.'
    raise TypeError(msg.format(new_sizes))
  if prod(onp.shape(operand)) != prod(new_sizes):
    msg = 'reshape total size must be unchanged, got new_sizes {} for shape {}.'
    raise TypeError(msg.format(new_sizes, onp.shape(operand)))
  if dimensions is not None:
    if set(dimensions) != set(range(onp.ndim(operand))):
      msg = ('reshape dimensions must be a permutation of operand dimensions, '
             'got dimensions {} for shape {}.')
      raise TypeError(msg.format(dimensions, onp.shape(operand)))
  return tuple(new_sizes)

def _reshape_dtype_rule(operand, *, new_sizes, dimensions):
  return operand.dtype

def _reshape_translation_rule(c, operand, *, new_sizes, dimensions):
  if dimensions is None:
    return xops.Reshape(operand, new_sizes)
  else:
    return xops.Reshape(operand, dimensions, new_sizes)

def _reshape_transpose_rule(t, operand, *, new_sizes, dimensions):
  assert ad.is_undefined_primal(operand)
  if dimensions is None:
    return [reshape(t, operand.aval.shape)]
  else:
    return [transpose(reshape(t, onp.take(operand.aval.shape, dimensions)),
                      onp.argsort(dimensions))]

def _reshape_batch_rule(batched_args, batch_dims, *, new_sizes, dimensions):
  operand, = batched_args
  bdim, = batch_dims
  operand = batching.moveaxis(operand, bdim, 0)
  if dimensions is not None:
    dimensions = (0,) + tuple(onp.add(1, dimensions))
  return reshape(operand, operand.shape[:1] + new_sizes, dimensions), 0

reshape_p = standard_primitive(_reshape_shape_rule, _reshape_dtype_rule,
                               'reshape', _reshape_translation_rule)
reshape_p.def_impl(_reshape_impl)
ad.deflinear2(reshape_p, _reshape_transpose_rule)
batching.primitive_batchers[reshape_p] = _reshape_batch_rule


def _rev_shape_rule(operand, *, dimensions):
  _check_shapelike('rev', 'dimensions', dimensions)
  if len(set(dimensions)) != len(dimensions):
    msg = 'rev dimensions must be unique, got {}.'
    raise TypeError(msg.format(dimensions))
  if dimensions and not _max(dimensions) < operand.ndim:
    msg = ('rev dimensions must all be less than operand ndim, got dimensions '
           '{} for operand ndim {}.')
    raise TypeError(msg.format(dimensions, operand.ndim))
  return operand.shape

def _rev_batch_rule(batched_args, batch_dims, *, dimensions):
  operand, = batched_args
  bdim, = batch_dims
  new_dimensions = [i + 1 if i >= bdim else i for i in dimensions]
  return rev(operand, new_dimensions), bdim

rev_p = standard_primitive(_rev_shape_rule, _input_dtype, 'rev')
ad.deflinear(rev_p, lambda t, dimensions: [rev(t, dimensions)])
batching.primitive_batchers[rev_p] = _rev_batch_rule


def _transpose_impl(operand, *, permutation):
  if type(operand) is xla.DeviceArray:
    lazy_expr = lazy.transpose(operand._lazy_expr, permutation)
    aval = ShapedArray(lazy_expr.shape, operand.dtype)
    return xla.DeviceArray(aval, None, lazy_expr, operand.device_buffer)
  else:
    return xla.apply_primitive(transpose_p, operand, permutation=permutation)

def _transpose_shape_rule(operand, *, permutation):
  if not isinstance(permutation, (tuple, list, onp.ndarray)):
    msg = "transpose permutation must be a tuple/list/ndarray, got {}."
    raise TypeError(msg.format(type(permutation)))
  if tuple(sorted(permutation)) != tuple(range(operand.ndim)):
    msg = ("transpose permutation isn't a permutation of operand dimensions, "
           "got permutation {} for operand shape {}.")
    raise TypeError(msg.format(permutation, operand.shape))
  return tuple(onp.take(operand.shape, permutation))

def _transpose_batch_rule(batched_args, batch_dims, *, permutation):
  operand, = batched_args
  bdim, = batch_dims
  perm = (bdim,) + tuple(i if i < bdim else i+1 for i in permutation)
  return transpose(operand, perm), 0

transpose_p = standard_primitive(_transpose_shape_rule, _input_dtype,
                                 'transpose')
transpose_p.def_impl(_transpose_impl)
ad.deflinear(transpose_p,
             lambda t, permutation: [transpose(t, onp.argsort(permutation))])
batching.primitive_batchers[transpose_p] = _transpose_batch_rule


def _select_shape_rule(pred, on_true, on_false):
  if on_true.shape != on_false.shape:
    msg = "select on_true and on_false must have the same shape, got {} and {}."
    raise TypeError(msg.format(on_true.shape, on_false.shape))
  if pred.shape and pred.shape != on_true.shape:
    msg = ("select pred must be scalar or have the same shape as on_true and "
           "on_false, got pred shape {} for on_true and on_false of shape {}.")
    raise TypeError(msg.format(pred.shape, on_true.shape))
  return on_true.shape

def _select_dtype_rule(pred, on_true, on_false):
  _check_same_dtypes("select", False, on_true.dtype, on_false.dtype)
  if not dtypes.issubdtype(pred.dtype, onp.bool_):
    msg = "select pred must be boolean type, got {}."
    raise TypeError(msg.format(pred.dtype))
  return on_true.dtype

def _select_transpose_rule(t, pred, on_true, on_false):
  assert not ad.is_undefined_primal(pred)
  if t is ad_util.zero:
    return [None,
            ad_util.zero if ad.is_undefined_primal(on_true) else None,
            ad_util.zero if ad.is_undefined_primal(on_false) else None]
  else:
    zeros = full_like(t, 0)
    return [None,
            select(pred, t, zeros) if ad.is_undefined_primal(on_true) else None,
            select(pred, zeros, t) if ad.is_undefined_primal(on_false) else None]

def _select_batch_rule(batched_args, batch_dims, **unused_kwargs):
  pred, on_true, on_false, = batched_args
  pred_bdim, ot_bdim, of_bdim = batch_dims
  size = next(x.shape[i] for x, i in zip(batched_args, batch_dims)
              if i is not None)

  # avoid transposes and some broadcasts in special cases
  if pred_bdim == ot_bdim == of_bdim:
    if onp.shape(pred) == onp.shape(on_true):
      return select(pred, on_true, on_false), pred_bdim
    else:
      # vmapped function had a scalar pred with nonscalar args
      assert onp.ndim(pred) == 1
      pred = broadcast_in_dim(pred, on_true.shape, [pred_bdim])
      return select(pred, on_true, on_false), pred_bdim
  elif onp.ndim(pred) == 0 and ot_bdim is not None and of_bdim is not None:
    if ot_bdim == of_bdim:
      return select(pred, on_true, on_false), ot_bdim
    elif onp.shape(on_true) == onp.shape(on_false):
      on_false = batching.moveaxis(on_false, of_bdim, ot_bdim)
      return select(pred, on_true, on_false), ot_bdim

  pred = batching.bdim_at_front(pred, pred_bdim, size) if onp.shape(pred) else pred
  if not onp.shape(on_true) == onp.shape(on_false) == ():
    on_true = batching.bdim_at_front(on_true, ot_bdim, size)
    on_false = batching.bdim_at_front(on_false, of_bdim, size)
  assert onp.shape(on_true) == onp.shape(on_false)
  if 0 < onp.ndim(pred) < onp.ndim(on_true):
    # vmapped function had a scalar pred with nonscalar args
    assert onp.ndim(pred) == 1
    pred = broadcast_in_dim(pred, on_true.shape, [0])
  if onp.ndim(pred) > onp.ndim(on_true):
    assert onp.ndim(on_true) == 0
    on_true = broadcast(on_true, pred.shape)
    on_false = broadcast(on_false, pred.shape)
  return select(pred, on_true, on_false), 0

select_p = standard_primitive(_select_shape_rule, _select_dtype_rule, 'select')
ad.defjvp(select_p,
          None,
          lambda g, b, x, y: select(b, g, _zeros(g)),
          lambda g, b, x, y: select(b, _zeros(g), g))
ad.primitive_transposes[select_p] = _select_transpose_rule
batching.primitive_batchers[select_p] = _select_batch_rule


def _slice_shape_rule(operand, *, start_indices, limit_indices, strides):
  _check_shapelike("slice", "start_indices", start_indices)
  _check_shapelike("slice", "limit_indices", limit_indices)
  if operand.ndim != len(start_indices):
    msg = ("slice start_indices must have length equal to the number of "
           "dimensions of the operand, got indices {} for operand shape {}.")
    raise TypeError(msg.format(start_indices, operand.shape))
  if len(start_indices) != len(limit_indices):
    msg = ("slice limit_indices must have the same length as start_indices, "
           "got start_inidices {} and limit_indices {}.")
    raise TypeError(msg.format(start_indices, limit_indices))
  if not onp.all(onp.less_equal(limit_indices, operand.shape)):
    msg = ("slice limit_indices must be less than or equal to operand shape, "
           "got limit_indices {} for operand shape {}.")
    raise TypeError(msg.format(limit_indices, operand.shape))
  if not onp.all(onp.greater_equal(start_indices, 0)):
    msg = ("slice start_indices must be greater than or equal to zero, "
           "got start_indices of {}.")
    raise TypeError(msg.format(start_indices))
  if not onp.all(onp.greater_equal(limit_indices, start_indices)):
    msg = ("slice limit_indices must be greater than or equal to start_indices,"
           " got start_indices {} and limit_indices {}.")
    raise TypeError(msg.format(start_indices, limit_indices))
  if strides is None:
    strides = onp.ones(operand.ndim, onp.int32)
  else:
    _check_shapelike("slice", "strides", strides)
    if len(strides) != operand.ndim:
      msg = ("slice strides must have length equal to the number of dimensions "
             "of the operand, got strides {} for operand shape {}.")
      raise TypeError(msg.format(strides, operand.shape))
    if not onp.all(onp.greater(strides, 0)):
      msg = "slice strides must be positive, got {}"
      raise TypeError(msg.format(strides))

  result_shape = onp.floor_divide(
      onp.add(onp.subtract(limit_indices, start_indices), strides) - 1, strides)
  return tuple(result_shape)

def _slice_translation_rule(c, operand, *, start_indices, limit_indices,
                            strides):
  return xops.Slice(operand, start_indices, limit_indices,
                    strides or [1] * len(start_indices))

def _slice_transpose_rule(t, operand, *, start_indices, limit_indices, strides):
  assert ad.is_undefined_primal(operand)
  operand_shape = operand.aval.shape
  if strides is None or onp.all(onp.equal(strides, 1)):
    pads = zip(start_indices, onp.subtract(operand_shape, limit_indices),
               (0,) * len(start_indices))
  else:
    real_limits = onp.add(onp.add(start_indices, 1),
                          onp.multiply(onp.subtract(t.shape, 1), strides))
    pads = zip(start_indices, onp.subtract(operand_shape, real_limits),
               onp.subtract(strides, 1))
  result = pad(t, _const(t, 0), pads)
  assert result.shape == operand_shape
  return [result]

def _slice_batching_rule(batched_args, batch_dims, *, start_indices,
                         limit_indices, strides):
  operand, = batched_args
  bdim, = batch_dims

  new_start_indices = list(start_indices)
  new_start_indices.insert(bdim, 0)

  new_limit_indices = list(limit_indices)
  new_limit_indices.insert(bdim, operand.shape[bdim])

  if strides is None:
    new_strides = None
  else:
    new_strides = list(strides)
    new_strides.insert(bdim, 1)

  out = slice(operand, new_start_indices, new_limit_indices, new_strides)
  return out, bdim

slice_p = standard_primitive(_slice_shape_rule, _input_dtype, 'slice',
                             _slice_translation_rule)
ad.deflinear2(slice_p, _slice_transpose_rule)
batching.primitive_batchers[slice_p] = _slice_batching_rule


def _dynamic_slice_shape_rule(operand, *start_indices, slice_sizes):
  if operand.ndim != len(start_indices):
    msg = ("dynamic_slice start_indices must have length equal to the number "
           "of dimensions of the operand, got indices {} for operand shape {}.")
    raise TypeError(msg.format(start_indices, operand.shape))
  if len(start_indices) != len(slice_sizes):
    msg = ("dynamic_slice slice_sizes must have the same length as "
           "start_indices, got start_inidices length {} and slice_sizes {}.")
    raise TypeError(msg.format(len(start_indices), slice_sizes))
  if not onp.all(onp.less_equal(slice_sizes, operand.shape)):
    msg = ("slice slice_sizes must be less than or equal to operand shape, "
           "got slice_sizes {} for operand shape {}.")
    raise TypeError(msg.format(slice_sizes, operand.shape))
  if not onp.all(onp.greater_equal(slice_sizes, 0)):
    msg = ("slice slice_sizes must be greater than or equal to zero, "
           "got slice_sizes of {}.")
    raise TypeError(msg.format(slice_sizes))
  return tuple(slice_sizes)

def _dynamic_slice_dtype_rule(operand, *start_indices, slice_sizes):
  if any(i.dtype != start_indices[0].dtype or
         not dtypes.issubdtype(i.dtype, onp.integer) for i in start_indices):
    msg = ("index arguments to dynamic_slice must be integers of the same "
           "type, got: {}")
    raise TypeError(msg.format(", ".join(i.dtype.name for i in start_indices)))
  return operand.dtype

def _dynamic_slice_translation_rule(c, operand, *start_indices, slice_sizes):
  return xops.DynamicSlice(operand, start_indices, slice_sizes)

def _dynamic_slice_jvp(primals, tangents, *, slice_sizes):
  tangent_out = ad_util.zero
  if tangents[0] is not ad_util.zero:
    tangent_out = dynamic_slice(tangents[0], primals[1:], slice_sizes)
  return dynamic_slice(primals[0], primals[1:], slice_sizes), tangent_out

def _dynamic_slice_transpose_rule(t, operand, *start_indices, slice_sizes):
  assert ad.is_undefined_primal(operand)
  assert all(not ad.is_undefined_primal(s) for s in start_indices)
  operand_shape = operand.aval.shape
  zeros = full(operand_shape, tie_in(t, _zero(t)))
  return ([dynamic_update_slice(zeros, t, start_indices)] +
          [None] * len(start_indices))

def _batch_dynamic_slice_indices(indices, bdims):
  size = next((x.shape[i] for x, i in zip(indices, bdims) if i is not None), -1)
  if size < 0:
    return concatenate([reshape(i, [1]) for i in indices], 0), None
  indices = concatenate(
    [broadcast_in_dim(x, (size, 1),
                      broadcast_dimensions=((0,) if i is not None else ()))
     for x, i in zip(indices, bdims)],
    dimension=1)
  return indices, 0

def _dynamic_slice_batching_rule(batched_args, batch_dims, *, slice_sizes):
  # A dynamic slice is a special case of gather; we can delegate to the gather
  # batching rule.
  # TODO(phawkins): consider removing dynamic_slice entirely and using gather
  # always.
  operand, *start_indices = batched_args
  operand_bd, *start_idx_bds = batch_dims
  operand_shape = (operand.shape if operand_bd is batching.not_mapped
                   else tuple(onp.delete(operand.shape, operand_bd)))
  dims = tuple(range(len(operand_shape)))
  dnums = GatherDimensionNumbers(offset_dims=dims, collapsed_slice_dims=(),
                                 start_index_map=dims)
  index, index_bdim = _batch_dynamic_slice_indices(start_indices, start_idx_bds)
  return _gather_batching_rule(
    [operand, index], [operand_bd, index_bdim], dimension_numbers=dnums,
    slice_sizes=slice_sizes)


dynamic_slice_p = standard_primitive(
    _dynamic_slice_shape_rule, _dynamic_slice_dtype_rule, 'dynamic_slice',
    _dynamic_slice_translation_rule)
ad.primitive_jvps[dynamic_slice_p] = _dynamic_slice_jvp  # TODO
ad.primitive_transposes[dynamic_slice_p] = _dynamic_slice_transpose_rule
batching.primitive_batchers[dynamic_slice_p] = _dynamic_slice_batching_rule


def _dynamic_update_slice_shape_rule(operand, update, *start_indices):
  if operand.ndim != update.ndim:
    msg = ("dynamic_update_slice update must have the same rank as operand, "
           "got update shape {} for operand shape {}.")
    raise TypeError(msg.format(update.shape, operand.shape))
  if operand.ndim != len(start_indices):
    msg = ("dynamic_update_slice start_indices must have length equal to the "
           "rank of operand, got indices {} for operand shape {}.")
    raise TypeError(msg.format(start_indices, operand.shape))
  if not onp.all(onp.less_equal(update.shape, operand.shape)):
    msg = ("dynamic_update_slice update shape must be smaller than operand "
           "shape, got update shape {} for operand shape {}.")
    raise TypeError(msg.format(update.shape, operand.shape))
  return operand.shape

def _dynamic_update_slice_dtype_rule(operand, update, *start_indices):
  _check_same_dtypes("dynamic_update_slice", False, operand.dtype, update.dtype)
  if any(i.dtype != start_indices[0].dtype or
         not dtypes.issubdtype(i.dtype, onp.integer) for i in start_indices):
    msg = ("index arguments to dynamic_update_slice must be integers of the "
           "same type, got {}")
    raise TypeError(msg.format(", ".join(i.dtype.name for i in start_indices)))
  return operand.dtype

def _dynamic_update_slice_jvp(primals, tangents):
  operand, update = primals[:2]
  start_indices = primals[2:]
  g_operand, g_update = tangents[:2]
  val_out = dynamic_update_slice(operand, update, start_indices)
  if g_operand is ad_util.zero and g_update is ad_util.zero:
    tangent_out = ad_util.zero
  else:
    g_operand = ad.instantiate_zeros(operand, g_operand)
    g_update = ad.instantiate_zeros(update, g_update)
    tangent_out = dynamic_update_slice(g_operand, g_update, start_indices)
  return val_out, tangent_out

def _dynamic_update_slice_transpose_rule(t, operand, update, *start_indices):
  assert all(not ad.is_undefined_primal(x) for x in start_indices)
  if ad.is_undefined_primal(update):
    update_shape = update.aval.shape
  else:
    update_shape = update.shape
  dus = dynamic_update_slice
  ds = dynamic_slice
  zeros = _zeros(t, shape=update_shape)
  operand_t = dus(t, zeros, start_indices) if ad.is_undefined_primal(operand) else None
  update_t = ds(t, start_indices, update_shape) if ad.is_undefined_primal(update) else None
  return [operand_t, update_t] + [None] * len(start_indices)

def _dynamic_update_slice_translation_rule(c, operand, update, *start_indices):
  return xops.DynamicUpdateSlice(operand, update, start_indices)

def _dynamic_update_slice_batching_rule(batched_args, batch_dims):
  # A dynamic update slice is a special case of scatter; we can delegate to the
  # scatter batching rule.
  # TODO(phawkins): consider removing dynamic_update_slice entirely and using
  # scatter always.
  operand, update, *start_idx = batched_args
  operand_bd, update_bd, *start_idx_bd = batch_dims
  update_shape = (update.shape if update_bd is batching.not_mapped
                  else tuple(onp.delete(update.shape, update_bd)))
  dims = tuple(range(len(update_shape)))
  dnums = ScatterDimensionNumbers(update_window_dims=dims,
                                  inserted_window_dims=(),
                                  scatter_dims_to_operand_dims=dims)
  index, index_bdim = _batch_dynamic_slice_indices(start_idx, start_idx_bd)
  return _scatter_batching_rule(
    scatter, (operand, index, update), (operand_bd, index_bdim, update_bd),
    update_jaxpr=None, update_consts=None, dimension_numbers=dnums)


dynamic_update_slice_p = standard_primitive(
    _dynamic_update_slice_shape_rule, _dynamic_update_slice_dtype_rule,
    'dynamic_update_slice', _dynamic_update_slice_translation_rule)
ad.primitive_jvps[dynamic_update_slice_p] = _dynamic_update_slice_jvp
ad.primitive_transposes[dynamic_update_slice_p] = \
    _dynamic_update_slice_transpose_rule
batching.primitive_batchers[dynamic_update_slice_p] = \
    _dynamic_update_slice_batching_rule


def _gather_dimensions_proto(indices_shape, dimension_numbers):
  assert type(dimension_numbers) is GatherDimensionNumbers
  proto = xla_client.GatherDimensionNumbers()
  proto.offset_dims.extend(dimension_numbers.offset_dims)
  proto.collapsed_slice_dims.extend(dimension_numbers.collapsed_slice_dims)
  proto.start_index_map.extend(dimension_numbers.start_index_map)
  assert indices_shape.rank() > 0
  proto.index_vector_dim = indices_shape.rank() - 1
  return proto

def _gather_dtype_rule(operand, start_indices, **kwargs):
  if not dtypes.issubdtype(start_indices.dtype, onp.integer):
    raise ValueError("start_indices must have an integer type")
  return dtypes.canonicalize_dtype(operand.dtype)

def _gather_shape_rule(operand, start_indices, *, dimension_numbers,
                       slice_sizes):
  if len(operand.shape) != len(slice_sizes):
    msg = ("slice_sizes must have rank equal to the gather operand; "
          "operand.shape={}, slice_sizes={}".format(operand.shape, slice_sizes))
    raise ValueError(msg)
  result_rank = len(dimension_numbers.offset_dims) + start_indices.ndim - 1
  start_indices_shape = iter(start_indices.shape[:-1])
  slice_sizes = iter(onp.delete(slice_sizes, dimension_numbers.collapsed_slice_dims))
  return tuple(next(slice_sizes) if i in dimension_numbers.offset_dims
               else next(start_indices_shape) for i in range(result_rank))

def _gather_translation_rule(c, operand, start_indices, *, dimension_numbers,
                             slice_sizes):
  indices_shape = c.GetShape(start_indices)
  return xops.Gather(
    operand, start_indices,
    _gather_dimensions_proto(indices_shape, dimension_numbers), slice_sizes,
    indices_are_sorted=False)

def _gather_jvp_rule(g, operand, start_indices, *, dimension_numbers,
                     slice_sizes):
  return gather(g, start_indices, dimension_numbers, slice_sizes)

def _gather_transpose_rule(t, operand, start_indices, *, dimension_numbers,
                          slice_sizes):
  assert ad.is_undefined_primal(operand)
  operand_shape = operand.aval.shape
  if t is ad_util.zero:
    return [ad_util.zero, ad_util.zero]
  zeros = full(operand_shape, tie_in(t, _zero(t)))
  scatter_dnums = ScatterDimensionNumbers(
    update_window_dims=dimension_numbers.offset_dims,
    inserted_window_dims=dimension_numbers.collapsed_slice_dims,
    scatter_dims_to_operand_dims=dimension_numbers.start_index_map)
  return [scatter_add(zeros, start_indices, t, scatter_dnums), ad_util.zero]

def _gather_batching_rule(batched_args, batch_dims, *, dimension_numbers,
                          slice_sizes):
  operand, start_indices = batched_args
  operand_bdim, start_indices_bdim = batch_dims

  if operand_bdim is not None and start_indices_bdim is None:
    operand = batching.moveaxis(operand, operand_bdim, 0)
    slice_sizes = (operand.shape[0],) + slice_sizes
    offset_dims = (0,) + tuple(onp.add(1, dimension_numbers.offset_dims))
    collapsed_slice_dims = tuple(onp.add(1, dimension_numbers.collapsed_slice_dims))
    start_index_map = tuple(onp.add(1, dimension_numbers.start_index_map))
    dnums = GatherDimensionNumbers(
        offset_dims=offset_dims,
        collapsed_slice_dims=collapsed_slice_dims,
        start_index_map=start_index_map)
    return gather(operand, start_indices, dimension_numbers=dnums,
                  slice_sizes=slice_sizes), 0

  elif operand_bdim is None and start_indices_bdim is not None:
    start_indices = batching.moveaxis(start_indices, start_indices_bdim, 0)
    offset_dims = tuple(onp.add(1, dimension_numbers.offset_dims))
    dnums = GatherDimensionNumbers(
        offset_dims=offset_dims,
        collapsed_slice_dims=dimension_numbers.collapsed_slice_dims,
        start_index_map=dimension_numbers.start_index_map)
    return gather(operand, start_indices, dimension_numbers=dnums,
                  slice_sizes=slice_sizes), 0

  else:
    # move our batch dimensions to the front to preserve sanity
    operand = batching.moveaxis(operand, operand_bdim, 0)
    start_indices = batching.moveaxis(start_indices, start_indices_bdim, 0)

    # Example: user code had start_indices shape (3, 4, 5), and we have to deal
    # with start_indices shape (7, 3, 4, 5). We transform that to a
    # start_indices of shape (7, 3, 4, 6) where we concatenated an iota that
    # counts along our batch dimension to the front of the ndindex.
    count_shape = list(start_indices.shape)
    count_shape[-1] = 1
    counts = broadcasted_iota(start_indices.dtype, tuple(count_shape), 0)
    start_indices = concatenate([counts, start_indices], len(count_shape) - 1)

    slice_sizes = (1,) + slice_sizes
    collapsed_slice_dims = (0,) + tuple(onp.add(1, dimension_numbers.collapsed_slice_dims))
    offset_dims = tuple(onp.add(1, dimension_numbers.offset_dims))
    start_index_map = (0,) + tuple(onp.add(1, dimension_numbers.start_index_map))

    dnums = GatherDimensionNumbers(
        offset_dims=offset_dims,
        collapsed_slice_dims=collapsed_slice_dims,
        start_index_map=start_index_map)
    return gather(operand, start_indices, dimension_numbers=dnums,
                  slice_sizes=slice_sizes), 0

gather_p = standard_primitive(
    _gather_shape_rule, _gather_dtype_rule, 'gather',
    _gather_translation_rule)
ad.defjvp(gather_p, _gather_jvp_rule, None)

ad.primitive_transposes[gather_p] = _gather_transpose_rule
batching.primitive_batchers[gather_p] = _gather_batching_rule


def _scatter_dimensions_proto(indices_shape, dimension_numbers):
  assert type(dimension_numbers) is ScatterDimensionNumbers
  proto = xla_client.ScatterDimensionNumbers()
  proto.update_window_dims.extend(dimension_numbers.update_window_dims)
  proto.inserted_window_dims.extend(dimension_numbers.inserted_window_dims)
  proto.scatter_dims_to_operand_dims.extend(
      dimension_numbers.scatter_dims_to_operand_dims)
  assert indices_shape.rank() > 0
  proto.index_vector_dim = indices_shape.rank() - 1
  return proto

def _scatter_dtype_rule(operand, scatter_indices, updates, **kwargs):
  if not dtypes.issubdtype(scatter_indices.dtype, onp.integer):
    raise ValueError("scatter_indices must have an integer type")
  _check_same_dtypes("scatter", False, operand.dtype, updates.dtype)
  return dtypes.canonicalize_dtype(operand.dtype)

def _scatter_shape_rule(operand, scatter_indices, updates, **kwargs):
  return operand.shape

def _scatter_translation_rule(c, operand, scatter_indices, updates,
                              update_jaxpr, update_consts, dimension_numbers):
  dtype = c.GetShape(operand).numpy_dtype()
  init_value = xb.constant(c, onp.array(0, dtype))
  update_computation = _reduction_computation(
      c, update_jaxpr, update_consts, init_value)
  indices_shape = c.GetShape(scatter_indices)
  return xops.Scatter(operand, scatter_indices, updates, update_computation,
                      _scatter_dimensions_proto(indices_shape, dimension_numbers),
                      False, False)

def _scatter_add_jvp(primals, tangents, *, update_jaxpr, update_consts,
                     dimension_numbers):
  operand, scatter_indices, updates = primals
  g_operand, g_scatter_indices, g_updates = tangents
  val_out = scatter_add_p.bind(
      operand, scatter_indices, updates, update_jaxpr=update_jaxpr,
      update_consts=update_consts, dimension_numbers=dimension_numbers)
  if g_operand is ad_util.zero and g_updates is ad_util.zero:
    tangent_out = ad_util.zero
  else:
    g_operand = ad.instantiate_zeros(operand, g_operand)
    g_updates = ad.instantiate_zeros(updates, g_updates)
    tangent_out = scatter_add_p.bind(
        g_operand, scatter_indices, g_updates, update_jaxpr=update_jaxpr,
        update_consts=update_consts, dimension_numbers=dimension_numbers)
  return val_out, tangent_out

def _scatter_add_transpose_rule(t, operand, scatter_indices, updates, *,
                                update_jaxpr, update_consts, dimension_numbers):
  assert not ad.is_undefined_primal(scatter_indices)
  if ad.is_undefined_primal(updates):
    updates_shape = updates.aval.shape
  else:
    updates_shape = updates.shape
  if t is ad_util.zero:
    return [ad_util.zero, None, ad_util.zero]

  operand_t = update_t = None
  if ad.is_undefined_primal(operand):
    operand_t = t

  if ad.is_undefined_primal(updates):
    gather_dnums = GatherDimensionNumbers(
      offset_dims=dimension_numbers.update_window_dims,
      collapsed_slice_dims=dimension_numbers.inserted_window_dims,
      start_index_map=dimension_numbers.scatter_dims_to_operand_dims)
    slice_sizes = []
    pos = 0
    for i in range(len(t.shape)):
      if i in dimension_numbers.inserted_window_dims:
        slice_sizes.append(1)
      else:
        slice_sizes.append(updates_shape[dimension_numbers.update_window_dims[pos]])
        pos += 1
    update_t = gather(t, scatter_indices, dimension_numbers=gather_dnums,
                      slice_sizes=slice_sizes)
  return [operand_t, None, update_t]

def _scatter_mul_transpose_rule(t, operand, scatter_indices, updates, *,
                                update_jaxpr, update_consts, dimension_numbers):
  assert not ad.is_undefined_primal(scatter_indices)
  if ad.is_undefined_primal(updates):
    updates_shape = updates.aval.shape
  else:
    updates_shape = updates.shape
  if t is ad_util.zero:
    return [ad_util.zero, None, ad_util.zero]

  operand_t = update_t = None
  if ad.is_undefined_primal(operand):
    operand_t = scatter_mul(t, scatter_indices, updates,
                            dimension_numbers=dimension_numbers)

  if ad.is_undefined_primal(updates):
    gather_dnums = GatherDimensionNumbers(
      offset_dims=dimension_numbers.update_window_dims,
      collapsed_slice_dims=dimension_numbers.inserted_window_dims,
      start_index_map=dimension_numbers.scatter_dims_to_operand_dims)
    slice_sizes = []
    pos = 0
    for i in range(len(t.shape)):
      if i in dimension_numbers.inserted_window_dims:
        slice_sizes.append(1)
      else:
        slice_sizes.append(updates_shape[dimension_numbers.update_window_dims[pos]])
        pos += 1
    update_t = gather(mul(t, operand), scatter_indices,
                      dimension_numbers=gather_dnums, slice_sizes=slice_sizes)
  return [operand_t, None, update_t]


def _scatter_batching_rule(scatter_op, batched_args, batch_dims, *,
                           update_jaxpr, update_consts, dimension_numbers):
  operand, scatter_indices, updates = batched_args
  operand_bdim, scatter_indices_bdim, updates_bdim = batch_dims
  del update_jaxpr, update_consts  # Unused.

  # move the operand batch dim to the front if it is not None, otherwise create
  # it at the front (so that we can scatter into it)
  size = next(x.shape[ax] for x, ax in zip(batched_args, batch_dims)
              if ax is not None)
  operand = batching.bdim_at_front(operand, operand_bdim, size)
  operand_bdim = 0

  updates = batching.bdim_at_front(updates, updates_bdim, size)

  if scatter_indices_bdim is None:
    inserted_window_dims = tuple(onp.add(1, dimension_numbers.inserted_window_dims))
    update_window_dims = (0,) + tuple(onp.add(1, dimension_numbers.update_window_dims))
    scatter_dims_to_operand_dims = tuple(onp.add(1, dimension_numbers.scatter_dims_to_operand_dims))
    dnums = ScatterDimensionNumbers(
        update_window_dims=update_window_dims,
        inserted_window_dims=inserted_window_dims,
        scatter_dims_to_operand_dims=scatter_dims_to_operand_dims)
    return scatter_op(operand, scatter_indices, updates, dnums), 0


  # see the third case in _gather_batching_rule for comparison and comments
  scatter_indices = batching.bdim_at_front(
    scatter_indices, scatter_indices_bdim, size)

  count_shape = list(scatter_indices.shape)
  count_shape[-1] = 1
  counts = broadcasted_iota(scatter_indices.dtype, tuple(count_shape), 0)
  scatter_indices = concatenate([counts, scatter_indices],
                                len(count_shape) - 1)

  update_window_dims = tuple(onp.add(1, dimension_numbers.update_window_dims))
  inserted_window_dims = (0,) + tuple(onp.add(1, dimension_numbers.inserted_window_dims))
  scatter_dims_to_operand_dims = (0,) + tuple(onp.add(1, dimension_numbers.scatter_dims_to_operand_dims))

  dnums = ScatterDimensionNumbers(
      update_window_dims=update_window_dims,
      inserted_window_dims=inserted_window_dims,
      scatter_dims_to_operand_dims=scatter_dims_to_operand_dims)
  return scatter_op(operand, scatter_indices, updates, dnums), 0

scatter_add_p = standard_primitive(
    _scatter_shape_rule, _scatter_dtype_rule, 'scatter-add',
    _scatter_translation_rule)
ad.primitive_jvps[scatter_add_p] = _scatter_add_jvp
ad.primitive_transposes[scatter_add_p] = _scatter_add_transpose_rule
batching.primitive_batchers[scatter_add_p] = (
  partial(_scatter_batching_rule, scatter_add))


scatter_mul_p = standard_primitive(
    _scatter_shape_rule, _scatter_dtype_rule, 'scatter-mul',
    _scatter_translation_rule)

def _scatter_mul_jvp_rhs(g, x, i, y, *, dimension_numbers, **kw):
  return mul(x, scatter_add(zeros_like_array(x), i, g,
                            dimension_numbers=dimension_numbers))

ad.defjvp(scatter_mul_p,
          lambda g, x, i, y, **kw: scatter_mul_p.bind(g, i, y, **kw),
          None,
          _scatter_mul_jvp_rhs)
ad.primitive_transposes[scatter_mul_p] = _scatter_mul_transpose_rule
batching.primitive_batchers[scatter_mul_p] = (
  partial(_scatter_batching_rule, scatter_mul))

# TODO(jlebar): Add derivatives.
scatter_min_p = standard_primitive(
    _scatter_shape_rule, _scatter_dtype_rule, 'scatter-min',
    _scatter_translation_rule)
batching.primitive_batchers[scatter_min_p] = (
  partial(_scatter_batching_rule, scatter_min))

# TODO(jlebar): Add derivatives.
scatter_max_p = standard_primitive(
    _scatter_shape_rule, _scatter_dtype_rule, 'scatter-max',
    _scatter_translation_rule)
batching.primitive_batchers[scatter_max_p] = (
  partial(_scatter_batching_rule, scatter_max))


def _scatter_jvp(primals, tangents, *, update_jaxpr, update_consts,
                 dimension_numbers):
  operand, scatter_indices, updates = primals
  g_operand, g_scatter_indices, g_updates = tangents
  dnums = dimension_numbers

  if g_operand is ad_util.zero and g_updates is ad_util.zero:
    val_out = scatter_p.bind(
      operand, scatter_indices, updates, update_jaxpr=update_jaxpr,
      update_consts=update_consts, dimension_numbers=dnums)
    tangent_out = ad_util.zero
    return val_out, tangent_out

  g_operand = ad.instantiate_zeros(operand, g_operand)
  g_updates = ad.instantiate_zeros(updates, g_updates)

  # If there are overlapping indices in the scatter, it is unspecified which
  # update "wins". So we use the following perhaps surprising scheme:
  # a) attach a positive ID to each update in updates, forming (value, id) pairs
  #    (using a new array dimension because scatter doesn't actually support
  #     pairs).
  # b) perform the scatter, yielding (value, id) updates, which we split apart.
  # c) perform the inverse gather on the ids (similar to
  #    _scatter_add_transpose), and use it to build a mask for the tangent of
  #    `updates`.
  # d) perform a scatter-add on the masked JVP values. A benefit of using
  #    scatter-add here is that we don't need a `scatter` transpose rule.

  # a) add unique positive IDs (iotas) to the updates, and zeros to the operand.
  operand_shape = operand.shape
  updates_shape = updates.shape
  updates_dtype = _dtype(updates)

  new_operand = reshape(operand, (1,) + operand_shape)
  new_operand = pad(new_operand, _zero(operand),
                    ((0, 1, 0),) + tuple((0, 0, 0) for _ in operand_shape))

  # We specify the dtype here in case `updates_shape` is an empty tuple, in
  # which case numpy defaults to float64.
  ids_shape = onp.array(updates_shape, dtype=onp.int32)
  ids_shape[dnums.update_window_dims,] = 1
  num_ids = onp.prod(ids_shape)
  update_ids = add(reshape(iota(updates_dtype, num_ids), ids_shape),
                   _ones(updates))

  # TODO(phawkins): there is a potential bug here if the number of updates
  # is large enough to overflow the number of mantissa bits in a float so IDs
  # end up colliding. We could also utilize the exponent and sign bits, with a
  # little more work.
  assert num_ids < (2 ** dtypes.finfo(updates_dtype).nmant)

  updates = reshape(updates, (1,) + updates_shape)
  reshaped_update_ids = reshape(update_ids, (1,) + updates_shape)
  updates_and_ids = concatenate((updates, reshaped_update_ids), 0)

  new_dnums = ScatterDimensionNumbers(
    update_window_dims=(0,) + tuple(d + 1 for d in dnums.update_window_dims),
    inserted_window_dims=tuple(d + 1 for d in dnums.inserted_window_dims),
    scatter_dims_to_operand_dims=tuple(d + 1 for d in dnums.scatter_dims_to_operand_dims))
  outputs = scatter_p.bind(
      new_operand, scatter_indices, updates_and_ids, update_jaxpr=update_jaxpr,
      update_consts=update_consts, dimension_numbers=new_dnums)
  val_out = index_in_dim(outputs, 0, keepdims=False)
  scattered_ids = index_in_dim(outputs, 1, keepdims=False)

  # b) compute the inverse gather that "undoes" the scatter on the id values.
  gather_dnums = GatherDimensionNumbers(
    offset_dims=dnums.update_window_dims,
    collapsed_slice_dims=dnums.inserted_window_dims,
    start_index_map=dnums.scatter_dims_to_operand_dims)
  slice_sizes = []
  pos = 0
  for i in range(len(scattered_ids.shape)):
    if i in dnums.inserted_window_dims:
      slice_sizes.append(1)
    else:
      slice_sizes.append(updates_shape[dnums.update_window_dims[pos]])
      pos += 1
  gathered_update_ids = gather(scattered_ids, scatter_indices,
                         dimension_numbers=gather_dnums,
                         slice_sizes=slice_sizes)

  # c) mask off input JVP elements that do not correspond to a primal output.
  masked_g_operand = select(eq(scattered_ids, _zeros(scattered_ids)),
                            g_operand, _zeros(g_operand))
  masked_g_updates = select(eq(update_ids, gathered_update_ids),
                            g_updates, _zeros(g_updates))

  # d) perform a scatter-add to compute the tangent output.
  tangent_out = scatter_add(masked_g_operand, scatter_indices, masked_g_updates,
                            dimension_numbers=dnums)
  return val_out, tangent_out


scatter_p = standard_primitive(
    _scatter_shape_rule, _scatter_dtype_rule, 'scatter',
    _scatter_translation_rule)
ad.primitive_jvps[scatter_p] = _scatter_jvp
batching.primitive_batchers[scatter_p] = (
  partial(_scatter_batching_rule, scatter))


def _reduce_shape_rule(operand, init_value, *, computation, jaxpr, consts,
                       dimensions):
  return tuple(onp.delete(operand.shape, dimensions))

def _reduce_translation_rule(c, operand, init_value, *, computation, jaxpr,
                             consts, dimensions):
  xla_computation = _reduction_computation(c, jaxpr, consts, init_value)
  return xops.Reduce(c, [operand], [init_value], xla_computation, dimensions)

def _reduce_batch_rule(batched_args, batch_dims, *, computation, jaxpr, consts,
                       dimensions):
  operand, init_value = batched_args
  operand_bdim, init_value_bdim = batch_dims
  if init_value_bdim is None:
    assert operand_bdim is not None
    new_dimensions = [d + bool(d >= operand_bdim) for d in dimensions]
    new_operand_bdim = operand_bdim - int(onp.sum(onp.less(dimensions, operand_bdim)))
    return reduce(operand, init_value, computation, new_dimensions), new_operand_bdim
  else:
    raise NotImplementedError  # loop and stack

def _reduction_computation(c, jaxpr, consts, init_value):
  shape = c.GetShape(init_value)
  axis_env = xla.AxisEnv(1)  # no parallel primitives inside reductions
  subc = xla_bridge.make_computation_builder("reduction_computation")
  assert len(consts) == 0, "Reduction computations cannot have constants"
  args = [xb.parameter(subc, 0, shape), xb.parameter(subc, 1, shape)]
  out, = xla.jaxpr_subcomp(subc, jaxpr, None, axis_env, consts, '', *args)
  return subc.Build(out)

def _masking_defreducer(prim, identity):
  masking.masking_rules[prim] = partial(_reducer_masking_rule, prim, identity)

def _reducer_masking_rule(prim, identity, padded_vals, logical_shapes,
                          axes):
  (padded_val,), (logical_shape,) = padded_vals, logical_shapes
  padded_shape = masking.padded_shape_as_value(padded_val.shape)
  masks = [broadcasted_iota(onp.int32, padded_shape, i) < d
           for i, d in enumerate(logical_shape) if i in axes]
  mask = _reduce(operator.and_, masks)
  masked_val = select(mask, padded_val, identity(padded_shape, padded_val.dtype))
  return prim.bind(masked_val, axes=axes)

reduce_p = standard_primitive(_reduce_shape_rule, _input_dtype, 'reduce',
                                        _reduce_translation_rule)
batching.primitive_batchers[reduce_p] = _reduce_batch_rule


def _reduce_number_dtype_rule(name, operand, *args, **kw):
  if not dtypes.issubdtype(operand.dtype, onp.number):
    raise TypeError("{} does not accept dtype {}. Accepted dtypes are subtypes "
                    "of number.".format(name, onp.dtype(operand.dtype).name))
  return dtypes.canonicalize_dtype(operand.dtype)

def _reduce_sum_shape_rule(operand, *, axes):
  return _reduce_op_shape_rule(operand, axes=axes)

def _reduce_sum_translation_rule(c, operand, *, axes):
  dtype = c.GetShape(operand).numpy_dtype()
  scalar = ShapedArray((), dtype)
  return xops.Reduce(c, [operand], [xb.constant(c, onp.array(0, dtype))],
                     xla.primitive_subcomputation(add_p, scalar, scalar),
                     axes)

def _reduce_sum_transpose_rule(cotangent, operand, *, axes):
  assert ad.is_undefined_primal(operand)
  input_shape = operand.aval.shape
  broadcast_dimensions = tuple(onp.delete(onp.arange(len(input_shape)), axes))
  result = broadcast_in_dim(cotangent, input_shape, broadcast_dimensions)
  assert result.shape == input_shape
  return [result]

reduce_sum_p = standard_primitive(
  _reduce_sum_shape_rule, partial(_reduce_number_dtype_rule, 'reduce_sum'),
  'reduce_sum', _reduce_sum_translation_rule)
ad.deflinear2(reduce_sum_p, _reduce_sum_transpose_rule)
batching.defreducer(reduce_sum_p)
_masking_defreducer(reduce_sum_p,
                    lambda shape, dtype: onp.broadcast_to(onp.array(0, dtype), shape))


def _reduce_op_shape_rule(operand, *, axes):
  return tuple(onp.delete(operand.shape, axes))

def _reduce_prod_translation_rule(c, operand, *, axes):
  dtype = c.GetShape(operand).numpy_dtype()
  scalar = ShapedArray((), dtype)
  return xops.Reduce(c, [operand], [xb.constant(c, onp.array(1, dtype))],
                     xla.primitive_subcomputation(mul_p, scalar, scalar), axes)

def _reduce_prod_jvp_rule(primals, tangents, *, axes):
  operand, = primals
  tangent, = tangents
  input_shape = onp.array(operand.shape)

  n = onp.prod(input_shape[list(axes)])
  non_axes = onp.delete(onp.arange(len(input_shape)), axes)

  # Move the reduced axes to the front, and flatten them to 1D.
  permutation = axes + tuple(non_axes)
  new_shape = (n,) + tuple(input_shape[non_axes])
  operand = reshape(operand, new_shape, permutation)
  tangent = reshape(tangent, new_shape, permutation)

  def _reduce_prod_tree(x, axis=0):
    """Reduce by repeatedly splitting the array and multiplying."""
    while x.shape[axis] > 1:
      n = x.shape[axis]
      n1 = (n + 1) // 2
      n2 = n - n1
      x1 = slice_in_dim(x, 0, n1)
      x2 = slice_in_dim(x, n1, None)
      if n2 != n1:
        paddings = [(0, 0, 0)] * len(x.shape)
        paddings[axis] = (0, 1, 0)
        x2 = pad(x2, _const(x, 1), paddings)
      x = x1 * x2
    shape = list(x.shape)
    del shape[axis]
    return reshape(x, shape)

  return api.jvp(_reduce_prod_tree, (operand,), (tangent,))


reduce_prod_p = standard_primitive(
  _reduce_op_shape_rule, partial(_reduce_number_dtype_rule, 'reduce_prod'),
  'reduce_prod', _reduce_prod_translation_rule)
ad.primitive_jvps[reduce_prod_p] = _reduce_prod_jvp_rule
batching.defreducer(reduce_prod_p)


def _reduce_chooser_shape_rule(operand, *, axes):
  return tuple(onp.delete(operand.shape, axes))

def _reduce_chooser_translation_rule(prim, identity, c, operand, *, axes):
  dtype = c.GetShape(operand).numpy_dtype()
  scalar = ShapedArray((), dtype)
  return xops.Reduce(c, [operand], [xb.constant(c, identity(dtype))],
                     xla.primitive_subcomputation(prim, scalar, scalar), axes)

def _reduce_chooser_jvp_rule(g, ans, operand, *, axes):
  # TODO(mattjj): an alternative is to use variadic reduce to compute the chosen
  # locations in a single pass (rather than comparing equality) and use a
  # gather, and/or even push along the chosen elements of g (b/112040122)
  shape = [1 if i in axes else d for i, d in enumerate(operand.shape)]
  location_indicators = convert_element_type(
      _eq_meet(operand, reshape(ans, shape)), g.dtype)
  counts = _reduce_sum(location_indicators, axes)
  return div(_reduce_sum(mul(g, location_indicators), axes), counts)

_reduce_max_translation_rule = partial(_reduce_chooser_translation_rule, max_p,
                                       _get_max_identity)
reduce_max_p = standard_primitive(_reduce_op_shape_rule, _input_dtype,
                                  'reduce_max', _reduce_max_translation_rule)
ad.defjvp2(reduce_max_p, _reduce_chooser_jvp_rule)
batching.defreducer(reduce_max_p)


_reduce_min_translation_rule = partial(
    _reduce_chooser_translation_rule, min_p, _get_min_identity)
reduce_min_p = standard_primitive(_reduce_op_shape_rule, _input_dtype,
                                  'reduce_min', _reduce_min_translation_rule)
ad.defjvp2(reduce_min_p, _reduce_chooser_jvp_rule)
batching.defreducer(reduce_min_p)


def _reduce_logical_shape_rule(operand, *, axes):
  if operand.dtype != onp.bool_:
    msg = "logical reduction requires operand dtype bool, got {}."
    raise TypeError(msg.format(operand.dtype))
  return tuple(onp.delete(operand.shape, axes))

def _reduce_logical_translation_rule(prim, identity, c, operand, *, axes):
  scalar = ShapedArray((), onp.bool_)
  return xops.Reduce(c, [operand], [xb.constant(c, identity(onp.bool_))],
                     xla.primitive_subcomputation(prim, scalar, scalar), axes)

_reduce_or_translation_rule = partial(_reduce_logical_translation_rule,
                                      or_p, _get_max_identity)
reduce_or_p = standard_primitive(_reduce_logical_shape_rule, _fixed_dtype(onp.bool_),
                                 'reduce_or', _reduce_or_translation_rule)
batching.defreducer(reduce_or_p)


_reduce_and_translation_rule = partial(_reduce_logical_translation_rule,
                                       and_p, _get_min_identity)
reduce_and_p = standard_primitive(_reduce_logical_shape_rule, _fixed_dtype(onp.bool_),
                                 'reduce_and', _reduce_and_translation_rule)
batching.defreducer(reduce_and_p)

def _reduce_window_shape_rule(operand, init_value, *, jaxpr, consts,
                              window_dimensions, window_strides, padding):
  if operand.dtype != init_value.dtype:
    msg = ("reduce_window got inconsistent dtypes for operand and init_value: "
           " got operand dtype {} and init_value dtype {}.")
    raise TypeError(msg.format(operand.dtype, init_value.dtype))
  return _common_reduce_window_shape_rule(operand, window_dimensions,
                                         window_strides, padding)

def _reduce_window_translation_rule(c, operand, init_value, *, jaxpr, consts,
                                    window_dimensions, window_strides, padding):
  xla_computation = _reduction_computation(c, jaxpr, consts, init_value)
  pads = xc.window_padding_type_to_pad_values(
    padding, c.GetShape(operand).dimensions(), window_dimensions,
    window_strides)
  return xops.ReduceWindowWithGeneralPadding(
    operand, init_value, xla_computation, window_dimensions,
    window_strides, (), (), pads)

def _generic_reduce_window_batch_rule(
    batched_args, batch_dims, *, jaxpr, consts, window_dimensions,
    window_strides, padding):
  operand, init = batched_args
  bdim, init_bdim = batch_dims
  if init_bdim is not None:
    raise NotImplementedError("reduce_window batching is not implemented for "
                              "initial values")

  def reduce_window(x, window_dimensions, window_strides, padding):
    return reduce_window_p.bind(
      x, init, jaxpr=jaxpr, consts=consts, window_dimensions=window_dimensions,
      window_strides=window_strides, padding=padding)
  return _reduce_window_batch_rule(reduce_window, (operand,), (bdim,),
                                   window_dimensions, window_strides, padding)


reduce_window_p = standard_primitive(
    _reduce_window_shape_rule, _input_dtype, 'reduce_window',
    _reduce_window_translation_rule)
batching.primitive_batchers[reduce_window_p] = _generic_reduce_window_batch_rule


def _reduce_window_sum_shape_rule(operand, *, window_dimensions, window_strides,
                                  padding):
  if not dtypes.issubdtype(operand.dtype, onp.number):
    msg = "operand to reduce_window_sum must have a number dtype, got {}"
    raise TypeError(msg.format(onp.dtype(operand.dtype).name))
  return _common_reduce_window_shape_rule(operand, window_dimensions,
                                          window_strides, padding)

def _reduce_window_sum_translation_rule(c, operand, *, window_dimensions,
                                        window_strides, padding):
  dtype = c.GetShape(operand).numpy_dtype()
  scalar = ShapedArray((), dtype)
  pads = xc.window_padding_type_to_pad_values(
    padding, c.GetShape(operand).dimensions(), window_dimensions,
    window_strides)
  return xops.ReduceWindowWithGeneralPadding(
    operand, xb.constant(c, onp.array(0, dtype)),
    xla.primitive_subcomputation(add_p, scalar, scalar), window_dimensions,
    window_strides, (), (), pads)

def _reduce_window_sum_transpose_rule(cotangent, operand, *, window_dimensions,
                                      window_strides, padding):
  assert ad.is_undefined_primal(operand)
  input_shape = operand.aval.shape
  in_pads = padtype_to_pads(input_shape, window_dimensions, window_strides,
                            padding)
  ones = [1] * len(input_shape)
  pads = _conv_general_vjp_lhs_padding(
      input_shape, window_dimensions, window_strides, cotangent.shape, in_pads,
      ones, ones)
  padding_config = [(lo, hi, stride - 1)
                    for (lo, hi), stride in zip(pads, window_strides)]
  pad_cotangent = pad(cotangent, _zero(cotangent), padding_config)
  result = _reduce_window_sum(pad_cotangent, window_dimensions, ones,
                              xla_client.PaddingType.VALID)
  assert result.shape == input_shape
  return [result]

def _reduce_window_batch_rule(reduce_window, batched_args, bdims, *,
                              window_dimensions, window_strides, padding):
  operand, = batched_args
  bdim, = bdims

  if bdim is not None:
    window_dimensions = \
        window_dimensions[:bdim] + (1,) + window_dimensions[bdim:]
    window_strides = window_strides[:bdim] + (1,) + window_strides[bdim:]

  operand = reduce_window(
      operand, window_dimensions, window_strides, padding)

  return operand, bdim

reduce_window_sum_p = standard_primitive(
    _reduce_window_sum_shape_rule, _input_dtype, 'reduce_window_sum',
    _reduce_window_sum_translation_rule)
ad.deflinear2(reduce_window_sum_p, _reduce_window_sum_transpose_rule)
batching.primitive_batchers[reduce_window_sum_p] = partial(
  _reduce_window_batch_rule, _reduce_window_sum)

def _reduce_window_chooser_translation_rule(
    prim, identity, c, operand, *, window_dimensions, window_strides, padding):
  dtype = c.GetShape(operand).numpy_dtype()
  scalar = ShapedArray((), dtype)
  pads = xc.window_padding_type_to_pad_values(
    padding, c.GetShape(operand).dimensions(), window_dimensions,
    window_strides)
  return xops.ReduceWindowWithGeneralPadding(
    operand, xb.constant(c, identity(dtype)),
    xla.primitive_subcomputation(prim, scalar, scalar), window_dimensions,
    window_strides, (), (), pads)

def _reduce_window_chooser_jvp_rule(prim, g, operand, *, window_dimensions,
                                    window_strides, padding):
  assert prim is max_p or prim is min_p
  select_prim = ge_p if prim is max_p else le_p
  return _select_and_gather_add(g, operand, select_prim, window_dimensions,
                                window_strides, padding)


def _common_reduce_window_shape_rule(operand, window_dimensions,
                                     window_strides, padding):
  _check_shapelike("reduce_window", "window_dimensions", window_dimensions)
  _check_shapelike("reduce_window", "window_strides", window_strides)
  if operand.ndim != len(window_dimensions):
    msg = ("reduce_window got the wrong number of window_dimensions for "
           "operand: got operand shape {} with window_dimensions {}.")
    raise TypeError(msg.format(operand.shape, window_dimensions))
  if len(window_strides) != len(window_dimensions):
    msg = ("reduce_window got inconsistent window_strides and "
           "window_dimensions: got window_strides {} and window_dimensions {}.")
    raise TypeError(msg.format(window_strides, window_dimensions))

  return reduce_window_shape_tuple(operand.shape, window_dimensions,
                                   window_strides, padding)

def reduce_window_shape_tuple(operand_shape, window_dimensions, window_strides,
                              padding):
  pads = padtype_to_pads(operand_shape, window_dimensions, window_strides, padding)
  operand_padded = onp.add(operand_shape, onp.add(*zip(*pads)))
  t = onp.floor_divide(
      onp.subtract(operand_padded, window_dimensions), window_strides) + 1
  return tuple(t)

_reduce_window_max_translation_rule = partial(
    _reduce_window_chooser_translation_rule, max_p, _get_max_identity)
reduce_window_max_p = standard_primitive(
    _common_reduce_window_shape_rule, _input_dtype, 'reduce_window_max',
    _reduce_window_max_translation_rule)
ad.defjvp(reduce_window_max_p, partial(_reduce_window_chooser_jvp_rule, max_p))
batching.primitive_batchers[reduce_window_max_p] = partial(
  _reduce_window_batch_rule, _reduce_window_max)

_reduce_window_min_translation_rule = partial(
    _reduce_window_chooser_translation_rule, min_p, _get_min_identity)
reduce_window_min_p = standard_primitive(
    _common_reduce_window_shape_rule, _input_dtype, 'reduce_window_min',
    _reduce_window_min_translation_rule)
ad.defjvp(reduce_window_min_p, partial(_reduce_window_chooser_jvp_rule, min_p))

_reduce_window_min_batch_rule = partial(_reduce_window_batch_rule,
                                        _reduce_window_min)
batching.primitive_batchers[reduce_window_min_p] = partial(
  _reduce_window_batch_rule, _reduce_window_min)


def _select_and_scatter_shape_rule(
    operand, source, init_value, *, select_jaxpr, select_consts, scatter_jaxpr,
    scatter_consts, window_dimensions, window_strides, padding):
  _check_shapelike("select_and_scatter", "window_dimensions", window_dimensions)
  _check_shapelike("select_and_scatter", "window_strides", window_strides)
  if len(window_dimensions) != len(window_strides):
    msg = ("select_and_scatter got inconsistent window_strides and "
           "window_dimensions: got window_strides {} and window_dimensions {}.")
    raise TypeError(msg.format(window_strides, window_dimensions))
  return operand.shape

def _select_and_scatter_translation(
  c, operand, source, init_value, *, select_jaxpr, select_consts, scatter_jaxpr,
  scatter_consts, window_dimensions, window_strides, padding):
  select = _reduction_computation(c, select_jaxpr, select_consts, init_value)
  scatter = _reduction_computation(c, scatter_jaxpr, scatter_consts, init_value)
  pads = xc.window_padding_type_to_pad_values(
    padding, c.GetShape(operand).dimensions(), window_dimensions,
    window_strides)
  return xops.SelectAndScatterWithGeneralPadding(
    operand, select, window_dimensions, window_strides, pads, source,
    init_value, scatter)

select_and_scatter_p = standard_primitive(
    _select_and_scatter_shape_rule, _input_dtype, 'select_and_scatter',
    _select_and_scatter_translation)


def _select_and_scatter_add_shape_rule(
    source, operand, *, select_prim, window_dimensions, window_strides,
    padding):
  return operand.shape

def _select_and_scatter_add_translation(
    c, source, operand, *, select_prim, window_dimensions, window_strides,
    padding):
  dtype = c.GetShape(operand).numpy_dtype()
  scalar = ShapedArray((), dtype)
  select = xla.primitive_subcomputation(select_prim, scalar, scalar)
  scatter = xla.primitive_subcomputation(add_p, scalar, scalar)
  zero = xb.constant(c, onp.array(0, dtype))
  pads = xc.window_padding_type_to_pad_values(
    padding, c.GetShape(operand).dimensions(), window_dimensions,
    window_strides)
  return xops.SelectAndScatterWithGeneralPadding(
    operand, select, window_dimensions, window_strides, pads, source, zero,
    scatter)

def _select_and_scatter_add_jvp(
    primals, tangents, *, select_prim, window_dimensions, window_strides,
    padding):
  source, operand = primals
  g_source, g_operand = tangents
  val_out = _select_and_scatter_add(
      source, operand, select_prim, window_dimensions, window_strides,
      padding)
  del g_operand
  if g_source is ad_util.zero:
    tangent_out = ad_util.zero
  else:
    tangent_out = _select_and_scatter_add(
        g_source, operand, select_prim, window_dimensions,
        window_strides, padding)
  return val_out, tangent_out

def _select_and_scatter_add_transpose(
    t, source, operand, *, select_prim, window_dimensions, window_strides,
    padding):
  assert ad.is_undefined_primal(source) and not ad.is_undefined_primal(operand)
  source_t = _select_and_gather_add(t, operand, select_prim, window_dimensions,
                                    window_strides, padding)
  return [source_t, None]

def _select_and_scatter_add_batch_rule(batched_args, batch_dims, **kwargs):
  source, operand = batched_args
  s_bdims, o_bdims = batch_dims

  if s_bdims is not None and o_bdims is not None:
    #TODO(#212): use a map construct instead of unrolling.
    source = batching.moveaxis(source, s_bdims, 0)
    operand = batching.moveaxis(operand, o_bdims, 0)
    outputs = [
        _select_and_scatter_add(s, o, **kwargs) for s, o in zip(source, operand)]
    outputs = [reshape(out, (1,) + out.shape) for out in outputs]
    outputs = concatenate(outputs, 0)
    return outputs, 0
  elif s_bdims is not None:
    #TODO(#212): use a map construct instead of unrolling.
    source = batching.moveaxis(source, s_bdims, 0)
    outputs = [
        _select_and_scatter_add(s, operand, **kwargs) for s in source]
    outputs = [reshape(out, (1,) + out.shape) for out in outputs]
    outputs = concatenate(outputs, 0)
    return outputs, 0
  elif o_bdims is not None:
    #TODO(#212): use a map construct instead of unrolling.
    operand = batching.moveaxis(operand, o_bdims, 0)
    outputs = [
        _select_and_scatter_add(source, o, **kwargs) for o in operand]
    outputs = [reshape(out, (1,) + out.shape) for out in outputs]
    outputs = concatenate(outputs, 0)
    return outputs, 0

select_and_scatter_add_p = standard_primitive(
    _select_and_scatter_add_shape_rule, _input_dtype, 'select_and_scatter_add',
    _select_and_scatter_add_translation)
ad.primitive_transposes[select_and_scatter_add_p] = \
    _select_and_scatter_add_transpose
ad.primitive_jvps[select_and_scatter_add_p] = _select_and_scatter_add_jvp
batching.primitive_batchers[select_and_scatter_add_p] = \
    _select_and_scatter_add_batch_rule

def _select_and_gather_add_shape_rule(
    tangents, operand, *, select_prim, window_dimensions, window_strides,
    padding):
  if tangents.shape != operand.shape:
    msg = ("select_and_gather_add tangents and operand shapes must match, "
           "got {} and {}.")
    raise TypeError(msg.format(tangents.shape, operand.shape))
  return _common_reduce_window_shape_rule(operand, window_dimensions,
                                          window_strides, padding)


_UINT_DTYPES = {
  16: onp.uint16,
  32: onp.uint32,
  64: onp.uint64,
}


def _select_and_gather_add_translation(
    c, tangents, operand, *, select_prim, window_dimensions, window_strides,
    padding, max_bits=64):
  shape = c.GetShape(operand)
  dtype = shape.numpy_dtype()
  etype = shape.xla_element_type()
  nbits = dtypes.finfo(dtype).bits

  assert nbits <= max_bits
  double_word_reduction = nbits * 2 <= max_bits

  const = lambda c, dtype, x: xb.constant(c, onp.array(x, dtype=dtype),
                                          canonicalize_types=False)

  if double_word_reduction:
    # TODO(b/73062247): XLA doesn't yet implement ReduceWindow on tuples, so
    # we implement a pair-wise ReduceWindow by packing two k-bit values into
    # 2k-bit unsigned integer using bit tricks.
    word_dtype = _UINT_DTYPES[nbits]
    double_word_dtype = _UINT_DTYPES[nbits * 2]
    word_type = xla_client.dtype_to_etype(word_dtype)
    double_word_type = xla_client.dtype_to_etype(double_word_dtype)

    # Packs two values into a tuple.
    def pack(a, b):
      a = xops.BitcastConvertType(a, word_type)
      b = xops.BitcastConvertType(b, word_type)
      a = xops.ConvertElementType(a, double_word_type)
      b = xops.ConvertElementType(b, double_word_type)
      a = xops.ShiftLeft(a, const(c, double_word_dtype, nbits))
      return xops.Or(a, b)

    # Unpacks the first element of a tuple.
    def fst(c, t):
      st = xops.ShiftRightLogical(t, const(c, double_word_dtype, nbits))
      return xops.BitcastConvertType(xops.ConvertElementType(st, word_type), etype)

    # Unpacks the second element of a tuple.
    def snd(t):
      return xops.BitcastConvertType(xops.ConvertElementType(t, word_type), etype)

  else:
    # The double-word trick above only works if we have a sufficiently large
    # type. As an alternative, we can pack two half words into a single word,
    # at the cost of precision.
    # TODO(b/73062247): add support for tuple reductions and remove this case.
    warnings.warn("Using reduced precision for gradient of reduce-window "
                  "min/max operator to work around missing XLA support for "
                  "pair-reductions. This is likely from a second or "
                  "higher derivative of a max-pooling operation.")
    r_nbits = nbits // 2
    # Drop/round the bottom mantissa bits.
    nexp = dtypes.finfo(dtype).nexp
    nmant = r_nbits - nexp - 1

    double_word_dtype = word_dtype = _UINT_DTYPES[nbits]
    word_type = xla_client.dtype_to_etype(word_dtype)

    # Packs two values into a tuple.
    def pack(a, b):
      a = xops.ReducePrecision(a, exponent_bits=nexp, mantissa_bits=nmant)
      b = xops.ReducePrecision(b, exponent_bits=nexp, mantissa_bits=nmant)
      a = xops.BitcastConvertType(a, word_type)
      b = xops.BitcastConvertType(b, word_type)
      b = xops.ShiftRightLogical(b, const(c, word_dtype, r_nbits))
      return xops.Or(a, b)

    # Unpacks the first element of a tuple.
    def fst(c, t):
      st = xops.And(t, const(c, word_dtype, ((1 << r_nbits) - 1) << r_nbits))
      return xops.BitcastConvertType(st, etype)

    # Unpacks the second element of a tuple.
    def snd(t):
      return xops.BitcastConvertType(xops.ShiftLeft(t, const(c, word_dtype, r_nbits)),
                                  etype)

  def reducer():
    c = xla_bridge.make_computation_builder("select_and_gather_pair_reducer")
    x = xb.parameter(c, 0,
      xla_client.Shape.array_shape(onp.dtype(double_word_dtype), ()))
    y = xb.parameter(c, 1,
      xla_client.Shape.array_shape(onp.dtype(double_word_dtype), ()))
    assert select_prim is ge_p or select_prim is le_p
    which = xops.Ge if select_prim is ge_p else xops.Le
    xops.Select(which(fst(c, x), fst(c, y)), x, y)
    return c.Build()


  assert select_prim is ge_p or select_prim is le_p, select_prim
  init = -onp.inf if select_prim is ge_p else onp.inf
  pads = xc.window_padding_type_to_pad_values(
    padding, c.GetShape(operand).dimensions(), window_dimensions,
    window_strides)
  out = xops.ReduceWindowWithGeneralPadding(
    pack(operand, tangents), pack(const(c, dtype, init), const(c, dtype, 0)),
    reducer(), window_dimensions, window_strides, (), (), pads)
  return snd(out)

def _select_and_gather_add_jvp(
    primals, tangents, *, select_prim, window_dimensions, window_strides,
    padding):
  source, operand = primals
  g_source, g_operand = tangents
  val_out = _select_and_gather_add(
      source, operand, select_prim, window_dimensions, window_strides,
      padding)
  del g_operand
  if g_source is ad_util.zero:
    tangent_out = ad_util.zero
  else:
    tangent_out = _select_and_gather_add(
        g_source, operand, select_prim, window_dimensions,
        window_strides, padding)
  return val_out, tangent_out

def _select_and_gather_add_transpose(
    t, tangents, operand, *, select_prim, window_dimensions, window_strides,
    padding):
  assert ad.is_undefined_primal(tangents) and not ad.is_undefined_primal(operand)
  result = _select_and_scatter_add(t, operand, select_prim, window_dimensions,
                                   window_strides, padding)
  return [result, None]

def _select_and_gather_add_batching_rule(
    batched_args, batch_dims, *, select_prim, window_dimensions, window_strides,
    padding):
  t, x = batched_args
  t_bdim, x_bdim = batch_dims
  size = next(a.shape[bdim] for a, bdim in zip(batched_args, batch_dims)
              if bdim is not None)
  t = batching.bdim_at_front(t, t_bdim, size)
  x = batching.bdim_at_front(x, x_bdim, size)
  window_dimensions = (1,) + window_dimensions
  window_strides = (1,) + window_strides
  out = _select_and_gather_add(t, x, select_prim, window_dimensions,
                               window_strides, padding)
  return (out, 0)


select_and_gather_add_p = standard_primitive(
    _select_and_gather_add_shape_rule, _input_dtype, 'select_and_gather_add',
    _select_and_gather_add_translation)
ad.primitive_jvps[select_and_gather_add_p] = _select_and_gather_add_jvp
ad.primitive_transposes[select_and_gather_add_p] = \
  _select_and_gather_add_transpose
batching.primitive_batchers[select_and_gather_add_p] = \
  _select_and_gather_add_batching_rule
xla.backend_specific_translations['tpu'][select_and_gather_add_p] = partial(
  _select_and_gather_add_translation,
  max_bits=32)


# Parallel prefix-scan. See:
# https://developer.nvidia.com/gpugems/gpugems3/part-vi-gpu-computing/chapter-39-parallel-prefix-sum-scan-cuda
# and
# Blelloch, Guy E. 1990. "Prefix Sums and Their Applications.", Technical Report
# CMU-CS-90-190, School of Computer Science, Carnegie Mellon University.
#
# Unlike the Blelloch algorithm, we use an out-of-place algorithm that uses 2n
# space. This is somewhat wasteful if we are interested only in the output of
# the forward pass, but more memory-efficient if we intend to differentiate
# through the implementation of the scan.
def _prescan_power_of_two(x, axis: int, op: Callable, unit):
  n = x.shape[axis]
  assert n != 0 and n & (n - 1) == 0, "n must be a power of 2"

  # Upsweep
  xs = []
  for d in range(0, n.bit_length() - 1):
    x1 = slice_in_dim(x, 0, None, stride=2, axis=axis)
    xs.append(x1)
    x2 = slice_in_dim(x, 1, None, stride=2, axis=axis)
    x = op(x1, x2)
  total = x

  # Downsweep
  x = full_like(total, unit)
  pad_left = [(0, 0, 0)] * len(x.shape)
  pad_left[axis] = (1, 0, 1)
  pad_right = [(0, 0, 0)] * len(x.shape)
  pad_right[axis] = (0, 1, 1)
  for w in reversed(xs):
    x1 = pad(x, _const(x, 0), pad_right)
    x2 = pad(x, _const(x, 0), pad_left)
    w = pad(w, _const(x, 0), pad_left)
    x = x1 + op(x2, w)

  return x, total


def _parallel_prefix_scan(x, axis: int, op: Callable, unit):
  n = x.shape[axis]
  if n == 0:
    return x
  # Pads to the next largest power of two
  nbits = n.bit_length()
  if n == (1 << (nbits - 1)):
    nbits -= 1
  padding = [(0, 0, 0)] * len(x.shape)
  padding[axis] = (0, (1 << nbits) - n, 0)
  x = pad(x, _const(x, unit), padding)
  x, total = _prescan_power_of_two(x, axis, op, unit)
  return concatenate((slice_in_dim(x, 1, n, axis=axis), total), dimension=axis)

_cumsum_prefix_scan = partial(_parallel_prefix_scan, op=add, unit=0)
_cumprod_prefix_scan = partial(_parallel_prefix_scan, op=mul, unit=1)

def _cumred_shape_rule(x, *, axis: int):
  if axis < 0 or axis >= x.ndim:
    raise ValueError(
        "axis {} is out of bounds for array of shape {}".format(axis, x.shape))
  return x.shape

def _cumsum_transpose_rule(t, *, axis: int):
  return [rev(cumsum(rev(t, (axis,)), axis=axis), (axis,))]

def _cumprod_jvp_rule(primals, tangents, *, axis: int):
  # Irrespective of backend, we always use the parallel prefix scan
  # implementation when differentiating because reduce_window is not
  # arbitrarily differentiable.
  return api.jvp(partial(_cumprod_prefix_scan, axis=axis), primals, tangents)


def _cumred_tpu_translation_rule(window_reduce: Callable, unit, x, *,
                                 axis: int):
  # On TPU, an implementation using reduce_window is handled specially by the
  # compiler and is efficient. On other backends, it is O(n^2).
  n = x.shape[axis]
  if n == 0:
    return x
  padding = [(0, 0, 0)] * x.ndim
  padding[axis] = (n - 1, 0, 0)
  x = pad(x, _const(x, unit), padding)
  strides = [1] * x.ndim
  window_dims = [1] * x.ndim
  window_dims[axis] = n
  return window_reduce(x, window_dims, strides, xla_client.PaddingType.VALID)

def _cumred_batch_rule(prim, batched_args, batch_dims, *, axis: int):
  operand, = batched_args
  bdim, = batch_dims
  axis = axis if axis < bdim else axis + 1
  return prim.bind(operand, axis=axis), bdim


cumsum_p = standard_primitive(
  _cumred_shape_rule, partial(_reduce_number_dtype_rule, "cumsum"),
  'cumsum', xla.lower_fun(_cumsum_prefix_scan, multiple_results=False))
ad.deflinear(cumsum_p, _cumsum_transpose_rule)
xla.backend_specific_translations['tpu'][cumsum_p] = xla.lower_fun(
  partial(_cumred_tpu_translation_rule, _reduce_window_sum, 0),
  multiple_results=False)
batching.primitive_batchers[cumsum_p] = partial(_cumred_batch_rule, cumsum_p)


cumprod_p = standard_primitive(
  _cumred_shape_rule, partial(_reduce_number_dtype_rule, "cumprod"),
  'cumprod', xla.lower_fun(_cumprod_prefix_scan, multiple_results=False))
ad.primitive_jvps[cumprod_p] = _cumprod_jvp_rule
xla.backend_specific_translations['tpu'][cumprod_p] = xla.lower_fun(
  partial(_cumred_tpu_translation_rule, _reduce_window_prod, 1),
  multiple_results=False)
batching.primitive_batchers[cumprod_p] = partial(_cumred_batch_rule, cumprod_p)

sort_shape = lambda operand, dimension: operand.shape

def _sort_jvp_rule(g, operand, *, dimension):
  _, g_out = sort_key_val(operand, g, dimension)
  return g_out

def _sort_batch_rule(batched_args, batch_dims, *, dimension):
  operand, = batched_args
  bdim, = batch_dims
  dimension = dimension % (operand.ndim - 1)
  new_dimension = dimension + (bdim <= dimension)
  return sort(operand, dimension=new_dimension), bdim

def _sort_translation_rule(c, operand, *, dimension):
  return xops.Sort(c, [operand], dimension=dimension, is_stable=True)

sort_p = standard_primitive(sort_shape, _input_dtype, 'sort',
                            translation_rule=_sort_translation_rule)
ad.defjvp(sort_p, _sort_jvp_rule)
batching.primitive_batchers[sort_p] = _sort_batch_rule

def _sort_key_val_abstract_eval(keys, values, *, dimension):
  return raise_to_shaped(keys), raise_to_shaped(values)

def _sort_key_val_jvp(primals, tangents, *, dimension):
  # NOTE(mattjj): this re-sorts three times, but if we had a variadic
  # sort_key_val, or if we could apply a fixed permutation efficiently, we could
  # implement this jvp rule with a single sort. The apply_permutation primitive
  # would make the jvp (and corresponding transpose rule) faster and easier.
  # This would also be cleaner if we didn't get the sorted keys out.
  # TODO(mattjj): make sort_key_val variadic, no sorted keys out by default
  keys, values = primals
  keys_tangents, values_tangents = tangents

  val_out = sort_key_val(keys, values, dimension)

  if keys_tangents is ad_util.zero:
    keys_tangents_out = ad_util.zero
  else:
    keys_tangents_out = _sort_jvp_rule(keys_tangents, keys, dimension=dimension)

  if values_tangents is ad_util.zero:
    values_tangents_out = ad_util.zero
  else:
    values_tangents_out = _sort_jvp_rule(values_tangents, keys,
                                         dimension=dimension)

  tangents_out = keys_tangents_out, values_tangents_out
  return val_out, tangents_out

def _sort_key_val_transpose_rule(t, keys, values, *, dimension):
  t_keys, t_values = t
  assert t_keys is ad_util.zero
  iota = broadcasted_iota(onp.int32, keys.shape, dimension % keys.ndim)
  _, perm = sort_key_val(keys, iota)
  keys_result = ad_util.zero if ad.is_undefined_primal(keys) else None
  values_result = sort_key_val(perm, t_values)[1] if ad.is_undefined_primal(values) else None
  return [keys_result, values_result]

def _sort_key_val_batch_rule(batched_args, batch_dims, *, dimension):
  keys, values = batched_args
  keys_bdim, values_bdim = batch_dims
  assert keys_bdim is not None or values_bdim is not None
  if keys_bdim == values_bdim:
    new_dimension = dimension + (keys_bdim <= dimension)
    return sort_key_val(keys, values, new_dimension), (keys_bdim, keys_bdim)
  elif keys_bdim is not None and values_bdim is not None:
    keys_trans = batching.moveaxis(keys, keys_bdim, values_bdim)
    new_dimension = dimension + (values_bdim <= dimension)
    return sort_key_val(keys_trans, values, new_dimension), (values_bdim, values_bdim)
  elif keys_bdim is None:
    broadcast_dimensions = onp.delete(onp.arange(values.ndim), values_bdim)
    new_keys = broadcast_in_dim(keys, values.shape, broadcast_dimensions)
    new_dimension = dimension + (values_bdim <= dimension)
    return sort_key_val(new_keys, values, new_dimension), (values_bdim, values_bdim)
  elif values_bdim is None:
    broadcast_dimensions = onp.delete(onp.arange(keys.ndim), keys_bdim)
    new_values = broadcast_in_dim(values, keys.shape, broadcast_dimensions)
    new_dimension = dimension + (keys_bdim <= dimension)
    return sort_key_val(keys, new_values, new_dimension), (keys_bdim, keys_bdim)
  else:
    assert False  # unreachable

def _sort_key_val_translation_rule(c, keys, values, *, dimension):
  return xops.Sort(c, [keys, values], dimension=dimension, is_stable=True)

sort_key_val_p = Primitive('sort_key_val')
sort_key_val_p.multiple_results = True
sort_key_val_p.def_impl(partial(xla.apply_primitive, sort_key_val_p))
sort_key_val_p.def_abstract_eval(_sort_key_val_abstract_eval)
xla.translations[sort_key_val_p] = _sort_key_val_translation_rule
ad.primitive_jvps[sort_key_val_p] = _sort_key_val_jvp
ad.primitive_transposes[sort_key_val_p] = _sort_key_val_transpose_rule
batching.primitive_batchers[sort_key_val_p] = _sort_key_val_batch_rule

def _top_k_abstract_eval(operand, *, k):
  if k < 0:
    raise ValueError("k argument to top_k must be nonnegative, got {}".format(k))
  if len(operand.shape) == 0:
    raise TypeError("top_k operand must have >= 1 dimension, got {}"
                    .format(operand.shape))
  shape = list(operand.shape)
  if shape[-1] < k:
    msg = "k argument to top_k must be no larger than minor dimension; {} vs {}"
    raise ValueError(msg.format(k, shape))
  shape[-1] = k
  return (ShapedArray(shape, operand.dtype),
          ShapedArray(shape, onp.dtype(onp.int32)))

def _top_k_jvp(primals, tangents, *, k):
  operand, = primals
  tangent, = tangents
  primals_out = top_k(operand, k)
  if tangent is ad_util.zero:
    tangents_out = (ad_util.zero, ad_util.zero)
  else:
    _, k_idxs = primals_out
    idx_shape = k_idxs.shape
    rank = len(idx_shape)
    gather_index_shape = idx_shape + (1,)
    gather_indices = []
    for i in range(rank-1):
      _iota = iota(k_idxs.dtype, idx_shape[i])
      _iota = tie_in(operand, _iota)
      _iota = broadcast_in_dim(_iota, gather_index_shape, (i,))
      gather_indices.append(_iota)
    gather_indices.append(reshape(k_idxs, gather_index_shape))
    gather_indices = concatenate(gather_indices, dimension=rank)
    slice_sizes = (1,) * rank
    dnums = GatherDimensionNumbers(
      offset_dims=(),
      collapsed_slice_dims=tuple(range(rank)),
      start_index_map=tuple(range(rank)))
    tangents_out = (gather(tangent, gather_indices, dnums, slice_sizes),
                    ad_util.zero)
  return primals_out, tangents_out

def _top_k_batch_rule(batched_args, batch_dims, *, k):
  operand, = batched_args
  bdim, = batch_dims
  if bdim == operand.ndim-1:
    perm = onp.arange(operand.ndim)
    perm[bdim-1], perm[bdim] = perm[bdim], perm[bdim-1]
    top_k_v, top_k_i = top_k(transpose(operand, perm), k=k)
    return (transpose(top_k_v, perm),
            transpose(top_k_i, perm)), (bdim, bdim)
  else:
    return top_k(operand, k=k), (bdim, bdim)

top_k_p = Primitive('top_k')
top_k_p.multiple_results = True
top_k_p.def_impl(partial(xla.apply_primitive, top_k_p))
top_k_p.def_abstract_eval(_top_k_abstract_eval)
xla.translations[top_k_p] = partial(standard_translate, 'top_k')
ad.primitive_jvps[top_k_p] = _top_k_jvp
batching.primitive_batchers[top_k_p] = _top_k_batch_rule

def _tie_in_transpose_rule(t):
  return [ad_util.zero, t]

def _tie_in_batch_rule(batched_args, batch_dims):
  y = tie_in(*batched_args)
  _, bdim_y = batch_dims
  return y, bdim_y

tie_in_p = Primitive('tie_in')
tie_in_p.def_impl(lambda x, y: y)
tie_in_p.def_abstract_eval(lambda x, y: raise_to_shaped(y))
xla.translations[tie_in_p] = lambda c, x, y: y
ad.deflinear(tie_in_p, _tie_in_transpose_rule)
batching.primitive_batchers[tie_in_p] = _tie_in_batch_rule
masking.shape_rules[tie_in_p] = lambda x, y: y.shape
masking.masking_rules[tie_in_p] = lambda vals, logical_shapes: vals[1]


def _stop_gradient_jvp_rule(primals, tangents):
  # if we don't call stop_gradient here, we'd only peel off one autodiff tracer
  x, = primals
  return stop_gradient(x), ad_util.zero

def _stop_gradient_batch_rule(batched_args, batch_dims):
  x, = batched_args
  dim, = batch_dims
  return stop_gradient(x), dim

xla.translations[ad_util.stop_gradient_p] = lambda c, x: x
ad.primitive_jvps[ad_util.stop_gradient_p] = _stop_gradient_jvp_rule
batching.primitive_batchers[ad_util.stop_gradient_p] = _stop_gradient_batch_rule


def create_token(x):
  """Creates an XLA token value with no preconditions for sequencing effects.

  Experimental.

  Args:
    x: a dummy argument used to tie the CreateToken operator into a trace. The
       value of `x` is ignored.
  """
  # x is a dummy argument used to tie the operator into a trace.
  return create_token_p.bind(x)

create_token_p = Primitive("create_token")
create_token_p.def_impl(partial(xla.apply_primitive, create_token_p))
create_token_p.def_abstract_eval(lambda _: abstract_token)
xla.translations[create_token_p] = lambda c, _: xops.CreateToken(c)

def after_all(*operands):
  """Merges one or more XLA token values. Experimental.

  Wraps the XLA AfterAll operator."""
  return after_all_p.bind(*operands)

def _after_all_abstract_eval(*operands):
  if any(x is not abstract_token for x in operands):
    raise TypeError("Arguments to after_all must be tokens")
  return abstract_token


def _after_all_translation_rule(c, *operands):
  return xops.AfterAll(c, operands)

after_all_p = Primitive("after_all")
after_all_p.def_impl(partial(xla.apply_primitive, after_all_p))
after_all_p.def_abstract_eval(_after_all_abstract_eval)
xla.translations[after_all_p] = _after_all_translation_rule


def infeed(token, shape=None):
  """Consumes an infeed value of `shape` from the host. Experimental.

  `token` is used to sequence infeed and outfeed effects.
  """
  flat_shapes, treedef = pytree.flatten(shape)
  for shape in flat_shapes:
    if not isinstance(shape, ShapedArray):
      raise TypeError("shape argument to infeed must be a pytree of "
                      "ShapedArray values, got {}".format(shape))
  xs_and_token = infeed_p.bind(token, shapes=tuple(flat_shapes))
  return (treedef.unflatten(xs_and_token[:-1]), xs_and_token[-1])

def _infeed_abstract_eval(token, *, shapes):
  if token is not abstract_token:
    raise TypeError("First argument to infeed must be a token")
  return shapes + (abstract_token,)


def _infeed_translation_rule(c, token, *, shapes):
  shape = tuple(xla.aval_to_xla_shape(x).with_major_to_minor_layout_if_absent()
                for x in shapes)
  xs_and_token = xops.InfeedWithToken(token,
                                      xla_client.Shape.tuple_shape(shape))
  xs = xops.GetTupleElement(xs_and_token, 0)
  token = xops.GetTupleElement(xs_and_token, 1)
  outs = [xops.GetTupleElement(xs, i) for i in range(len(shapes))] + [token]
  return xops.Tuple(c, outs)

infeed_p = Primitive("infeed")
infeed_p.multiple_results = True
infeed_p.def_impl(partial(xla.apply_primitive, infeed_p))
infeed_p.def_abstract_eval(_infeed_abstract_eval)
xla.translations[infeed_p] = _infeed_translation_rule

def outfeed(token, xs):
  """Outfeeds value `xs` to the host. Experimental.

  `token` is used to sequence infeed and outfeed effects.
  """
  flat_xs, _ = pytree.flatten(xs)
  return outfeed_p.bind(token, *flat_xs)

def _outfeed_abstract_eval(token, *xs):
  if token is not abstract_token:
    raise TypeError("First argument to outfeed must be a token")
  return abstract_token


def _outfeed_translation_rule(c, token, *xs):
  t = xops.Tuple(c, xs)
  return xops.OutfeedWithToken(t, token, c.GetShape(t))

outfeed_p = Primitive("outfeed")
outfeed_p.def_impl(partial(xla.apply_primitive, outfeed_p))
outfeed_p.def_abstract_eval(_outfeed_abstract_eval)
xla.translations[outfeed_p] = _outfeed_translation_rule

def rng_uniform(a, b, shape):
  """Stateful PRNG generator. Experimental and its use is discouraged.

  Returns uniformly distributed random numbers in the range [a, b)

  You should use jax.random for most purposes; this function exists only for
  niche use cases with special performance requirements.

  This API may be removed at any time.
  """
  return rng_uniform_p.bind(a, b, shape=tuple(shape))

def _rng_uniform_abstract_eval(a, b, *, shape):
  if a.dtype != b.dtype:
    raise ValueError(
      "Arguments to rng_uniform must have identical dtypes, got {} "
      "and {}.".format(a.dtype, b.dtype))
  if a.shape != () or b.shape != ():
    raise ValueError(
      "Arguments to rng_uniform must be scalars; got shapes {} and {}."
      .format(a.shape, b.shape))
  return ShapedArray(shape, a.dtype)

def _rng_uniform_translation_rule(c, a, b, *, shape):
  xla_shape = xc.Shape.array_shape(c.GetShape(a).xla_element_type(), shape)
  return xops.RngUniform(a, b, xla_shape)

rng_uniform_p = Primitive("rng_uniform")
rng_uniform_p.def_impl(partial(xla.apply_primitive, rng_uniform_p))
rng_uniform_p.def_abstract_eval(_rng_uniform_abstract_eval)
xla.translations[rng_uniform_p] = _rng_uniform_translation_rule

### util

_ndim = onp.ndim


def _dilate_shape(shape, dilation):
  """Utility function for computing the shape resulting from a dilation."""
  if not onp.all(onp.greater(dilation, 0)):
    msg = "All dilations must be positive, got {}."
    raise TypeError(msg.format(dilation))
  dilation = (1,) * (len(shape) - len(dilation)) + tuple(dilation)
  return onp.where(shape == 0, 0,
                   onp.multiply(dilation, onp.subtract(shape, 1)) + 1)

def _ceil_divide(x1, x2):
  return -onp.floor_divide(onp.negative(x1), x2)

def padtype_to_pads(in_shape, window_shape, window_strides, padding):
  """Convert padding string to list of pairs of pad values."""
  PaddingType = xla_client.PaddingType

  if isinstance(padding, str):
    mapping = {'VALID': PaddingType.VALID, 'SAME': PaddingType.SAME}
    try:
      padding = mapping[padding.upper()]
    except KeyError as err:
      msg = "Unrecognized padding type: expected 'VALID' or 'SAME', got {}."
      raise RuntimeError(msg.format(padding)) from err

  if padding == PaddingType.SAME:
    out_shape = _ceil_divide(in_shape, window_strides)
    pad_sizes = onp.maximum(0, (out_shape - 1) * window_strides +
                                window_shape - in_shape)
    return [(pad_size // 2, pad_size - pad_size // 2) for pad_size in pad_sizes]
  elif padding == PaddingType.VALID:
    return [(0, 0)] * len(in_shape)
  else:
    msg = "Unknown padding type: {}."
    raise TypeError(msg.format(padding))


def _check_same_dtypes(name, ignore_fp_precision, *ttypes):
  """Check that dtypes agree, possibly ignoring float precision."""
  # the `ignore_fp_precision` flag exists because the XLA shape inference logic
  # allows mixed floating point precision, but the HLO verifier often rejects it
  types = list(map(onp.dtype, ttypes))  # canonicalize
  if ignore_fp_precision:
    types = [
        onp.floating if dtypes.issubdtype(dtype, onp.floating)
        else onp.complexfloating if dtypes.issubdtype(dtype, onp.complexfloating)
        else dtype for dtype in types]
  if len({dtypes.canonicalize_dtype(t) for t in types}) != 1:
    if ignore_fp_precision:
      msg = ("{} requires arguments to have same dtypes up to floating point "
             "precision, got {}.")
    else:
      msg = "{} requires arguments to have the same dtypes, got {}."
    raise TypeError(msg.format(name, ", ".join(map(str, types))))


def _check_conv_shapes(name, lhs_shape, rhs_shape, window_strides):
  """Check that conv shapes are valid and are consistent with window_strides."""
  if len(lhs_shape) != len(rhs_shape):
    msg = "Arguments to {} must have same rank, got {} and {}."
    raise TypeError(msg.format(name, len(lhs_shape), len(rhs_shape)))
  if len(lhs_shape) < 2:
    msg = "Arguments to {} must have rank at least 2, got {} and {}."
    raise TypeError(msg.format(name, len(lhs_shape), len(rhs_shape)))
  if lhs_shape[1] != rhs_shape[1]:
    msg = "Arguments to {} must agree on input feature size, got {} and {}."
    raise TypeError(msg.format(name, lhs_shape[1], rhs_shape[1]))
  _check_shapelike(name, "window_strides", window_strides)
  if not onp.all(onp.greater(window_strides, 0)):
    msg = "All elements of window_strides must be positive, got {}."
    raise TypeError(msg.format(window_strides))
  if len(window_strides) != len(lhs_shape) - 2:
    msg = "{} window_strides has wrong length: expected {}, got {}."
    expected_length = len(lhs_shape) - 2
    raise TypeError(msg.format(name, expected_length, len(window_strides)))


def conv_shape_tuple(lhs_shape, rhs_shape, strides, pads, batch_group_count=1):
  """Compute the shape tuple of a conv given input shapes in canonical order."""
  if isinstance(pads, str):
    pads = padtype_to_pads(lhs_shape[2:], rhs_shape[2:], strides, pads)
  if len(pads) != len(lhs_shape) - 2:
    msg = "Wrong number of explicit pads for convolution: expected {}, got {}."
    raise TypeError(msg.format(len(lhs_shape) - 2, len(pads)))

  lhs_padded = onp.add(lhs_shape[2:], onp.sum(onp.array(pads).reshape(-1, 2),
                                              axis=1))
  out_space = onp.floor_divide(
    onp.subtract(lhs_padded, rhs_shape[2:]), strides) + 1
  out_space = onp.maximum(0, out_space)
  assert lhs_shape[0] % batch_group_count == 0
  out_shape = (lhs_shape[0] // batch_group_count, rhs_shape[0])
  return tuple(out_shape + tuple(out_space))


def conv_general_shape_tuple(lhs_shape, rhs_shape, window_strides, padding,
                             dimension_numbers):
  lhs_perm, rhs_perm, out_perm = conv_general_permutations(dimension_numbers)
  lhs_trans = onp.take(lhs_shape, lhs_perm)
  rhs_trans = onp.take(rhs_shape, rhs_perm)
  out_trans = conv_shape_tuple(lhs_trans, rhs_trans, window_strides, padding)
  return tuple(onp.take(out_trans, onp.argsort(out_perm)))


def conv_transpose_shape_tuple(lhs_shape, rhs_shape, window_strides, padding,
                               dimension_numbers):
  lhs_perm, rhs_perm, out_perm = conv_general_permutations(dimension_numbers)
  lhs_trans = onp.take(lhs_shape, lhs_perm)
  rhs_trans = onp.take(rhs_shape, rhs_perm)
  if isinstance(padding, str):
    padding = [_conv_transpose_padding(k, s, padding)
               for k,s in zip(rhs_trans[2:], window_strides)]
  padding = list(map(onp.sum, padding))
  unpad_out_space = [(i-1) * s - k + 2
                     for i, k, s in zip(lhs_trans[2:],
                                        rhs_trans[2:],
                                        window_strides)]
  out_space = onp.sum([unpad_out_space, padding], axis=0).tolist()
  out_trans = tuple((lhs_trans[0], rhs_trans[0]) + tuple(out_space))
  return tuple(onp.take(out_trans, onp.argsort(out_perm)))


def _check_shapelike(fun_name, arg_name, obj):
  """Check that `obj` is a shape-like value (e.g. tuple of nonnegative ints)."""
  if (type(obj) is tuple and masking.is_polymorphic(obj)):
    return obj
  if not isinstance(obj, (tuple, list, onp.ndarray)):
    msg = "{} {} must be of type tuple/list/ndarray, got {}."
    raise TypeError(msg.format(fun_name, arg_name, type(obj)))
  # bool(obj) for an ndarray raises an error, so we check len
  if not len(obj):  # pylint: disable=g-explicit-length-test
    return
  obj_arr = onp.array(obj)
  if obj_arr.ndim != 1:
    msg = "{} {} must be rank 1, got {}."
    raise TypeError(msg.format(obj_arr.ndim))
  if not dtypes.issubdtype(obj_arr.dtype, onp.integer):
    msg = "{} {} must have every element be an integer type, got {}."
    raise TypeError(msg.format(fun_name, arg_name, tuple(map(type, obj))))
  if not (obj_arr >= 0).all():
    msg = "{} {} must have every element be nonnegative, got {}."
    raise TypeError(msg.format(fun_name, arg_name, obj))


def _dynamic_slice_indices(operand, start_indices):
  if not isinstance(start_indices, (tuple, list)):
    if start_indices.ndim != 1:
      raise ValueError("Slice indices must be a 1D sequence, got {}"
                       .format(start_indices.shape))
    start_indices = [reshape(slice(start_indices, [i], [i+1]), ())
                     for i in range(operand.ndim)]
  else:
    start_indices = [onp.asarray(i, dtype=dtypes.int_) if isinstance(i, int)
                     else i for i in start_indices]
  if len(start_indices) != operand.ndim:
    msg = ("Length of slice indices must match number of operand dimensions ({} "
          "vs {})")
    raise ValueError(msg.format(len(start_indices), operand.shape))
  # map int over operand.shape to raise any dynamic-shape errors
  return [select(lt(i, _const(i, 0)), add(i, _const(i, int(d))), i)
          for i, d in zip(start_indices, operand.shape)]



def _const(example, val):
  if dtypes.is_python_scalar(example):
    return dtypes.scalar_type_of(example)(val)
  return onp.array(val, _dtype(example))

_zeros: Callable = partial(full_like, fill_value=0)
_zero: Callable = partial(full_like, shape=(), fill_value=0)
_ones: Callable = partial(full_like, fill_value=1)
_one: Callable = partial(full_like, shape=(), fill_value=1)
_twos: Callable = partial(full_like, fill_value=2)
_two: Callable = partial(full_like, shape=(), fill_value=2)

dtype: Callable = dtypes.result_type
_dtype: Callable = dtypes.result_type

def _iscomplex(x) -> bool:
  return dtypes.issubdtype(_dtype(x), onp.complexfloating)


def ranges_like(*xs):
  start = 0
  for x in xs:
    x_len = len(x)
    yield range(start, start + x_len)
    start += x_len


def remaining(original, *removed_lists):
  blacklist = set(itertools.chain(*removed_lists))
  return [i for i in original if i not in blacklist]


def _canonicalize_precision(precision):
  if precision is None:
    return None
  if isinstance(precision, Precision):
    return precision
  else:
    msg = "Precision argument must be None or a lax.Precision value; got {}"
    raise ValueError(msg.format(precision))


def conv_dimension_numbers(lhs_shape, rhs_shape, dimension_numbers):
  """Converts convolution `dimension_numbers` to a `ConvDimensionNumbers`.

  Args:
    lhs_shape: tuple of nonnegative integers, shape of the convolution input.
    rhs_shape: tuple of nonnegative integers, shape of the convolution kernel.
    dimension_numbers: None or a tuple/list of strings, following the
      convolution dimension number specification format in xla_client.py.

  Returns:
    A `ConvDimensionNumbers` object that represents `dimension_numbers` in the
    canonical form used by lax functions.
  """
  if len(lhs_shape) != len(rhs_shape):
    msg = "convolution requires lhs and rhs ndim to be equal, got {} and {}."
    raise TypeError(msg.format(len(lhs_shape), len(rhs_shape)))

  if dimension_numbers is None:
    iota = tuple(range(len(lhs_shape)))
    return ConvDimensionNumbers(iota, iota, iota)
  elif isinstance(dimension_numbers, (list, tuple)):
    if len(dimension_numbers) != 3:
      msg = "convolution dimension_numbers list/tuple must be length 3, got {}."
      raise TypeError(msg.format(len(dimension_numbers)))
    if not all(isinstance(elt, str) for elt in dimension_numbers):
      msg = "convolution dimension_numbers elements must be strings, got {}."
      raise TypeError(msg.format(tuple(map(type, dimension_numbers))))
    msg = ("convolution dimension_numbers[{}] must have len equal to the ndim "
           "of lhs and rhs, got {} for lhs and rhs shapes {} and {}.")
    for i, elt in enumerate(dimension_numbers):
      if len(elt) != len(lhs_shape):
        raise TypeError(msg.format(i, len(elt), lhs_shape, rhs_shape))

    lhs_spec, rhs_spec, out_spec = conv_general_permutations(dimension_numbers)
    return ConvDimensionNumbers(lhs_spec, rhs_spec, out_spec)
  else:
    msg = "convolution dimension_numbers must be tuple/list or None, got {}."
    raise TypeError(msg.format(type(dimension_numbers)))


def conv_general_permutations(dimension_numbers):
  """Utility for convolution dimension permutations relative to Conv HLO."""
  lhs_spec, rhs_spec, out_spec = dimension_numbers
  lhs_char, rhs_char, out_char = charpairs = ("N", "C"), ("O", "I"), ("N", "C")
  for i, (a, b) in enumerate(charpairs):
    if not dimension_numbers[i].count(a) == dimension_numbers[i].count(b) == 1:
      msg = ("convolution dimension_numbers[{}] must contain the characters "
             "'{}' and '{}' exactly once, got {}.")
      raise TypeError(msg.format(i, a, b, dimension_numbers[i]))
    if len(dimension_numbers[i]) != len(set(dimension_numbers[i])):
      msg = ("convolution dimension_numbers[{}] cannot have duplicate "
             "characters, got {}.")
      raise TypeError(msg.format(i, dimension_numbers[i]))
  if not (set(lhs_spec) - set(lhs_char) == set(rhs_spec) - set(rhs_char) ==
          set(out_spec) - set(out_char)):
    msg = ("convolution dimension_numbers elements must each have the same "
           "set of spatial characters, got {}.")
    raise TypeError(msg.format(dimension_numbers))

  def getperm(spec, charpair):
    spatial = (i for i, c in enumerate(spec) if c not in charpair)
    if spec is not rhs_spec:
      spatial = sorted(spatial, key=lambda i: rhs_spec.index(spec[i]))
    return (spec.index(charpair[0]), spec.index(charpair[1])) + tuple(spatial)

  lhs_perm, rhs_perm, out_perm = map(getperm, dimension_numbers, charpairs)
  return lhs_perm, rhs_perm, out_perm


def _conv_general_proto(dimension_numbers):
  assert type(dimension_numbers) is ConvDimensionNumbers
  lhs_spec, rhs_spec, out_spec = dimension_numbers
  proto = xla_client.ConvolutionDimensionNumbers()
  proto.input_batch_dimension = lhs_spec[0]
  proto.input_feature_dimension = lhs_spec[1]
  proto.output_batch_dimension = out_spec[0]
  proto.output_feature_dimension = out_spec[1]
  proto.kernel_output_feature_dimension = rhs_spec[0]
  proto.kernel_input_feature_dimension = rhs_spec[1]
  proto.input_spatial_dimensions.extend(lhs_spec[2:])
  proto.kernel_spatial_dimensions.extend(rhs_spec[2:])
  proto.output_spatial_dimensions.extend(out_spec[2:])
  return proto


def _conv_general_vjp_lhs_padding(
    in_shape, window_dimensions, window_strides, out_shape, padding,
    lhs_dilation, rhs_dilation):
  lhs_dilated_shape = _dilate_shape(in_shape, lhs_dilation)
  rhs_dilated_shape = _dilate_shape(window_dimensions, rhs_dilation)
  out_dilated_shape = _dilate_shape(out_shape, window_strides)
  pad_before = onp.subtract(rhs_dilated_shape, [lo for lo, _ in padding]) - 1
  pad_after = (onp.add(lhs_dilated_shape, rhs_dilated_shape) - 1
               - out_dilated_shape - pad_before)
  return zip(pad_before, pad_after)


def _conv_general_vjp_rhs_padding(
    in_shape, window_dimensions, window_strides, out_shape, padding,
    lhs_dilation, rhs_dilation):
  lhs_dilated_shape = _dilate_shape(in_shape, lhs_dilation)
  rhs_dilated_shape = _dilate_shape(window_dimensions, rhs_dilation)
  out_dilated_shape = _dilate_shape(out_shape, window_strides)
  total_in_pad = out_dilated_shape + rhs_dilated_shape - lhs_dilated_shape - 1
  return [(pad[0], tot - pad[0]) for pad, tot in zip(padding, total_in_pad)]


def _balanced_eq(x, z, y):
  return div(select(_eq_meet(x, z), _ones(z), _zeros(z)),
             select(_eq_meet(y, z), _twos(z), _ones(z)))


def _eq_meet(a, b):
  a_dtype, b_dtype = _dtype(a), _dtype(b)
  if a_dtype != b_dtype:
    higher_dtype = dtypes.promote_types(a_dtype, b_dtype)
    if higher_dtype == a_dtype:
      a = convert_element_type(a, b_dtype)
    else:
      b = convert_element_type(b, a_dtype)
  return eq(a, b)


def _abstractify(x):
  return raise_to_shaped(core.get_aval(x))



def _check_user_dtype_supported(dtype, fun_name=None):
  onp_dtype = onp.dtype(dtype)
  if onp_dtype.kind not in "biufc" and onp_dtype.type != dtypes.bfloat16:
    msg = f"JAX only supports number and bool dtypes, got dtype {dtype}"
    raise TypeError(msg)
  if dtype is not None and onp_dtype != dtypes.canonicalize_dtype(dtype):
    msg = ("Explicitly requested dtype {} {} is not available, "
           "and will be truncated to dtype {}. To enable more dtypes, set the "
           "jax_enable_x64 configuration option or the JAX_ENABLE_X64 shell "
           "environment variable. "
           "See https://github.com/google/jax#current-gotchas for more.")
    fun_name = "requested in {}".format(fun_name) if fun_name else ""
    truncated_dtype = dtypes.canonicalize_dtype(dtype).name
    warnings.warn(msg.format(dtype, fun_name , truncated_dtype))<|MERGE_RESOLUTION|>--- conflicted
+++ resolved
@@ -2635,7 +2635,7 @@
       operand, shape=shape, broadcast_dimensions=broadcast_dimensions)
     aval = ShapedArray(shape, _dtype(operand))
     lazy_expr = lazy.broadcast(operand._lazy_expr, shape, broadcast_dimensions)
-    return xla.DeviceArray(aval, None, lazy_expr, operand.device_buffer)
+    return xla.DeviceArray(aval, operand._device, lazy_expr, operand.device_buffer)
   else:
     return xla.apply_primitive(broadcast_in_dim_p, operand, shape=shape,
                                broadcast_dimensions=broadcast_dimensions)
@@ -2845,22 +2845,7 @@
     if bcast_dims is not None:
       aval = ShapedArray(new_sizes, operand.dtype)
       lazy_expr = lazy.broadcast(operand._lazy_expr, new_sizes, bcast_dims)
-<<<<<<< HEAD
       return xla.DeviceArray(aval, operand._device, lazy_expr, operand.device_buffer)
-  if (type(operand) is pxla.ShardedDeviceArray and dimensions is None
-      and _is_axis_merge(old_sizes, new_sizes)):
-    aval = ShapedArray(new_sizes, operand.dtype)
-    return pxla.ChunkedDeviceArray(old_sizes[0], aval, operand.device_buffers)
-  elif (type(operand) is pxla.ChunkedDeviceArray and dimensions is None
-        and _is_axis_split(old_sizes, new_sizes)
-        and operand.axis_size == new_sizes[0]):
-    aval = ShapedArray(new_sizes, operand.dtype)
-    return pxla.ShardedDeviceArray(aval, operand.device_buffers)
-  else:
-    return xla.apply_primitive(reshape_p, operand, new_sizes=new_sizes,
-                               dimensions=dimensions)
-=======
-      return xla.DeviceArray(aval, None, lazy_expr, operand.device_buffer)
 
   if type(operand) is pxla.ShardedDeviceArray and dimensions is None:
     array = _reshape_sharded_device_array(operand, new_sizes, old_sizes)
@@ -2869,7 +2854,6 @@
 
   return xla.apply_primitive(reshape_p, operand, new_sizes=new_sizes,
                              dimensions=dimensions)
->>>>>>> b39da1f8
 
 def _is_singleton_reshape(old, new):
   # A singleton reshape is one where only singleton dimensions are added. We
@@ -3015,7 +2999,7 @@
   if type(operand) is xla.DeviceArray:
     lazy_expr = lazy.transpose(operand._lazy_expr, permutation)
     aval = ShapedArray(lazy_expr.shape, operand.dtype)
-    return xla.DeviceArray(aval, None, lazy_expr, operand.device_buffer)
+    return xla.DeviceArray(aval, operand._device, lazy_expr, operand.device_buffer)
   else:
     return xla.apply_primitive(transpose_p, operand, permutation=permutation)
 
