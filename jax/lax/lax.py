--- conflicted
+++ resolved
@@ -37,13 +37,8 @@
 from .. import linear_util as lu
 from ..config import flags
 from ..core import Primitive
-<<<<<<< HEAD
 from ..abstract_arrays import (UnshapedArray, ShapedArray, ConcreteArray, AbstractToken,
                                array_types, make_shaped_array, raise_to_shaped, abstract_token)
-=======
-from ..abstract_arrays import (UnshapedArray, ShapedArray, ConcreteArray, array_types,
-                               make_shaped_array, raise_to_shaped)
->>>>>>> 9ac7a317
 from ..interpreters import partial_eval as pe
 from ..interpreters import xla
 from ..interpreters import pxla
@@ -1082,10 +1077,6 @@
   return safe_mul_p.bind(x, y)
 
 ### convenience wrappers around traceables
-<<<<<<< HEAD
-
-=======
->>>>>>> 9ac7a317
 def conv(lhs, rhs, window_strides, padding, precision=None):
   """Convenience wrapper around `conv_general_dilated`.
 
@@ -1231,13 +1222,8 @@
     `fill_value`, similar to the output of np.full.
   """
   shape = onp.shape(x) if shape is None else _canonicalize_shape(shape)
-<<<<<<< HEAD
   fill_value = tie_in(x, fill_value)
   return full(shape, fill_value, dtype or _dtype(x))
-=======
-  out = full(shape, fill_value, dtype or _dtype(x))
-  return tie_in(x, out)
->>>>>>> 9ac7a317
 
 def collapse(operand, start_dimension, stop_dimension):
   lo, hi = start_dimension, stop_dimension
@@ -1966,110 +1952,6 @@
   shape[src:src + 1] = [size1, size2]
   return reshape(x, shape)
 
-<<<<<<< HEAD
-=======
-def _dot_shape_rule(lhs, rhs, precision):
-  if lhs.ndim == 0 or rhs.ndim == 0:
-    msg = "Dot only supports rank 1 or above, got shapes {} and {}."
-    raise TypeError(msg.format(lhs.shape, rhs.shape))
-  if lhs.ndim > 2 or rhs.ndim > 2:
-    msg = "Dot only supports rank 2 or less, got shapes {} and {}."
-    raise TypeError(msg.format(lhs.shape, rhs.shape))
-
-  def require(shape_cond):
-    if not shape_cond:
-      msg = "Incompatible shapes for dot: got {} and {}."
-      raise TypeError(msg.format(lhs.shape, rhs.shape))
-
-  if lhs.ndim == rhs.ndim == 1:
-    require(lhs.shape == rhs.shape)
-    return ()
-  elif lhs.ndim == rhs.ndim == 2:
-    require(lhs.shape[1] == rhs.shape[0])
-    return (lhs.shape[0], rhs.shape[1])
-  elif rhs.ndim == 1:
-    require(lhs.shape[-1] == rhs.shape[0])
-    return lhs.shape[:-1]
-  else:
-    require(lhs.shape[-1] == rhs.shape[-2])
-    return lhs.shape[:-1] + rhs.shape[:-2] + rhs.shape[-1:]
-
-def _dot_transpose_lhs(t, rhs, precision):
-  if onp.ndim(t) == onp.ndim(rhs) == 2:
-    return dot(t, transpose(rhs, (1, 0)), precision=precision)
-  elif onp.ndim(t) == 1 and onp.ndim(rhs) == 2:
-    return dot(rhs, t, precision=precision)
-  elif onp.ndim(t) == onp.ndim(rhs) == 1:
-    return _outer(t, rhs)
-  elif onp.ndim(t) == 0 or onp.ndim(rhs) == 0:
-    return mul(t, rhs)
-  else:
-    raise TypeError
-
-def _dot_transpose_rhs(t, lhs, precision):
-  if onp.ndim(lhs) == onp.ndim(t) == 2:
-    return dot(transpose(lhs, (1, 0)), t)
-  elif onp.ndim(lhs) == 2 and onp.ndim(t) == 1:
-    return dot(t, lhs, precision=precision)
-  elif onp.ndim(t) == onp.ndim(lhs) == 1:
-    return _outer(lhs, t)
-  elif onp.ndim(t) == 0 or onp.ndim(lhs) == 0:
-    return mul(t, lhs)
-  else:
-    raise TypeError
-
-def _outer(x, y):
-  assert onp.ndim(x) == onp.ndim(y) == 1
-  return mul(reshape(x, (x.shape[0], 1)), reshape(y, (1, y.shape[0])))
-
-def _dot_batch_rule(batched_args, batch_dims, precision=None):
-  lhs, rhs = batched_args
-  lbd, rbd = batch_dims
-  T = lambda x: transpose(x, onp.arange(onp.ndim(x))[::-1])
-
-  # in some cases, we can call dot instead of dot_general
-  if max(onp.ndim(lhs), onp.ndim(rhs)) <= 2:
-    if rbd is None:
-      assert lbd in (0, 1)
-      if lbd == 0:
-        return dot(lhs, rhs, precision=precision), 0
-      else:
-        return dot(T(rhs), lhs, precision=precision), onp.ndim(rhs) - 1
-
-    if lbd is None:
-      assert rbd in (0, 1)
-      if rbd == onp.ndim(rhs) - 1:
-        return dot(lhs, rhs, precision=precision), onp.ndim(lhs) - 1
-      else:
-        return dot(rhs, T(lhs), precision=precision), 0
-
-    assert lbd is not None and rbd is not None
-    assert lhs.ndim == rhs.ndim == 2  # dot only supports rank 1 and above
-    lhs = batching.moveaxis(lhs, lbd, 0)
-    rhs = batching.moveaxis(rhs, rbd, 0)
-    out = dot_general(lhs, rhs, [((1,), (1,)), ((0,), (0,))], precision=precision)
-    return out, 0
-
-  if lbd is None:
-    assert rbd is not None
-    lhs = broadcast(lhs, (rhs.shape[rbd],))
-  else:
-    lhs = batching.moveaxis(lhs, lbd, 0)
-  lhs_batch = (0,)
-  lhs_contracting = (onp.ndim(lhs) - 1,)
-
-  if rbd is None:
-    assert lbd is not None
-    rhs = broadcast(rhs, (lhs.shape[0],))
-  else:
-    rhs = batching.moveaxis(rhs, rbd, 0)
-  rhs_batch = (0,)
-  rhs_contracting = (onp.arange(1, onp.ndim(rhs))[-2:][0],)
-
-  dim_nums = [(lhs_contracting, rhs_contracting), (lhs_batch, rhs_batch)]
-  return dot_general(lhs, rhs, dim_nums, precision=precision), 0
-
->>>>>>> 9ac7a317
 def _precision_config(precision):
   if precision is not None:
     config = xla_client.PrecisionConfig()
@@ -2077,55 +1959,6 @@
     return config
   return None
 
-<<<<<<< HEAD
-=======
-def _dot_translation_rule(c, lhs, rhs, precision):
-  return c.Dot(lhs, rhs, precision_config=_precision_config(precision))
-
-def _dot_polymorphic_shape_rule(shape_exprs, precision):
-  del precision  # Unused.
-  lhs_shape, rhs_shape = shape_exprs
-  lhs_ndim, rhs_ndim = len(lhs_shape), len(rhs_shape)
-
-  if lhs_ndim == rhs_ndim == 1:
-    if not lhs_shape == rhs_shape: raise ShapeError
-    return ShapeExpr(())
-  elif lhs_ndim == rhs_ndim == 2:
-    if not lhs_shape[1] == rhs_shape[0]: raise ShapeError
-    return ShapeExpr((lhs_shape[0], rhs_shape[1]))
-  elif rhs_ndim == 1:
-    if not lhs_shape[1] == rhs_shape[0]: raise ShapeError
-    return ShapeExpr((lhs_shape[0],))
-  else:
-    if not lhs_shape[0] == rhs_shape[0]: raise ShapeError
-    return ShapeExpr((rhs_shape[1],))
-
-def _dot_masking_rule(padded_vals, logical_shapes, precision):
-  lhs, rhs = padded_vals
-  lhs_shape, rhs_shape = logical_shapes
-  lhs_ndim, rhs_ndim = len(lhs_shape), len(rhs_shape)
-
-  if lhs_ndim == rhs_ndim == 1:
-    masked_lhs = select(iota(onp.int32, lhs.shape[0]) < lhs_shape[0], lhs, zeros_like_array(lhs))
-    return dot_p.bind(masked_lhs, rhs, precision=precision)
-  elif lhs_ndim == rhs_ndim == 2:
-    # TODO could avoid select if we check whether contracted axis is masked
-    masked_lhs = select(
-        broadcasted_iota(onp.int32, lhs.shape, 1) < lhs_shape[1], lhs, zeros_like_array(lhs))
-    return dot_p.bind(masked_lhs, rhs, precision=precision)
-  elif rhs_ndim == 1:
-    raise NotImplementedError
-  else:
-    raise NotImplementedError
-
-_dot_dtype_rule = partial(binop_dtype_rule, _input_dtype, [_num, _num], 'dot')
-dot_p = standard_primitive(_dot_shape_rule, _dot_dtype_rule, 'dot', _dot_translation_rule)
-ad.defbilinear(dot_p, _dot_transpose_lhs, _dot_transpose_rhs)
-batching.primitive_batchers[dot_p] = _dot_batch_rule
-masking.shape_rules[dot_p] = _dot_polymorphic_shape_rule
-masking.masking_rules[dot_p] = _dot_masking_rule
-
->>>>>>> 9ac7a317
 def _dot_general_shape_rule(lhs, rhs, dimension_numbers, precision):
   (lhs_contracting, rhs_contracting), (lhs_batch, rhs_batch) = dimension_numbers
   if len(lhs_batch) != len(rhs_batch):
@@ -2228,7 +2061,6 @@
       else:
         # move the new dimension to the end of rhs to avoid changing batch dims
         rhs = batching.moveaxis(rhs, rbd, rhs.ndim - 1)
-<<<<<<< HEAD
         # rhs tensor product dims in result come after batch dims + lhs tensor
         # product dims
         result_batch_dim = (
@@ -2279,28 +2111,12 @@
     masked_lhs = select(mask_intersection, lhs, zeros_like_array(lhs))
     return dot_general(masked_lhs, rhs, dimension_numbers, precision=precision)
 
-=======
-      # rhs tensor product dims in result come after batch dims + lhs tensor
-      # product dims
-      result_batch_dim = (
-          lhs.ndim - len(lhs_contract) - len(lhs_batch) + rhs.ndim - len(rhs_contract) - 1)
-  new_dimension_numbers = [(lhs_contract, rhs_contract), (lhs_batch, rhs_batch)]
-  batched_out = dot_general(lhs, rhs, new_dimension_numbers, precision=precision)
-  return batched_out, result_batch_dim
-
-def _dot_general_translation_rule(c, lhs, rhs, dimension_numbers, precision):
-  return c.DotGeneral(lhs, rhs, dimension_numbers, precision_config=_precision_config(precision))
-
->>>>>>> 9ac7a317
 dot_general_p = standard_primitive(_dot_general_shape_rule, _dot_general_dtype_rule, 'dot_general',
                                    _dot_general_translation_rule)
 ad.defbilinear(dot_general_p, _dot_general_transpose_lhs, _dot_general_transpose_rhs)
 batching.primitive_batchers[dot_general_p] = _dot_general_batch_rule
-<<<<<<< HEAD
 masking.shape_rules[dot_general_p] = _dot_general_polymorphic_shape_rule
 masking.masking_rules[dot_general_p] = _dot_general_masking_rule
-=======
->>>>>>> 9ac7a317
 
 def _broadcast_shape_rule(operand, sizes):
   _check_shapelike('broadcast', 'sizes', sizes)
@@ -3889,10 +3705,6 @@
     lambda a, d, shape: (shaped_identity(a[0]), d[0])
 
 ### constants
-<<<<<<< HEAD
-
-=======
->>>>>>> 9ac7a317
 class _FilledConstant(xla.DeviceConstant):
   __slots__ = ["fill_value"]
 
@@ -3997,7 +3809,6 @@
 ad.primitive_jvps[stop_gradient_p] = _stop_gradient_jvp_rule
 batching.primitive_batchers[stop_gradient_p] = _stop_gradient_batch_rule
 
-<<<<<<< HEAD
 def create_token(x):
   """Creates an XLA token value with no preconditions for sequencing effects.
 
@@ -4087,8 +3898,6 @@
 outfeed_p.def_abstract_eval(_outfeed_abstract_eval)
 xla.translations[outfeed_p] = _outfeed_translation_rule
 
-=======
->>>>>>> 9ac7a317
 ### util
 
 _ndim = onp.ndim
