--- conflicted
+++ resolved
@@ -967,13 +967,6 @@
 
   return solution, solution_dot
 
-<<<<<<< HEAD
-=======
-
-def _root_batch(args, dims, **params):
-  return batching.batch_fun(lu.wrap_init(_root_impl, params), args, dims)
-
->>>>>>> 2281105b
 
 root_p = core.Primitive('root')
 root_p.multiple_results = True
@@ -1027,8 +1020,7 @@
 
 def _linear_solve_impl(*args, **kwargs):
   num_consts, jaxpr, solve, _, _ = split_dict(
-      kwargs,
-      ['num_consts', 'jaxpr', 'solve', 'tangent_solve', 'cotangent_solve'],
+      kwargs, ['num_consts', 'jaxpr', 'solve', 'tangent_solve', 'cotangent_solve'],
   )
   params, b = split_list(args, [num_consts])
   matvec = partial(core.jaxpr_as_fun(jaxpr), *params)
@@ -1087,8 +1079,7 @@
 
 def _linear_solve_transpose_rule(cotangent, *primals, **kwargs):
   num_consts, jaxpr, _, _, cotangent_solve = split_dict(
-      kwargs,
-      ['num_consts', 'jaxpr', 'solve', 'tangent_solve', 'cotangent_solve'],
+      kwargs, ['num_consts', 'jaxpr', 'solve', 'tangent_solve', 'cotangent_solve'],
   )
   params, b = split_list(primals, [num_consts])
   assert b == [ad.undefined_primal] * len(b)
