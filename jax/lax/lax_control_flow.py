--- conflicted
+++ resolved
@@ -865,21 +865,6 @@
         .format(func_name, expected_name, actual_tree, expected_tree))
 
 
-<<<<<<< HEAD
-def _stop_gradient_fun(f):
-  """Create a version of f() that stops all gradients."""
-  def wrapper(*args, **kwargs):
-    args_flat, in_args_tree = tree_flatten((args, kwargs))
-    args_avals = tuple(_map(_abstractify, args_flat))
-    g = lambda a, b: f(*a, **b)
-    jaxpr, consts, out_tree = _initial_style_jaxpr(g, in_args_tree, args_avals)
-    out = core.jaxpr_as_fun(jaxpr)(*lax.stop_gradient(consts + tuple(args_flat)))
-    return tree_unflatten(out_tree, out)
-  return wrapper
-
-
-_RootTuple = collections.namedtuple('_RootTuple', 'f, solve, l_and_s')
-=======
 def _check_tree_and_avals(what, tree1, avals1, tree2, avals2):
   """Raises TypeError if (tree1, avals1) does not match (tree2, avals2).
 
@@ -896,7 +881,20 @@
     raise TypeError(msg.format(what, tree_unflatten(tree1, avals1),
                                tree_unflatten(tree2, avals2)))
 
->>>>>>> 7cbd58b6
+
+def _stop_gradient_fun(f):
+  """Create a version of f() that stops all gradients."""
+  def wrapper(*args, **kwargs):
+    args_flat, in_args_tree = tree_flatten((args, kwargs))
+    args_avals = tuple(_map(_abstractify, args_flat))
+    g = lambda a, b: f(*a, **b)
+    jaxpr, consts, out_tree = _initial_style_jaxpr(g, in_args_tree, args_avals)
+    out = core.jaxpr_as_fun(jaxpr)(*lax.stop_gradient(consts + tuple(args_flat)))
+    return tree_unflatten(out_tree, out)
+  return wrapper
+
+
+_RootTuple = collections.namedtuple('_RootTuple', 'f, solve, l_and_s')
 
 
 def _split_root_args(args, const_lengths):
