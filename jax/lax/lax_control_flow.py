# coding=utf-8
# Copyright 2019 Google LLC
#
# Licensed under the Apache License, Version 2.0 (the "License");
# you may not use this file except in compliance with the License.
# You may obtain a copy of the License at
#
#     https://www.apache.org/licenses/LICENSE-2.0
#
# Unless required by applicable law or agreed to in writing, software
# distributed under the License is distributed on an "AS IS" BASIS,
# WITHOUT WARRANTIES OR CONDITIONS OF ANY KIND, either express or implied.
# See the License for the specific language governing permissions and
# limitations under the License.
"""
Control flow primitives.
"""

from __future__ import absolute_import
from __future__ import division
from __future__ import print_function

import collections
import itertools
import operator
import threading

import numpy as onp
import six

from jax import api
from jax import core
from jax.lax import lax
from jax import linear_util as lu
from jax.abstract_arrays import ShapedArray, raise_to_shaped
from jax.api_util import flatten_fun_nokwargs, apply_flat_fun_nokwargs
from jax.interpreters import ad
from jax.interpreters import partial_eval as pe
from jax.interpreters import xla
from jax.interpreters import batching
from jax.interpreters import masking
from jax.lib import xla_bridge as xb
from jax.lib import xla_client
from jax.util import (partial, unzip2, safe_map, safe_zip, split_list,
                      split_dict, cache)
from jax.tree_util import (tree_flatten, tree_unflatten, treedef_is_leaf,
                           treedef_children, tree_map)
from jax import ad_util

_map = safe_map
zip = safe_zip
_reduce = six.moves.reduce


@cache()
def _initial_style_jaxpr(fun, in_tree, in_avals):
  in_pvals = [pe.PartialVal((aval, core.unit)) for aval in in_avals]
  fun, out_tree = flatten_fun_nokwargs(lu.wrap_init(fun), in_tree)
  jaxpr, out_pvals, consts = pe.trace_to_jaxpr(fun, in_pvals, instantiate=True)
  out_avals = _map(raise_to_shaped, unzip2(out_pvals)[0])
  const_avals = tuple(raise_to_shaped(core.get_aval(c)) for c in consts)
  typed_jaxpr = core.TypedJaxpr(pe.closure_convert_jaxpr(jaxpr),
                                (), const_avals + in_avals, out_avals)
  return typed_jaxpr, consts, out_tree()

def _abstractify(x):
  return raise_to_shaped(core.get_aval(x))

def typecheck(aval, x):
  aval = raise_to_shaped(aval)
  try:
    return aval == core.lattice_join(aval, core.get_aval(x))
  except TypeError:
    return False

def typematch(aval1, aval2):
  return raise_to_shaped(aval1) == raise_to_shaped(aval2)

class FixedPointError(Exception): pass


### fori_loop and while_loop

def _fori_cond_fun(loop_carry):
  i, upper, _ = loop_carry
  return lax.lt(i, upper)

@cache()
def _fori_body_fun(body_fun):
  def while_body_fun(loop_carry):
    i, upper, x = loop_carry
    return lax.add(i, lax._const(i, 1)), upper, body_fun(i, x)
  return while_body_fun

def fori_loop(lower, upper, body_fun, init_val):
  """Loop from ``lower`` to ``upper`` by reduction to ``while_loop``.

  The type signature in brief is

  .. code-block:: haskell

    fori_loop :: Int -> Int -> ((int, a) -> a) -> a -> a

  The semantics of ``fori_loop`` are given by this Python implementation::

    def fori_loop(lower, upper, body_fun, init_val):
      val = init_val
      for i in range(lower, upper):
        val = body_fun(i, val)
      return val

  Unlike that Python version, ``fori_loop`` is implemented in terms of a call to
  ``while_loop``. See the docstring for ``while_loop`` for more information.

  Args:
    lower: an integer representing the loop index lower bound (inclusive)
    upper: an integer representing the loop index upper bound (exclusive)
    body_fun: function of type ``(int, a) -> a``.
    init_val: initial loop carry value of type ``a``.

  Returns:
    Loop value from the final iteration, of type ``a``.
  """
  _, _, result = while_loop(_fori_cond_fun, _fori_body_fun(body_fun),
                            (lower, upper, init_val))
  return result


def while_loop(cond_fun, body_fun, init_val):
  """Call ``body_fun`` repeatedly in a loop while ``cond_fun`` is True.

  The type signature in brief is

  .. code-block:: haskell

    while_loop :: (a -> Bool) -> (a -> a) -> a -> a

  The semantics of ``while_loop`` are given by this Python implementation::

    def while_loop(cond_fun, body_fun, init_val):
      val = init_val
      while cond_fun(val):
        val = body_fun(val)
      return val

  Unlike that Python version, ``while_loop`` is a JAX primitive and is lowered
  to a single XLA While HLO. That makes it useful for reducing compilation times
  for jit-compiled functions, since native Python loop constructs in an ``@jit``
  function are unrolled, leading to large XLA computations.

  Another difference from using Python-native loop constructs is that
  ``while_loop`` is not reverse-mode differentiable because XLA computations
  require static bounds on memory requirements.

  Args:
    cond_fun: function of type ``a -> Bool``.
    body_fun: function of type ``a -> a``.
    init_val: value of type ``a``, a type that can be a scalar, array, or any
      pytree (nested Python tuple/list/dict) thereof, representing the initial
      loop carry value.

  Returns:
    The output from the final iteration of body_fun, of type ``a``.
  """
  init_vals, in_tree = tree_flatten((init_val,))
  init_avals = tuple(_map(_abstractify, init_vals))
  cond_jaxpr, cond_consts, cond_tree = _initial_style_jaxpr(cond_fun, in_tree, init_avals)
  body_jaxpr, body_consts, body_tree = _initial_style_jaxpr(body_fun, in_tree, init_avals)
  if not treedef_is_leaf(cond_tree):
    msg = "cond_fun must return a boolean scalar, but got pytree {}."
    raise TypeError(msg.format(cond_tree))
  if cond_jaxpr.out_avals != [ShapedArray((), onp.bool_)]:
    msg = "cond_fun must return a boolean scalar, but got output type(s) {}."
    raise TypeError(msg.format(cond_jaxpr.out_avals))
  if not treedef_children(in_tree) == [body_tree]:
    msg = "body_fun output pytree structure must match init_val, got {} and {}."
    raise TypeError(msg.format(body_tree, treedef_children(in_tree)[0]))
  outs = while_p.bind(*itertools.chain(cond_consts, body_consts, init_vals),
                      cond_nconsts=len(cond_consts), cond_jaxpr=cond_jaxpr,
                      body_nconsts=len(body_consts), body_jaxpr=body_jaxpr)
  return tree_unflatten(body_tree, outs)

def _while_loop_abstract_eval(*args, **kwargs):
  return kwargs["body_jaxpr"].out_avals

def _while_loop_translation_rule(c, axis_env, *args, **kwargs):
  backend = kwargs.pop('backend', None)
  cond_jaxpr, body_jaxpr, cond_nconsts, body_nconsts = split_dict(
      kwargs, ["cond_jaxpr", "body_jaxpr", "cond_nconsts", "body_nconsts"])
  cond_consts, body_consts, init_vals = split_list(args, [cond_nconsts, body_nconsts])
  batched = bool(cond_jaxpr.out_avals[0].shape)

  # Since jaxprs don't have tuples and have multiple return values, but we need
  # the HLO While loop to take a single tuple input and output a single boolean
  # (for the cond computation) or a single tuple output (for the body
  # computation), we build XLA computations that handle the tuple munging before
  # generating a Call into the computations formed from the jaxprs.

  init_carry = c.Tuple(*(cond_consts + body_consts + init_vals))

  cond_c = xb.make_computation_builder("cond_computation")
  cond_carry = cond_c.ParameterWithShape(c.GetShape(init_carry))
  cond_carry_elts = [cond_c.GetTupleElement(cond_carry, i) for i in range(len(args))]
  x, _, z = split_list(cond_carry_elts, [cond_nconsts, body_nconsts])
  pred, = xla.jaxpr_subcomp(cond_c, cond_jaxpr.jaxpr, backend, axis_env,
                            _map(cond_c.Constant, cond_jaxpr.literals), (), *(x + z))
  if batched:
    scalar = xla_client.Shape.array_shape(onp.dtype(onp.bool_), ())
    or_ = xla.primitive_computation(lax.or_p, scalar, scalar)
    pred = cond_c.Reduce(pred, cond_c.Constant(onp.array(False)), or_,
                         list(range(cond_jaxpr.out_avals[0].ndim)))

  body_c = xb.make_computation_builder("body_computation")
  body_carry = body_c.ParameterWithShape(c.GetShape(init_carry))
  body_carry_elts = [body_c.GetTupleElement(body_carry, i) for i in range(len(args))]
  x, y, z = split_list(body_carry_elts, [cond_nconsts, body_nconsts])
  new_z = xla.jaxpr_subcomp(body_c, body_jaxpr.jaxpr, backend, axis_env,
                            _map(body_c.Constant, body_jaxpr.literals), (), *(y + z))
  if batched:
    body_pred, = xla.jaxpr_subcomp(body_c, cond_jaxpr.jaxpr, backend, axis_env,
                                   _map(body_c.Constant, cond_jaxpr.literals), (), *(x + z))
    new_z = _map(partial(_pred_bcast_select, body_c, body_pred), new_z, z)
    assert _map(body_c.GetShape, new_z) == _map(body_c.GetShape, z) # no broadcast
  new_carry = body_c.Tuple(*itertools.chain(x, y, new_z))

  ans = c.While(cond_c.Build(pred), body_c.Build(new_carry), init_carry)
  ans_elts = [c.GetTupleElement(ans, i) for i in range(len(args))]
  _,  _, z = split_list(ans_elts, [cond_nconsts, body_nconsts])
  return c.Tuple(*z)

def _pred_bcast_select(c, pred, x, y):
  pred_shape = c.GetShape(pred).dimensions()
  x_shape = c.GetShape(x).dimensions()
  y_shape = c.GetShape(y).dimensions()
  assert x_shape == y_shape
  assert pred_shape == x_shape[:len(pred_shape)] == y_shape[:len(pred_shape)]
  bcast_pred = c.BroadcastInDim(pred, x_shape, list(range(len(pred_shape))))
  return c.Select(bcast_pred, x, y)

def _while_loop_batching_rule(args, dims, cond_nconsts, cond_jaxpr,
                              body_nconsts, body_jaxpr):
  size, = {x.shape[d] for x, d in zip(args, dims) if d is not batching.not_mapped}
  orig_batched = [d is not batching.not_mapped for d in dims]
  cconst_bat, bconst_bat, init_bat = split_list(orig_batched, [cond_nconsts, body_nconsts])

  carry_bat = init_bat
  for _ in range(1000):
    batched = bconst_bat + carry_bat
    body_jaxpr_batched, carry_bat_out = batching.batch_jaxpr(
        body_jaxpr, size, batched, instantiate=carry_bat)
    cond_jaxpr_batched, (pred_bat,) = batching.batch_jaxpr(
        cond_jaxpr, size, cconst_bat + carry_bat, instantiate=False)
    carry_bat_out = _map(partial(operator.or_, pred_bat), carry_bat_out)
    if carry_bat_out == carry_bat:
      break
    else:
      carry_bat = carry_bat_out
  else:
    raise FixedPointError

  consts, init = split_list(args, [cond_nconsts + body_nconsts])
  const_dims, init_dims = split_list(dims, [cond_nconsts + body_nconsts])
  new_consts = [batching.moveaxis(x, d, 0) if d is not batching.not_mapped and d != 0
                else x for x, d in zip(consts, const_dims)]
  new_init = [batching.broadcast(x, size, 0) if now_bat and not was_bat
              else batching.moveaxis(x, d, 0) if now_bat else x
              for x, d, was_bat, now_bat in zip(init, init_dims, init_bat, carry_bat)]

  outs = while_p.bind(*(new_consts + new_init),
                      cond_nconsts=cond_nconsts, cond_jaxpr=cond_jaxpr_batched,
                      body_nconsts=body_nconsts, body_jaxpr=body_jaxpr_batched)
  out_bdims = [0 if b else batching.not_mapped for b in carry_bat]
  return outs, out_bdims

while_p = lax.Primitive('while')
while_p.multiple_results = True
while_p.def_impl(partial(xla.apply_primitive, while_p))
while_p.def_abstract_eval(_while_loop_abstract_eval)
xla.initial_style_translations[while_p] = _while_loop_translation_rule
batching.primitive_batchers[while_p] = _while_loop_batching_rule


### cond

def cond(pred, true_operand, true_fun, false_operand, false_fun):
  """Conditionally apply ``true_fun`` or ``false_fun``.

  Has equivalent semantics to this Python implementation::

    def cond(pred, true_operand, true_fun, false_operand, false_fun):
      if pred:
        return true_fun(true_operand)
      else:
        return false_fun(false_operand)

  Pred has to be a scalar type, collection types (list, tuple) are not supported

  """

  if len(onp.shape(pred)) != 0:
    raise TypeError("Pred must be a scalar, got {} of shape {}".format(pred, onp.shape(pred)))

  pred_dtype = onp.result_type(pred)
  if pred_dtype.kind != 'b':
    if pred_dtype.kind in 'iuf':
      pred = pred != 0
    else:
      msg = ("Pred type must be either boolean or number, got {}")
      raise TypeError(msg.format(pred_dtype))
  true_ops, true_tree = tree_flatten((true_operand,))
  true_avals = tuple(_map(_abstractify, true_ops))
  true_jaxpr, true_consts, out_tree = _initial_style_jaxpr(true_fun, true_tree, true_avals)
  false_ops, false_tree = tree_flatten((false_operand,))
  false_avals = tuple(_map(_abstractify, false_ops))
  false_jaxpr, false_consts, out_tree2 = _initial_style_jaxpr(false_fun, false_tree, false_avals)
  if out_tree != out_tree2:
    msg = ("true_fun and false_fun outputs must have identical tree structure, "
           "got {} and {}.")
    raise TypeError(msg.format(out_tree, out_tree2))
  if not all(_map(typematch, true_jaxpr.out_avals, false_jaxpr.out_avals)):
    msg = ("true_fun and false_fun outputs must have identical types, "
           "got {} and {}.")
    raise TypeError(msg.format(true_jaxpr.out_avals, false_jaxpr.out_avals))
  out = cond_p.bind(
      *itertools.chain([pred], true_consts, true_ops, false_consts, false_ops),
      true_jaxpr=true_jaxpr, false_jaxpr=false_jaxpr,
      true_nconsts=len(true_consts), false_nconsts=len(false_consts))
  return tree_unflatten(out_tree, out)

def _cond_abstract_eval(*args, **kwargs):
  return kwargs["true_jaxpr"].out_avals

def _cond_translation_rule(c, axis_env, pred, *args, **kwargs):
  backend = kwargs.pop("backend", None)
  true_jaxpr, false_jaxpr, true_nconsts, false_nconsts = split_dict(
      kwargs, ["true_jaxpr", "false_jaxpr", "true_nconsts", "false_nconsts"])
  true_nops = len(true_jaxpr.in_avals) - true_nconsts
  true_consts, true_ops, false_consts, false_ops = split_list(
      args, [true_nconsts, true_nops, false_nconsts])

  def make_computation(name, jaxpr, op_shape):
    c = xb.make_computation_builder(name)
    op = c.ParameterWithShape(op_shape)
    ops = [c.GetTupleElement(op, i) for i in range(len(jaxpr.in_avals))]
    outs = xla.jaxpr_subcomp(c, jaxpr.jaxpr, backend, axis_env,
                             _map(c.Constant, jaxpr.literals), (), *ops)
    return c.Build(c.Tuple(*outs))

  true_op = c.Tuple(*(true_consts + true_ops))
  true_c = make_computation("true_comp", true_jaxpr, c.GetShape(true_op))

  false_op = c.Tuple(*(false_consts + false_ops))
  false_c = make_computation("false_comp", false_jaxpr, c.GetShape(false_op))

  return c.Conditional(pred, true_op, true_c, false_op, false_c)

def _cond_pred_bcast_select(pred, x, y):
  bcast_pred = lax.broadcast_in_dim(pred, onp.shape(x), list(range(onp.ndim(pred))))
  return lax.select(bcast_pred, x, y)

def _cond_batching_rule(args, dims, true_jaxpr, false_jaxpr, true_nconsts,
                        false_nconsts):
  # TODO: maybe avoid moving arg axes to front if we're promoting to select?
  args = [batching.moveaxis(x, d, 0) if d is not batching.not_mapped and d != 0
          else x for x, d in zip(args, dims)]
  true_nops = len(true_jaxpr.in_avals) - true_nconsts
  (pred,), true_consts, true_ops, false_consts, false_ops = split_list(
      args, [1, true_nconsts, true_nops, false_nconsts])
  size, = {x.shape[d] for x, d in zip(args, dims) if d is not batching.not_mapped}
  orig_bat = [d is not batching.not_mapped for d in dims]
  (pred_bat,), tconst_bat, t_bat, fconst_bat, f_bat = split_list(
    orig_bat, [1, true_nconsts, true_nops, false_nconsts])

  _, true_out_bat = batching.batch_jaxpr(true_jaxpr, size, tconst_bat + t_bat, False)
  _, false_out_bat = batching.batch_jaxpr(false_jaxpr, size, fconst_bat + f_bat, False)
  out_bat = [a or b for a, b in zip(true_out_bat, false_out_bat)]

  true_jaxpr_batched, _ = batching.batch_jaxpr(true_jaxpr, size, tconst_bat + t_bat, out_bat)
  false_jaxpr_batched, _ = batching.batch_jaxpr(false_jaxpr, size, fconst_bat + f_bat, out_bat)

  if pred_bat:
    true_out = core.jaxpr_as_fun(true_jaxpr_batched)(*(true_consts + true_ops))
    false_out = core.jaxpr_as_fun(false_jaxpr_batched)(*(false_consts + false_ops))
    true_out = [batching.broadcast(x, size, 0) if not b else x
                for x, b in zip(true_out, out_bat)]
    false_out = [batching.broadcast(x, size, 0) if not b else x
                 for x, b in zip(false_out, out_bat)]
    return [_cond_pred_bcast_select(pred, t, f)
            for t, f in zip(true_out, false_out)], [0] * len(true_out)
  else:
    out_dims = [0 if b else batching.not_mapped for b in out_bat]
    return cond_p.bind(
      *itertools.chain([pred], true_consts, true_ops, false_consts, false_ops),
      true_jaxpr=true_jaxpr_batched, false_jaxpr=false_jaxpr_batched,
      true_nconsts=len(true_consts), false_nconsts=len(false_consts)), out_dims

cond_p = lax.Primitive('cond')
cond_p.multiple_results = True
cond_p.def_impl(partial(xla.apply_primitive, cond_p))
cond_p.def_abstract_eval(_cond_abstract_eval)
batching.primitive_batchers[cond_p] = _cond_batching_rule
xla.initial_style_translations[cond_p] = _cond_translation_rule


### scan

def scan(f, init, xs):
  """Scan a function over leading array axes while carrying along state.

  The type signature in brief is

  .. code-block:: haskell

    scan :: (c -> a -> (c, b)) -> c -> [a] -> (c, [b])

  where we use [t] here to denote the type t with an additional leading axis.
  That is, if t is an array type then [t] represents the type with an additional
  leading axis, and if t is a pytree (container) type with array leaves then [t]
  represents the type with the same pytree structure and corresponding leaves
  each with an additional leading axis.

  When both ``a`` and ``b`` are array types, the semantics of ``scan`` are given
  by this Python implementation::

    def scan(f, init, xs):
      carry = init
      ys = []
      for x in xs:
        carry, y = f(carry, x)
        ys.append(y)
      return carry, np.stack(ys)

  Unlike that Python version, both ``a`` and ``b`` may be arbitrary pytree
  types, and so multiple arrays can be scanned over at once and produce multiple
  output arrays.

  Also unlike that Python version, ``scan`` is a JAX primitive and is lowered to
  a single XLA While HLO. That makes it useful for reducing compilation times
  for jit-compiled functions, since native Python loop constructs in an ``@jit``
  function are unrolled, leading to large XLA computations.

  Args:
    f: a Python function to be scanned of type ``c -> a -> (c, b)``, meaning
      that ``f`` accepts two arguments where the first is a value of the loop
      carry and the second is a slice of ``xs`` along its leading axis, and that
      ``f`` returns a pair where the first element represents a new value for
      the loop carry and the second represents a slice of the output.
    init: an initial loop carry value of type ``c``, which can be a scalar,
      array, or any pytree (nested Python tuple/list/dict) thereof, representing
      the initial loop carry value.
    xs: the value of type ``[a]`` over which to scan along the leading axis,
      where ``[a]`` can be an array or any pytree (nested Python
      tuple/list/dict) thereof with consistent leading axis sizes.

  Returns:
    A pair of type ``(c, [b])`` where the first element represents the final
    loop carry value and the second element represents the stacked outputs of
    the second output of ``f`` when scanned over the leading axis of the inputs.
  """
  num_carry = len(tree_flatten(init)[0])
  in_flat, in_tree = tree_flatten((init, xs))
  init_flat, xs_flat = in_flat[:num_carry], in_flat[num_carry:]
  try:
    length, = {x.shape[0] for x in xs_flat}
  except AttributeError:
    msg = "scan got value with no leading axis to scan over: {}."
    raise ValueError(msg.format([x for x in xs_flat if not hasattr(x, 'shape')]))
  except ValueError:
    msg = "scan got values with different leading axis sizes: {}."
    raise ValueError(msg.format([x.shape[0] for x in xs_flat]))

  carry_avals = tuple(_map(_abstractify, init_flat))
  x_shapes = [masking.padded_shape_as_value(x.shape[1:]) for x in xs_flat]
  x_dtypes = [x.dtype for x in xs_flat]
  x_avals = tuple(_map(ShapedArray, x_shapes, x_dtypes))
  jaxpr, consts, out_tree = _initial_style_jaxpr(f, in_tree, carry_avals + x_avals)
  carry_avals_out, y_avals = split_list(jaxpr.out_avals, [num_carry])
  if tuple(carry_avals_out) != carry_avals:
    msg = "scan carry output type must match carry input type, got {} and {}."
    raise TypeError(msg.format(tuple(carry_avals_out), carry_avals))
  out = scan_p.bind(*itertools.chain(consts, in_flat),
                    forward=True, length=length, jaxpr=jaxpr,
                    num_consts=len(consts), num_carry=num_carry,
                    linear=(False,) * (len(consts) + len(in_flat)))
  return tree_unflatten(out_tree, out)

def _scan_impl(*args, **kwargs):
  forward, length, num_consts, num_carry, jaxpr, linear = split_dict(
      kwargs, ["forward", "length", "num_consts", "num_carry", "jaxpr", "linear"])

  consts, init, xs = split_list(args, [num_consts, num_carry])
  _, _, x_avals = split_list(jaxpr.in_avals, [num_consts, num_carry])
  _, y_avals = split_list(jaxpr.out_avals, [num_carry])

  def body_fun(i, vals):
    i = i if forward else length - i - 1
    carry, ys = split_list(vals, [num_carry])
    x = _map(partial(_index_array, i), x_avals, xs)
    out_flat = core.jaxpr_as_fun(jaxpr)(*(consts + carry + x))
    carry_out, y_updates = split_list(out_flat, [num_carry])
    ys_out = _map(partial(_update_array, i), y_avals, ys, y_updates)
    return carry_out + ys_out

  ys_init = _map(partial(_empty_array, length), y_avals)
  return fori_loop(0, length, body_fun, init + ys_init)

def _index_array(i, aval, x):
  if aval is core.abstract_unit:
    return core.unit
  else:
    return lax.dynamic_index_in_dim(x, i, keepdims=False)

def _empty_array(sz, aval):
  if aval is core.abstract_unit:
    return core.unit
  else:
    return lax.full((sz,) + aval.shape, 0, aval.dtype)

def _update_array(i, aval, xs, x):
  if aval is core.abstract_unit:
    return core.unit
  else:
    return lax.dynamic_update_index_in_dim(xs, x, i, 0)

def _scan_jvp(primals, tangents, forward, length, jaxpr, num_consts, num_carry,
              linear):
  num_xs = len(jaxpr.in_avals) - num_carry - num_consts
  num_ys = len(jaxpr.out_avals) - num_carry
  nonzeros = [t is not ad_util.zero for t in tangents]
  const_nz, init_nz, xs_nz = split_list(nonzeros, [num_consts, num_carry])

  carry_nz = init_nz
  for _ in range(1000):
    nonzeros = const_nz + carry_nz + xs_nz
    jaxpr_jvp, nonzeros_out = ad.jvp_jaxpr(
        jaxpr, nonzeros, instantiate=carry_nz + [False] * num_ys)
    carry_nz_out, ys_nz = nonzeros_out[:num_carry], nonzeros_out[num_carry:]
    if carry_nz_out == carry_nz:
      break
    else:
      carry_nz = carry_nz_out
  else:
    raise FixedPointError
  tangents = [ad.instantiate_zeros(x, t) if t is ad_util.zero and nz else t
              for x, t, nz in zip(primals, tangents, nonzeros)]

  consts, init, xs = split_list(primals, [num_consts, num_carry])
  all_tangents = split_list(tangents, [num_consts, num_carry])
  consts_dot, init_dot, xs_dot = _map(_prune_zeros, all_tangents)

  jaxpr_jvp_rearranged = ad.rearrange_binders(
      jaxpr_jvp,
      [num_consts, num_carry, num_xs], [len(consts_dot), len(init_dot), len(xs_dot)],
      [num_carry, num_ys], [len(init_dot), sum(nonzeros_out) - len(init_dot)])

  consts_linear, init_linear, xs_linear = split_list(linear, [num_consts, num_carry])
  jaxpr_jvp_linear = (consts_linear + [True] * len(consts_dot)
                      + init_linear + [True] * len(init_dot)
                      + xs_linear + [True] * len(xs_dot))

  out_flat = scan_p.bind(
      *(consts + consts_dot + init + init_dot + xs + xs_dot),
      forward=forward, length=length, jaxpr=jaxpr_jvp_rearranged,
      num_consts=num_consts+len(consts_dot), num_carry=num_carry+len(init_dot),
      linear=jaxpr_jvp_linear)

  carry, carry_dot, ys, ys_dot = split_list(out_flat, [num_carry, len(init_dot), num_ys])
  primals_out = carry + ys
  tangents_out = iter(carry_dot + ys_dot)
  tangents_out = [next(tangents_out) if nz else ad_util.zero for nz in nonzeros_out]
  return primals_out, tangents_out

def _prune_zeros(ts):
  return [t for t in ts if t is not ad_util.zero]

def _scan_partial_eval(trace, *tracers, **kwargs):
  forward, length, num_consts, num_carry, jaxpr, linear = split_dict(
      kwargs, ["forward", "length", "num_consts", "num_carry", "jaxpr", "linear"])
  num_xs = len(jaxpr.in_avals) - num_carry - num_consts
  num_ys = len(jaxpr.out_avals) - num_carry

  unknowns = original_unknowns = [t.pval[0] is not None for t in tracers]
  const_uk, init_uk, xs_uk = split_list(unknowns, [num_consts, num_carry])

  carry_uk = init_uk
  for _ in range(1000):
    unknowns = const_uk + carry_uk + xs_uk
    jaxpr_1, jaxpr_2, out_uk = pe.partial_eval_jaxpr(
        jaxpr, unknowns, instantiate=carry_uk + [False] * num_ys)
    carry_uk_out, ys_uk = out_uk[:num_carry], out_uk[num_carry:]
    if carry_uk_out == carry_uk:
      break
    else:
      carry_uk = carry_uk_out
  else:
    raise FixedPointError

  in_consts = [core.unit if uk else t.pval[1] for uk, t in zip(unknowns, tracers)]
  new_tracers = [trace.instantiate_const(t) if uk else trace.new_instantiated_literal(core.unit)
                 for uk, t in zip(unknowns, tracers)]

  carry_avals, y_avals = split_list(jaxpr.out_avals, [num_carry])
  ys_avals = _map(partial(_promote_aval_rank, length), y_avals)
  out_avals = carry_avals + ys_avals
  out_pvs = [aval if uk else None for aval, uk in zip(out_avals, out_uk)]

  linear_1 = [lin or uk for uk, lin in zip(unknowns, linear)]
  out_flat = scan_p.bind(
      *in_consts, forward=forward, length=length, jaxpr=jaxpr_1,
      num_consts=num_consts, num_carry=num_carry, linear=linear_1)
  out_carry, ys, residuals = split_list(out_flat, [num_carry, num_ys])
  out_consts = out_carry + ys
  residual_tracers = _map(trace.new_instantiated_const, residuals)
  out_tracers = [pe.JaxprTracer(trace, pe.PartialVal((pv, const)), None)
                 for pv, const in zip(out_pvs, out_consts)]
  linear_2 = ([lin or not uk for uk, lin in zip(unknowns, linear)]
              + [False] * len(residual_tracers))
  eqn = pe.new_jaxpr_eqn(new_tracers + residual_tracers, out_tracers, scan_p,
                         (), dict(forward=forward, length=length, jaxpr=jaxpr_2,
                                  num_consts=num_consts, num_carry=num_carry,
                                  linear=linear_2))
  for t in out_tracers: t.recipe = eqn
  return out_tracers

def _promote_aval_rank(sz, aval):
  if aval is core.abstract_unit:
    return core.abstract_unit
  else:
    return ShapedArray((sz,) + aval.shape, aval.dtype)

def _scan_transpose(cts, *args, **kwargs):
  forward, length, num_consts, num_carry, jaxpr, linear = split_dict(
      kwargs, ["forward", "length", "num_consts", "num_carry", "jaxpr", "linear"])

  # we can only transpose scans for which the nonlinear values appear in xs
  consts_lin, init_lin, xs_lin = split_list(linear, [num_consts, num_carry])
  num_lin = sum(xs_lin)
  if not all(consts_lin) or not all(init_lin) or not all(xs_lin[:num_lin]):
    raise NotImplementedError

  consts, init, xs, res = split_list(args, [num_consts, num_carry, num_lin])
  assert not any(r is ad.undefined_primal for r in res)

  carry_avals, y_avals = split_list(jaxpr.out_avals, [num_carry])
  ys_avals = _map(partial(_promote_aval_rank, length), y_avals)
  ct_carry, ct_ys = split_list(cts, [num_carry])
  ct_carry = _map(ad.instantiate_zeros_aval, carry_avals, ct_carry)
  ct_ys = _map(ad.instantiate_zeros_aval, ys_avals, ct_ys)
  ct_consts = _map(ad_util.zeros_like_aval, jaxpr.in_avals[:num_consts])

  #       jaxpr :: [T d] -> [T c] -> [T a, res] -> ([T c], [T b])
  # jaxpr_trans :: [] -> [CT d, CT c] -> [CT b, res] -> ([CT d, CT c], [CT a])
  jaxpr_trans = _transpose_jaxpr(num_consts, len(res), jaxpr)
  linear_trans = ([True] * (len(ct_consts) + len(ct_carry) + len(ct_ys))
                  + [False] * len(res))

  outs = scan_p.bind(
      *(ct_consts + ct_carry + ct_ys + res), forward=not forward, length=length,
      jaxpr=jaxpr_trans, num_consts=0, num_carry=num_consts+num_carry,
      linear=linear_trans)
  ct_consts, ct_init, ct_xs = split_list(outs, [num_consts, num_carry])
  return ct_consts + ct_init + ct_xs + [None] * len(res)

# transpose_jaxpr :: ([c, a, res] -> b) -> ([CT c, CT b, res] -> [CT c, CT a]
def _transpose_jaxpr(num_c, num_res, jaxpr):
  num_a = len(jaxpr.in_avals) - num_c - num_res
  c_avals, a_avals, res_avals = split_list(jaxpr.in_avals, [num_c, num_a])
  num_b = len(jaxpr.out_avals)
  b_avals = list(jaxpr.out_avals)

  @lu.wrap_init
  def transposed(*cbar_bbar_res):
    c_bar, b_bar, res = split_list(cbar_bbar_res, [num_c, num_b])
    primals = [ad.undefined_primal] * (num_c + num_a) + res
    _, cbar_abar = ad.backward_pass(jaxpr.jaxpr, jaxpr.literals, (), primals,
                                    b_bar)
    new_c_bar, a_bar, _ = split_list(cbar_abar, [num_c, num_a])
    a_bar = _map(ad.instantiate_zeros_aval, a_avals, a_bar)
    c_bar = _map(ad.instantiate_zeros_aval, c_avals,
                _map(ad.add_tangents, c_bar, new_c_bar))
    return c_bar + a_bar
  return _make_typed_jaxpr(transposed, c_avals + b_avals + res_avals)

def _make_typed_jaxpr(traceable, in_avals):
  pvals = [pe.PartialVal((aval, core.unit)) for aval in in_avals]
  jaxpr, pvals_out, consts = pe.trace_to_jaxpr(traceable, pvals, instantiate=True)
  out_avals, _ = unzip2(pvals_out)
  return core.TypedJaxpr(jaxpr, consts, in_avals, out_avals)


def _scan_batching_rule(args, dims, forward, length, jaxpr, num_consts,
                        num_carry, linear):
  num_ys = len(jaxpr.out_avals) - num_carry
  size, = {x.shape[d] for x, d in zip(args, dims) if d is not batching.not_mapped}
  orig_batched = [d is not batching.not_mapped for d in dims]
  const_batched, init_batched, xs_batched = split_list(orig_batched, [num_consts, num_carry])

  carry_batched = init_batched
  for _ in range(1000):
    batched = const_batched + carry_batched + xs_batched
    jaxpr_batched, batched_out = batching.batch_jaxpr(
        jaxpr, size, batched, instantiate=carry_batched + [False] * num_ys)
    carry_batched_out, ys_batched = batched_out[:num_carry], batched_out[num_carry:]
    if carry_batched_out == carry_batched:
      break
    else:
      carry_batched = carry_batched_out
  else:
    raise FixedPointError

  consts, init, xs = split_list(args, [num_consts, num_carry])
  consts_bdims, init_bdims, xs_bdims = split_list(dims, [num_consts, num_carry])
  new_consts = [batching.moveaxis(x, d, 0) if d is not batching.not_mapped and d != 0
                else x for x, d in zip(consts, consts_bdims)]
  new_init = [batching.broadcast(x, size, 0) if now_batched and not was_batched
              else batching.moveaxis(x, d, 0) if now_batched else x
              for x, d, was_batched, now_batched in
              zip(init, init_bdims, init_batched, carry_batched)]
  new_xs = [batching.moveaxis(x, d, 1) if d is not batching.not_mapped and d != 1
            else x for x, d in zip(xs, xs_bdims)]
  new_args = new_consts + new_init + new_xs

  outs = scan_p.bind(*new_args, forward=forward, length=length, jaxpr=jaxpr_batched,
                     num_consts=num_consts, num_carry=num_carry, linear=linear)
  carry_bdims = [0 if b else batching.not_mapped for b in carry_batched]
  ys_bdims = [1 if b else batching.not_mapped for b in ys_batched]
  return outs, carry_bdims + ys_bdims

def _scan_polymorphic_shape_rule(shape_exprs, forward, length, jaxpr,
                                 num_consts, num_carry, linear):
  const_shexprs, init_shexprs, xs_shexprs = split_list(shape_exprs, [num_consts, num_carry])
  _, y_avals = split_list(jaxpr.out_avals, [num_carry])
  ys_shapes = [ShapeExpr(length, *y_aval.shape) for y_aval in y_avals]
  return init_shexprs + ys_shapes

def _scan_masking_rule(shape_envs, padded_vals, shape_exprs, forward, length,
                       jaxpr, num_consts, num_carry, linear):
  out_shape = _scan_polymorphic_shape_rule(shape_exprs, forward, length, jaxpr,
                                           num_consts, num_carry, linear)
  dynamic_length = masking.eval_dim_expr(shape_envs.logical, length)
  masked_jaxpr = _masked_scan_jaxpr(jaxpr, num_consts, num_carry)
  consts, init, xs = split_list(padded_vals, [num_consts, num_carry])
  max_length, = {x.shape[0] for x in xs}
  const_linear, init_linear, xs_linear = split_list(linear, [num_consts, num_carry])
  out_vals = scan_p.bind(
      *itertools.chain([dynamic_length] + consts, [0], init, xs),
      forward=forward, length=max_length, jaxpr=masked_jaxpr,
      num_consts=1 + num_consts, num_carry=1 + num_carry,
      linear=[False] + const_linear + [False] + init_linear + xs_linear)
  return out_vals[1:], out_shape

def _masked_scan_jaxpr(jaxpr, num_consts, num_carry):
  fun = core.jaxpr_as_fun(jaxpr)

  @lu.wrap_init
  def masked(*args):
    [dynamic_length], consts, [i], carry, xs = split_list(
        args, [1, num_consts, 1, num_carry])
    out = fun(*(consts + carry + xs))
    new_carry, ys = split_list(out, [num_carry])
    new_carry = [lax.select(i < dynamic_length, new_c, c)
                 for new_c, c in zip(new_carry, carry)]
    return [i + 1] + new_carry + ys

  aval = ShapedArray((), onp.int64)
  const_avals, carry_avals, x_avals = split_list(jaxpr.in_avals, [num_consts, num_carry])
  return _make_typed_jaxpr(masked, [aval] + const_avals + [aval] + carry_avals + x_avals)

def scan_bind(*args, **kwargs):
  forward, length, num_consts, num_carry, jaxpr, linear = split_dict(
      kwargs, ["forward", "length", "num_consts", "num_carry", "jaxpr", "linear"])
  consts, init, xs = split_list(args, [num_consts, num_carry])
  assert len(linear) == len(args)

  # check that args match input types
  consts_avals, init_avals, x_avals = split_list(jaxpr.in_avals, [num_consts, num_carry])
  xs_avals = _map(partial(_promote_aval_rank, length), x_avals)
  assert all(_map(typecheck, consts_avals, consts))
  assert all(_map(typecheck, init_avals, init))
  # assert all(_map(typecheck, xs_avals, xs))
  # check that output carry type matches input carry type
  carry_avals, _ = split_list(jaxpr.out_avals, [num_carry])
  assert all(_map(typematch, init_avals, carry_avals))

  # check that the data flow is sensible
  core.check_jaxpr(jaxpr.jaxpr)

  return core.Primitive.bind(scan_p, *args, forward=forward, length=length,
                             jaxpr=jaxpr, num_consts=num_consts,
                             num_carry=num_carry, linear=linear)

scan_p = core.Primitive("scan")
scan_p.multiple_results = True
scan_p.def_custom_bind(scan_bind)
scan_p.def_impl(_scan_impl)
ad.primitive_jvps[scan_p] = _scan_jvp
ad.primitive_transposes[scan_p] = _scan_transpose
pe.custom_partial_eval_rules[scan_p] = _scan_partial_eval
xla.initial_style_translations[scan_p] = xla.lower_fun(_scan_impl, initial_style=True)
batching.primitive_batchers[scan_p] = _scan_batching_rule
masking.shape_parameterized_primitive_rules[scan_p] = _scan_masking_rule


def map(f, xs):
  """Map a function over leading array axes.

  Like Python's builtin map, except inputs and outputs are in the form of
  stacked arrays. Consider using the ``jax.vmap`` transform instead, unless you
  need to apply a function element by element for reduced memory usage or
  heterogeneous computation with other control flow primitives.

  When ``xs`` is an array type, the semantics of ``map`` are given by this
  Python implementation::

    def map(f, xs):
      return np.stack([f(x) for x in xs])

  Like ``scan``, ``map`` is implemented in terms of JAX primitives so many of
  the same advantages over a Python loop apply: ``xs`` may be an arbitrary
  nested pytree type, and the mapped computation is compiled only once.

  Args:
    f: a Python function to apply element-wise over the first axis or axes of
      ``xs``.
    xs: values over which to map along the leading axis.

  Returns:
    Mapped values.
  """
  g = lambda _, x: ((), f(x))
  _, ys = scan(g, (), xs)
  return ys


def _concat_masking_rule(padded_vals, logical_shapes, dimension, operand_shapes):
  del operand_shapes  # Unused.
  result = lax.concatenate(padded_vals, dimension)  # fragmented
  offset = 0
  for padded_val, logical_shape in zip(padded_vals, logical_shapes):
    result = _memcpy(dimension, logical_shape[dimension], padded_val,
                     result, offset)
    offset = offset + logical_shape[dimension]
  return result

def _memcpy(axis, num, src, dst, offset):
  def body(i, dst):
    update = lax.dynamic_index_in_dim(src, i, axis)
    return lax.dynamic_update_index_in_dim(dst, update, i + offset, axis)
  return fori_loop(0, num, body, dst)

masking.masking_rules[lax.concatenate_p] = _concat_masking_rule


def _flatten_higher_order_func(
    f, tree, error_template="Expected {}, got {}",
):
  """Flatten a higher order function ``f`` of the form ``f(g, x)``.

  ``f`` must have the type signature:

  .. code-block:: haskell

    f :: (a -> a) -> a -> a

  ```a`` many be any arbitrary fixed pytree structure. The returned function has
  the same structure as ``f``, except every appearence of ``a`` is replaced by a
  flat sequence of arrays in the style used internally by JAX primitives
  (variadic ``*args`` arguments in function calls, lists in return values).
  """
  def flat_fun(flat_g, *args_flat):
    args = tree_unflatten(tree, args_flat)
    g = partial(apply_flat_fun_nokwargs, flat_g, (tree, tree))
    out = f(g, args)
    out_flat, out_tree = tree_flatten(out)
    if out_tree != tree:
      raise TypeError(error_template.format(tree, out_tree))
    return out_flat
  return flat_fun


def _tree_error_template(func_name, input_name):
  return (func_name + "() output pytree structure must match " + input_name
          + ", got {} and {}.")


def root(f, initial_guess, solve, tangent_solve):
  """Differentiably solve for a roots of a function.

  This is a low-level routine, mostly intended for internal use in JAX.
  Gradients of root() are defined with respect to closed-over variables from
  the provided function f.

  Args:
    f: function for which to find a root. Should accept a single argument,
      return a tree of arrays with the same structure as its input.
    initial_guess: initial guess for a zero of f.
    solve: function to solve for the roots of f. Should take two positional
      arguments, f and initial_guess, and return a solution with the same
      structure as initial_guess such that func(solution) = 0. In other words,
      the following is assumed to be true (but not checked)::

        solution = solve(f, initial_guess)
        error = f(solution)
        assert all(error == 0)

    tangent_solve: function to solve the tangent system. Should take two
      positional arguments, a linear function ``g`` (the function ``f``
      linearized at its root) and a tree of array(s) ``y`` with the same
      structure as initial_guess, and return a solution ``x`` such that
      ``g(x)=y``:

      - For scalar ``y``, use ``lambda g, y: y / g(1.0)``.
      - For vector ``y``, you could use a linear solve with the Jacobian, if
        dimensionality of ``y`` is not too large:
        ``lambda g, y: np.linalg.solve(jacobian(g)(y), y)``.

  Returns:
    The result of calling solve(f, initial_guess) with gradients defined via
    implicit differentiation assuming ``f(solve(f, initial_guess)) == 0``.
  """
  guess_flat, in_args_tree = tree_flatten((initial_guess,))
  guess_avals = tuple(_map(_abstractify, guess_flat))
  jaxpr, consts, out_tree = _initial_style_jaxpr(f, in_args_tree, guess_avals)

  in_tree, = treedef_children(in_args_tree)
  if in_tree != out_tree:
    raise TypeError(
        _tree_error_template("f", "initial_guess").format(out_tree, in_tree)
    )

<<<<<<< HEAD
  solve_flat = _flatten_high_level_func(
      solve, in_tree, _tree_error_template("solve", "initial_guess"))
  tangent_solve_flat = _flatten_high_level_func(
      tangent_solve, in_tree, _tree_error_template("tangent_solve", "initial_guess"))
=======
  solve_flat = _flatten_higher_order_func(
      solve, in_tree, _root_tree_error_template("solve"))
  tangent_solve_flat = _flatten_higher_order_func(
      tangent_solve, in_tree, _root_tree_error_template("tangent_solve"))
>>>>>>> d5aaaad5

  out_flat = root_p.bind(*itertools.chain(consts, guess_flat),
                         num_consts=len(consts), jaxpr=jaxpr, solve=solve_flat,
                         tangent_solve=tangent_solve_flat)
  return tree_unflatten(out_tree, out_flat)


def _root_abstract_eval(*args, **kwargs):
  return args[kwargs['num_consts']:]


def _root_impl(*args, **kwargs):
  num_consts, jaxpr, solve, _ = split_dict(
      kwargs, ['num_consts', 'jaxpr', 'solve', 'tangent_solve'])
  params, initial_guess = split_list(args, [num_consts])
  f = partial(core.jaxpr_as_fun(jaxpr), *params)
  return solve(f, *initial_guess)


def _root_jvp(primals, tangents, num_consts, jaxpr, solve, tangent_solve):
  params = primals[:num_consts]
  solution = tuple(root_p.bind(*primals, num_consts=num_consts, jaxpr=jaxpr,
                               solve=solve, tangent_solve=tangent_solve))
  params_dot = tangents[:num_consts]

  # F(m, u) = 0      # system of equations in u, parameterized by m
  #                  # solution is u*(m) defined in a neighborhood
  # F(m, u*(m)) = 0  # satisfied in a neighborhood
  #
  # ∂_0 F(m, u*(m)) + ∂_1 F(m, u*(m)) ∂ u*(m) = 0       # implied by line above
  # ∂ u*(m) = - (∂_1 F(m, u*(m)))^{-1} ∂_0 F(m, u*(m))  # rearrange
  #
  # ∂ u*(m)[v] = - (∂_1 F(m, u*(m)))^{-1} [∂_0 F(m, u*(m))[v]]  # jvp

  f = core.jaxpr_as_fun(jaxpr)
  f_fixed_params = lambda *solution: f(*(params + solution))
  f_fixed_solution = lambda *params: f(*(params + solution))

  _, rhs = ad.jvp(lu.wrap_init(f_fixed_solution)).call_wrapped(params, params_dot)
  _, f_jvp_wrt_solution = api.linearize(f_fixed_params, *solution)
  solution_dot = [-x for x in tangent_solve(f_jvp_wrt_solution, *rhs)]

  return solution, solution_dot


root_p = core.Primitive('root')
root_p.multiple_results = True
root_p.def_impl(_root_impl)
root_p.def_abstract_eval(_root_abstract_eval)
ad.primitive_jvps[root_p] = _root_jvp
xla.initial_style_translations[root_p] = xla.lower_fun(_root_impl, initial_style=True)
batching.deftraced(root_p)


_Solves = collections.namedtuple('_Solves', 'forward tangent cotangent')

def linear_solve(matvec, b, forward_solve, tangent_solve=None,
                 cotangent_solve=None, symmetric=False):
  """Differentiably solve the linear map matvec(x)=b for x.

  Required invariant:
      x = solve(matvec, b)
      error = matvec(x) - b
      assert all(error == 0)
  """
  if tangent_solve is None:
    tangent_solve = forward_solve
  if cotangent_solve is None:
    cotangent_solve = tangent_solve

  b_flat, in_args_tree = tree_flatten((b,))
  b_avals = tuple(_map(_abstractify, b_flat))
  jaxpr, consts, out_tree = _initial_style_jaxpr(matvec, in_args_tree, b_avals)

  in_tree, = treedef_children(in_args_tree)
  if in_tree != out_tree:
    raise TypeError(
        _tree_error_template("matvec", "b").format(out_tree, in_tree)
    )

  solve = _Solves(
      _flatten_high_level_func(
          forward_solve, in_tree, _tree_error_template("forward_solve", "b")),
      _flatten_high_level_func(
          tangent_solve, in_tree, _tree_error_template("tangent_solve", "b")),
      _flatten_high_level_func(
          cotangent_solve, in_tree, _tree_error_template("cotangent_solve", "b")),
  )

  out_flat = linear_solve_p.bind(
      *itertools.chain(consts, b_flat), num_consts=len(consts), jaxpr=jaxpr,
      solve=solve, symmetric=symmetric)
  return tree_unflatten(out_tree, out_flat)


def _linear_solve_abstract_eval(*args, **kwargs):
  return args[kwargs['num_consts']:]


def _linear_solve_impl(*args, **kwargs):
  num_consts, jaxpr, solve, _ = split_dict(
      kwargs, ['num_consts', 'jaxpr', 'solve', 'symmetric'])
  params, b = split_list(args, [num_consts])
  matvec = partial(core.jaxpr_as_fun(jaxpr), *params)
  return solve.forward(matvec, *b)


def _tangent_linear_map(func, params, params_dot, *x):
  """Compute the tangent of a linear map.

  Assuming ``func(*params, *x)`` is linear in ``x`` and computes ``A @ x``,
  this function computes ``∂A @ x``.
  """
  zeros = [ad_util.zero] * len(x)
  _, out_tangent = ad.jvp(lu.wrap_init(func)).call_wrapped(
      params + list(x), params_dot + zeros)
  return out_tangent


def _linear_solve_jvp(primals, tangents, num_consts, jaxpr, solve, symmetric):
  # A x - b = 0
  # ∂A x + A ∂x - ∂b = 0
  # ∂x = A^{-1} (∂b - ∂A x)

  x = linear_solve_p.bind(
      *primals, num_consts=num_consts, jaxpr=jaxpr, solve=solve,
      symmetric=symmetric)

  params, _ = split_list(primals, [num_consts])
  params_dot, b_dot = split_list(tangents, [num_consts])

  matvec = partial(core.jaxpr_as_fun(jaxpr), *params)
  matvec_dot = partial(
      _tangent_linear_map, core.jaxpr_as_fun(jaxpr), params, params_dot
  )

  if all(tangent is ad_util.zero for tangent in params_dot):
    rhs = b_dot
  elif all(tangent is ad_util.zero for tangent in b_dot):
    rhs = [-u for u in matvec_dot(*x)]
  else:
    rhs = [u - v for u, v in zip(b_dot, matvec_dot(*x))]
  x_dot = solve.tangent(matvec, *rhs)
  return x, x_dot


def _transpose_function(linear_fun, xs):
  """Transpose a linear function."""
  # TODO(shoyer): can we use something more direct than the vjp machinery?
  # It's particularly awkward that we need the second argument to give
  # particular values of the primals, which are entirely arbitrary.
  _, transposed_fun = ad.vjp(lu.wrap_init(linear_fun), xs)
  return transposed_fun


def _linear_solve_transpose_rule(cotangent, *primals, **kwargs):
  num_consts, jaxpr, solve, symmetric = split_dict(
      kwargs, ['num_consts', 'jaxpr', 'solve', 'symmetric'])
  params, b = split_list(primals, [num_consts])
  assert b == [ad.undefined_primal] * len(b)
  if symmetric:
    vecmat = partial(core.jaxpr_as_fun(jaxpr), *params)
  else:
    vecmat = _transpose_function(
        partial(core.jaxpr_as_fun(jaxpr), *params), cotangent)
  cotangent_b = solve.cotangent(vecmat, *cotangent)
  return [None] * num_consts + cotangent_b


linear_solve_p = core.Primitive('linear_solve')
linear_solve_p.multiple_results = True
linear_solve_p.def_impl(_linear_solve_impl)
linear_solve_p.def_abstract_eval(_linear_solve_abstract_eval)
ad.primitive_jvps[linear_solve_p] = _linear_solve_jvp
xla.initial_style_translations[linear_solve_p] = xla.lower_fun(
    _linear_solve_impl, initial_style=True)
ad.primitive_transposes[linear_solve_p] = _linear_solve_transpose_rule
batching.deftraced(linear_solve_p)<|MERGE_RESOLUTION|>--- conflicted
+++ resolved
@@ -928,17 +928,10 @@
         _tree_error_template("f", "initial_guess").format(out_tree, in_tree)
     )
 
-<<<<<<< HEAD
-  solve_flat = _flatten_high_level_func(
+  solve_flat = _flatten_higher_order_func(
       solve, in_tree, _tree_error_template("solve", "initial_guess"))
-  tangent_solve_flat = _flatten_high_level_func(
+  tangent_solve_flat = _flatten_higher_order_func(
       tangent_solve, in_tree, _tree_error_template("tangent_solve", "initial_guess"))
-=======
-  solve_flat = _flatten_higher_order_func(
-      solve, in_tree, _root_tree_error_template("solve"))
-  tangent_solve_flat = _flatten_higher_order_func(
-      tangent_solve, in_tree, _root_tree_error_template("tangent_solve"))
->>>>>>> d5aaaad5
 
   out_flat = root_p.bind(*itertools.chain(consts, guess_flat),
                          num_consts=len(consts), jaxpr=jaxpr, solve=solve_flat,
