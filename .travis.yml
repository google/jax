--- conflicted
+++ resolved
@@ -7,17 +7,8 @@
   - "2.7"
   - "3.6"
 env:
-<<<<<<< HEAD
-  global:
-    - JAX_NUM_GENERATED_CASES=100
-    - NUMPY_EXPERIMENTAL_ARRAY_FUNCTION=1
-  matrix:
-    - JAX_ENABLE_X64=0
-    - JAX_ENABLE_X64=1
-=======
-  - JAX_ENABLE_X64=0 JAX_NUM_GENERATED_CASES=25
-  - JAX_ENABLE_X64=1 JAX_NUM_GENERATED_CASES=25
->>>>>>> 5861e37e
+  - JAX_ENABLE_X64=0 JAX_NUM_GENERATED_CASES=25 NUMPY_EXPERIMENTAL_ARRAY_FUNCTION=1
+  - JAX_ENABLE_X64=1 JAX_NUM_GENERATED_CASES=25 NUMPY_EXPERIMENTAL_ARRAY_FUNCTION=1
 before_install:
   - if [[ "$TRAVIS_PYTHON_VERSION" == "2.7" ]]; then
       wget https://repo.continuum.io/miniconda/Miniconda2-latest-Linux-x86_64.sh -O miniconda.sh;
