--- conflicted
+++ resolved
@@ -1223,13 +1223,12 @@
     jax_numpy_result = ((x + x.T) / 2).dtype
     self.assertEqual(orig_numpy_result, jax_numpy_result)
 
-<<<<<<< HEAD
   def testIssue367(self):
     def foo(x):
       bar = lnp.int32(x)
       return x
     api.jit(foo)(lnp.array([1.0, 2.0], dtype=lnp.float32))  # don't crash
-=======
+
   def testIssue347(self):
     # https://github.com/google/jax/issues/347
     def test_fail(x):
@@ -1241,7 +1240,6 @@
     x = lnp.array([[1, 2], [3, 4], [0, 0]], dtype=lnp.float64)
     result = api.grad(test_fail)(x)
     assert not onp.any(onp.isnan(result))
->>>>>>> 3bf5f332
 
 
 if __name__ == "__main__":
