# Copyright 2018 Google LLC
#
# Licensed under the Apache License, Version 2.0 (the "License");
# you may not use this file except in compliance with the License.
# You may obtain a copy of the License at
#
#     https://www.apache.org/licenses/LICENSE-2.0
#
# Unless required by applicable law or agreed to in writing, software
# distributed under the License is distributed on an "AS IS" BASIS,
# WITHOUT WARRANTIES OR CONDITIONS OF ANY KIND, either express or implied.
# See the License for the specific language governing permissions and
# limitations under the License.


import collections
from contextlib import contextmanager
import copy
from functools import partial
import re
import unittest
import types
import warnings
import weakref
import functools
import itertools as it

from absl import logging
from absl.testing import absltest, parameterized
import numpy as np

import concurrent.futures

import jax
import jax.numpy as jnp
from jax import float0, jit, grad, device_put, jacfwd, jacrev, hessian
from jax import api, core, lax, lax_reference, lazy
from jax.core import Primitive
from jax.interpreters import ad
from jax.interpreters import xla
from jax.interpreters.sharded_jit import PartitionSpec as P
from jax.lib import xla_bridge as xb
from jax import test_util as jtu
from jax import tree_util
from jax import linear_util as lu
import jax._src.util

from jax.config import config
config.parse_flags_with_absl()
FLAGS = config.FLAGS


class CPPJitTest(jtu.BufferDonationTestCase):
  """Shared tests between the Python and the C++ jax,jit implementations.

  Because the Python implementation supports more features, we need to have the
  Python tests that extend the C++ tests (and not the other way around).
  """

  @property
  def jit(self):
    # Right now, the CPP tests also test the Python code-path when jaxlib is
    # too old.
    # TODO(jblespiau,phawkins): Remove this when jaxlib has been released.
    # This is in the future, because we are making a breaking change to
    # Tensorflow.
    return jax.api._cpp_jit

  def test_jit_of_noncallable(self):
    self.assertRaisesRegex(TypeError, "Expected a callable value.*",
                           lambda: self.jit(3))

  def test_jit_of_generator(self):

    def gen(x):
      yield x

    self.assertRaisesRegex(TypeError,
                           "Expected a function, got a generator function.*",
                           lambda: self.jit(gen))

  @parameterized.parameters([
      # Integer support
      (1, 2, 3, 4, 5),
      # Numpy array support
      (
          np.asarray(1, np.int32),
          np.asarray(2, np.int32),
          np.asarray(3, np.int32),
          np.asarray(4, np.int32),
          np.asarray(5, np.int32),
      ),
  ])
  def test_jit_static_args(self, one, two, three, four, five):
    side = []
    # For the CPP jit, we need to clear the cache to prevent cache hits between
    # parameterized tests.
    if hasattr(self.jit, "cache_clear"):
      self.jit.cache_clear()

    def f(x, y, z, flag=False, flag2=False):
      del flag2  # unused
      assert flag
      side.append(None)
      return 100 * x + 10 * y + z

    f1 = self.jit(f, static_argnums=(3, 4))
    assert f1(one, two, three, True, False) == 123
    assert len(side) == 1
    assert f1(one, two, three, True, False) == 123
    assert len(side) == 1  # Obvious cache hit.
    assert f1(two, one, three, True, False) == 213
    assert len(side) == 1  # Should cache hit because same signature.
    assert f1(two, one, three, True, True) == 213
    assert len(side) == 2

    side[:] = []
    f2 = self.jit(f, static_argnums=(0, 2, 3, 4))
    assert f2(1, 2, 3, True, False) == 123
    assert len(side) == 1
    assert f2(1, 3, 3, True, False) == 133
    assert len(side) == 1
    assert f2(2, 2, 3, True, False) == 223
    assert len(side) == 2
    assert f2(2, 4, 3, True, False) == 243
    assert len(side) == 2
    assert f2(2, 4, 3, True, True) == 243
    assert len(side) == 3
    assert f2(2, 5, 3, True, True) == 253
    assert len(side) == 3

<<<<<<< HEAD
  def test__infer_argnums_and_argnames(self):
    def f(x, y=1):
      pass

    argnums, argnames = api._infer_argnums_and_argnames(
        f, argnums=0, argnames=None)
    assert argnums == (0,)
    assert argnames == ('x',)

    argnums, argnames = api._infer_argnums_and_argnames(
        f, argnums=None, argnames='y')
    assert argnums == (1,)
    assert argnames == ('y',)

  def test_jit_static_args_and_kwargs(self):

    def f(x):
      assert x == 'foo'
      return 1

    f_nums = jit(f, static_argnums=0)
    assert f_nums('foo') == 1
    assert f_nums(x='foo') == 1

    f_names = jit(f, static_argnames='x')
    assert f_names('foo') == 1
    assert f_names(x='foo') == 1

  def test_jit_kwargs(self):
=======
  def test_static_args_equality(self):
    class A():

      def __hash__(self):
        return 1

      def __eq__(self, other):
        return isinstance(other, A)

    side = []
    def f(x, static_arg):
      del static_arg
      side.append(None)
      return x * 100

    f1 = self.jit(f, static_argnums=(1,))

    self.assertEqual(f1(1, A()), 100)
    self.assertLen(side, 1)
    self.assertEqual(f1(1, A()), 100)
    self.assertLen(side, 1)
    if self.jit == jax.api._cpp_jit:
      self.assertEqual(f1._cpp_jitted_f._cache_size(), 1)

  @parameterized.parameters([
      (1, 2, 3),
      (
          np.asarray(1, np.int32),
          np.asarray(2, np.int32),
          np.asarray(3, np.int32),
      ),
  ])
  def test_jit_kwargs(self, one, two, three):
>>>>>>> ed16ad8c
    side = []
    # For the CPP jit, we need to clear the cache to prevent cache hits between
    # parameterized tests.
    if hasattr(self.jit, "cache_clear"):
      self.jit.cache_clear()

    def f(x, y, z):
      print(x, y, z)
      side.append(None)
      return 100 * x + 10 * y + z

    f = self.jit(f)
    assert f(one, two, three) == 123
    assert len(side) == 1
    assert f(one, two, three) == 123
    assert len(side) == 1

    assert f(one, two, z=three) == 123
    assert len(side) == 2  # actually recompiles from kwarg
    assert f(one, two, z=three) == 123
    assert len(side) == 2  # but should still cache

    f(one, two, z=np.zeros(3))  # doesn't crash
    if config.x64_enabled:
      # In the above call, three is of a new type (int64), thus it should
      # trigger a new compilation.
      assert len(side) == 3

  def test_jit_device(self):
    device = xb.devices()[-1]
    x = self.jit(lambda x: x, device=device)(3.)
    self.assertIsInstance(x, xla.DeviceArray)
    self.assertEqual(x.device_buffer.device(), device)

  def test_complex_support(self):
    self.assertEqual(self.jit(lambda x: x + 1)(1 + 1j), 2 + 1j)

  def test_jit_with_many_args_works(self):

    @self.jit
    def f(args_list):
      return sum(args_list)

    self.assertEqual(f(list(range(500))), sum(range(500)))

  # Jit and Donate arguments

  def test_jit_donate_argnums_warning_raised(self):
    x = jnp.array([1.0, 2.0], jnp.float32)
    y = jnp.array([1, 2], jnp.int32)
    f = self.jit(lambda x, y: x.sum() + y.sum(), donate_argnums=(0, 1))
    with warnings.catch_warnings(record=True) as w:
      warnings.simplefilter("always")
      f(x, y)

      self.assertLen(w, 1)
      self.assertTrue(issubclass(w[-1].category, UserWarning))
      self.assertIn(
          "Some donated buffers were not usable: f32[2]{0}, s32[2]{0}",
          str(w[-1].message))

  @jtu.skip_on_devices("cpu")  # In/out aliasing not supported on CPU.
  def test_jit_donate_argnums_invalidates_input(self):
    # We can't just use `lambda x: x` because JAX simplifies this away to an
    # empty XLA computation.
    move = self.jit(lambda x: x + x - x, donate_argnums=0)
    x = jnp.ones([])
    y = move(x)
    self.assertDeleted(x)
    self.assertEqual(y, 1.)

  @jtu.skip_on_devices("cpu")  # In/out aliasing not supported on CPU.
  def test_jit_donate_argnums_static_argnums(self):
    jit_fun = self.jit(
        lambda a, b, c, d: ((a + b + c), (a + b + d)),
        static_argnums=(0, 1),
        donate_argnums=(2, 3))

    c = jax.device_put(jnp.array([1., 1.]))
    d = jax.device_put(jnp.array([1., 1., 1.]))
    e, f = jit_fun(1, 2, c, d)
    np.testing.assert_allclose(e, jnp.array([4., 4.]))
    np.testing.assert_allclose(f, jnp.array([4., 4., 4.]))
    self.assertDeleted(c)
    self.assertDeleted(d)

  @jtu.skip_on_devices("cpu")  # In/out aliasing not supported on CPU.
  def test_jnp_array_copy(self):
    # https://github.com/google/jax/issues/3412

    @partial(self.jit, donate_argnums=(0,))
    def _test(array):
      return array.at[0].set(77)

    x = jnp.asarray([0, 1])
    x_copy = jnp.array(x, copy=True)
    with warnings.catch_warnings():
      warnings.simplefilter("ignore")
      _test(x)  # donation

    # Gives: RuntimeError: Invalid argument: CopyToHostAsync() called on invalid buffer.
    print(x_copy)  # doesn't crash

  def test_jit_global_cache(self):
    def f(x):
      assert python_should_be_executing
      return x

    python_should_be_executing = True
    self.jit(f)(2)
    python_should_be_executing = False
    self.jit(f)(3)

  def test_jit_shallow_copy(self):
    def f(x):
      return copy.copy(x)
    self.jit(f)(1)

  def test_jit_deep_copy(self):
    def f(x):
      return copy.deepcopy(x)
    self.jit(f)(1)

  def test_disable_jit(self):
    effects = []

    @self.jit
    def f(x):
      effects.append(1)
      return x

    with api.disable_jit():
      f(2)
      f(2)
    assert len(effects) == 2

    f(2)
    f(2)
    assert len(effects) == 3

  def test_static_argnum_errors_on_keyword_arguments(self):
    f = self.jit(lambda x: x, static_argnums=0)
    msg = ("jitted function has static_argnums=(0,), donate_argnums=() but was "
           "called with only 0 positional arguments.")
    with self.assertRaisesRegex(ValueError, re.escape(msg)):
      f(x=4)

  def test_static_argnum_on_method(self):

    class A:

      @functools.partial(self.jit, static_argnums=(0,))
      def my_func_jit(self, x):
        return x+2

    A().my_func_jit(3)

  def test_static_argnum_on_static_method_is_not_supported(self):
    with self.assertRaisesRegex(TypeError, "Expected a callable value"):

      class A:

        @functools.partial(self.jit, static_argnums=(0,))
        @classmethod
        def my_classmethod_jit(cls, x):
          return x+2

  def test_classmethod_is_not_supported(self):
    with self.assertRaisesRegex(TypeError, "Expected a callable value"):

      class A:

        @functools.partial(self.jit)
        @staticmethod
        def my_staticmethod_jit(x):
          return x + 2

  def test_concurrent_jit(self):
    @self.jit
    def f(x):
      return x + x - 3.

    xs = [np.random.randn(i) for i in range(10)]
    with concurrent.futures.ThreadPoolExecutor() as executor:
      futures = [executor.submit(partial(f, x)) for x in xs]
      ys = [f.result() for f in futures]
    for x, y in zip(xs, ys):
      self.assertAllClose(x * 2 - 3., y)

  def test_trivial_computations(self):
    x = jnp.array([1, 2, 3])
    y = self.jit(lambda x: x)(x)
    self.assertIs(x, y)

    z1, z2 = self.jit(lambda x: (x, x))(x)
    self.assertIs(z1, z2)

    x1, x2 = jnp.array([1, 2]), jnp.array([2, 3])
    z1, z2, z3 = self.jit(lambda x, y: (y, 1, x))(x1, x2)
    self.assertIs(z1, x2)
    self.assertIs(z3, x1)
    self.assertEqual(z2, 1)

  def test_jit_bad_input(self):
    def f(x):
      return x

    self.assertRaisesRegex(
        TypeError, ".* 'foo' of type <.*'str'> is not a valid JAX type",
        lambda: self.jit(f)("foo"))

  def test_jit_on_all_devices(self):
    # Verifies we can run the same computation on every device present, even
    # if they are, for example, different models of GPU.
    data = np.random.rand(1000).astype(np.float32)
    f = self.jit(jnp.negative)
    for device in jax.local_devices():
      x = device_put(data, device=device)
      np.testing.assert_array_equal(-data, f(x))

  def test_jit_nested_donate_ignored(self):
    jit_fun = self.jit(lambda x: self.jit(lambda y: y**2, donate_argnums=0)(x))
    a = jax.device_put(jnp.array(1))

    # NOTE(mattjj): stopped raising error here and instead just ignored
    # with self.assertRaisesRegex(ValueError, "nested.*not supported"):
    #   jit_fun(a)

    jit_fun(a)  # doesn't crash

  def test_jit_reference_dropping(self):
    x = jnp.ones(10)
    f = (lambda x: lambda: x)(x)  # reference to x in f's closure
    g = self.jit(f)
    x = weakref.ref(x)      # no more strong ref to x in this scope
    assert x() is not None  # x is still around
    f()                     # f runs
    g()                     # g runs
    g()                     # g runs a second time
    del f                   # delete the raw callable
    assert x() is not None  # x is still around
    g()                     # g still runs
    del g                   # no more references to x
    assert x() is None      # x is gone

  def test_jit_raises_on_first_invocation_on_non_hashable_static_argnum(self):
    if self.jit != jax.api._python_jit:
      raise unittest.SkipTest("this test only applies to _python_jit")
    f = lambda x, y: x + 3
    jitted_f = self.jit(f, static_argnums=(1,))

    msg = ("Non-hashable static arguments are not supported, as this can lead "
           "to unexpected cache-misses. Static argument (index 1) of type "
           "<class 'numpy.ndarray'> for function <lambda> is non-hashable.")
    with self.assertRaisesRegex(ValueError, re.escape(msg)):
      jitted_f(1, np.asarray(1))

  def test_cpp_jit_raises_on_non_hashable_static_argnum(self):
    if self.jit != jax.api._cpp_jit:
      raise unittest.SkipTest("this test only applies to _cpp_jit")

    f = lambda x, y: x + 3
    jitted_f = jax.api._cpp_jit(f, static_argnums=[1])

    jitted_f(1, 1)

    msg = ("Non-hashable static arguments are not supported. An error occured "
           "while trying to hash an object of type <class 'numpy.ndarray'>, 1. "
           "The error was:\nTypeError: unhashable type: 'numpy.ndarray'")

    with self.assertRaisesRegex(ValueError, re.escape(msg)):
      jitted_f(1, np.asarray(1))

    class HashableWithoutEq:

      def __hash__(self):
        return 1

      def __eq__(self, other):
        raise NotImplementedError(
            "A Python error is as is, without stack trace")

    with self.assertRaisesRegex(
        ValueError,
        re.escape("static arguments should be comparable using __eq__")):
      jitted_f(1, HashableWithoutEq())

  def test_cpp_jitted_function_returns_PyBuffer(self):
    if self.jit != jax.api._cpp_jit:
      raise unittest.SkipTest("this test only applies to _cpp_jit")

    jitted_f = self.jit(lambda a: a + 1)
    jitted_f(1)
    self.assertIsInstance(jitted_f(2), xla._CppDeviceArray)

  @jtu.skip_on_devices("cpu")
  def test_explicit_backend(self):
    f = lambda x: x + 1
    jitted_f = jit(f, backend=jtu.device_under_test())
    jitted_f_cpu = jit(f, backend="cpu")

    result = jitted_f(1.)
    result_cpu = jitted_f_cpu(1.)
    self.assertEqual(result.device_buffer.platform(), jtu.device_under_test())
    self.assertEqual(result_cpu.device_buffer.platform(), "cpu")

  @jtu.skip_on_devices("cpu")
  def test_mismatched_nested_backends(self):
    @partial(jit, backend=jtu.device_under_test())
    def f(x):
      return jit(lambda x: x + 1, backend="cpu")(x)

    with self.assertRaisesRegex(
        ValueError,
        f"Outer-jit backend specification {jtu.device_under_test()} must match "
        f"explicit inner-jit backend specification cpu."):
      f(1.)

  def test_omnistaging(self):
    # See https://github.com/google/jax/issues/5206
    if not config.omnistaging_enabled:
      raise unittest.SkipTest("test only works with omnistaging")

    key_list = [None]

    def init():
      key, subkey = jax.random.split(key_list[0])
      key_list[0] = key
      return jax.random.normal(subkey, ())

    key_list[0] = np.array([2384771982, 3928867769], dtype=np.uint32)
    init()
    self.jit(init)()
    self.assertIsInstance(key_list[0], core.Tracer)

  def test_jit_wrapped_attributes(self):
    def f(x: int) -> int:
      """docstring of f."""
      return x + 1
    f.some_value = 4
    jf = self.jit(f)
    for attr in ["doc", "name", "module", "qualname", "annotations"]:
      self.assertEqual(
        {attr: getattr(f, f"__{attr}__")},
        {attr: getattr(jf, f"__{attr}__")})
    self.assertEqual(f.some_value, jf.some_value)


class PythonJitTest(CPPJitTest):

  @property
  def jit(self):
    return jax.api._python_jit


class APITest(jtu.JaxTestCase):

  def test_grad_bad_input(self):
    def f(x):
      return x

    self.assertRaisesRegex(
        TypeError, ".* 'foo' of type <.*'str'> is not a valid JAX type",
        lambda: grad(f)("foo"))

  def test_grad_argnums(self):
    def f(x, y, z, flag=False):
      assert flag
      return 1.0 * x + 2.0 * y + 3.0 * z

    assert grad(f)(1.0, 1.0, 1.0, flag=True) == 1.0
    assert grad(f, argnums=1)(1.0, 1.0, 1.0, flag=True) == 2.0
    assert grad(f, argnums=(2, 0))(1.0, 1.0, 1.0, flag=True) == (3.0, 1.0)

  def test_value_and_grad_argnums(self):
    def f(x, y, z, flag=False):
      assert flag
      return 1.0 * x + 2.0 * y + 3.0 * z

    y = f(1.0, 1.0, 1.0, flag=True)
    assert api.value_and_grad(f)(1.0, 1.0, 1.0, flag=True) == (y, 1.0)
    assert api.value_and_grad(f, argnums=1)(1.0, 1.0, 1.0, flag=True) == (y, 2.0)
    assert api.value_and_grad(f, argnums=(2, 0))(1.0, 1.0, 1.0, flag=True) == (y, (3.0, 1.0))

  def test_grad_of_jit(self):
    side = []

    @jit
    def f(x):
      side.append(None)
      return x * x

    assert grad(f)(1.0) == 2.0
    assert len(side) == 1
    assert grad(f)(2.0) == 4.0
    assert len(side) == 1

  def test_jit_of_grad(self):
    side = []

    @jit
    def f(x):
      side.append(None)
      return x * x

    g = jit(grad(f))
    assert g(1.0) == 2.0
    assert len(side) == 1
    assert g(2.0) == 4.0
    assert len(side) == 1

  def test_bad_input(self):
    def f(x):
      return x

    self.assertRaisesRegex(
      TypeError, ".* 'foo' of type <.*'str'> is not a valid JAX type",
      lambda: grad(f)("foo"))

    self.assertRaisesRegex(
      TypeError, ".* 'foo' of type <.*'str'> is not a valid JAX type",
      lambda: jit(f)("foo"))

  def test_grad_tuple_output(self):
    jtu.check_raises(lambda: grad(lambda x: (x,x))(1.0), TypeError,
                     "Gradient only defined for scalar-output functions. ")

  def test_grad_unit_output(self):
    jtu.check_raises(lambda: grad(lambda x: ())(np.zeros(3)), TypeError,
                     "Gradient only defined for scalar-output functions. ")

  def test_grad_nonscalar_output(self):
    jtu.check_raises(lambda: grad(lambda x: x)(np.zeros(3)), TypeError,
                     "Gradient only defined for scalar-output functions. ")

  def test_unwrapped_numpy(self):
    def f(x):
      return np.exp(x)

    with self.assertRaisesRegex(Exception, "The numpy.ndarray conversion .*"):
      grad(f)(np.zeros(3))

  def test_binop_mismatch(self):
    def f(x, y):
      return x + y

    jtu.check_raises(
        lambda: f(jnp.zeros(3), jnp.zeros(4)),
        TypeError,
        "add got incompatible shapes for broadcasting: (3,), (4,).")

    jtu.check_raises(
        lambda: grad(f)(np.zeros(3), np.zeros(4)),
        TypeError,
        "add got incompatible shapes for broadcasting: (3,), (4,).")

  def test_dot_mismatch(self):
    def f(x, y):
      return jnp.dot(x, y)

    self.assertRaisesRegex(
      TypeError, "Incompatible shapes for dot: got \\(3L?,\\) and \\(4L?,\\).",
      lambda: grad(f)(np.zeros(3), np.zeros(4)))

  def test_abstract_error_message(self):
    for castfun in [float, complex, int]:
      def f(x):
        return castfun(x)

      self.assertRaisesRegex(
          TypeError,
          f"[Tt]ry using `x.astype\\({castfun.__name__}\\)`",
          lambda: jit(f)(1.0))

  def test_switch_value_jit(self):
    def f(x):
      y = x > 0
      if y:
        return x
      else:
        return -x

    assert grad(f)(1.0) == 1.0
    assert grad(f)(-1.0) == -1.0
    with self.assertRaisesRegex(core.ConcretizationTypeError,
                                "Abstract tracer value"):
      jit(f)(1)

  def test_list_index_err(self):
    L = [1, 2, 3]
    def f(n):
      return L[n]

    assert jit(f, static_argnums=(0,))(0) == L[0]
    self.assertRaisesRegex(
        TypeError,
        r"The __index__\(\) method was called on the JAX Tracer object.*",
        lambda: jit(f)(0))

  def test_range_err(self):
    def f(x, n):
      for i in range(n):
        x = x + i
      return x

    assert jit(f, static_argnums=(1,))(0, 5) == 10
    self.assertRaisesRegex(
        TypeError,
        r"The __index__\(\) method was called on the JAX Tracer object.*",
        lambda: jit(f)(0, 5))

  def test_cast_int(self):
    f = lambda x: int(x)
    self.assertRaisesRegex(
        TypeError,
        "('(?:JaxprTracer|DynamicJaxprTracer)' object cannot be interpreted as an integer"
        "|Abstract tracer value encountered where concrete value is expected.*)", lambda: jit(f)(0))

  def test_casts(self):
    for castfun in [hex, oct]:
      f = lambda x: castfun(x)
      self.assertRaisesRegex(
          TypeError,
          r"The __index__\(\) method was called on the JAX Tracer object.*", lambda: jit(f)(0))

  def test_unimplemented_interpreter_rules(self):
    foo_p = Primitive('foo')
    def foo(x):
      return foo_p.bind(x)

    jtu.check_raises(lambda: foo(1.0), NotImplementedError,
                     "Evaluation rule for 'foo' not implemented")

    jtu.check_raises(lambda: jit(foo)(1.0), NotImplementedError,
                     "Abstract evaluation for 'foo' not implemented")

    jtu.check_raises(lambda: grad(foo)(1.0), NotImplementedError,
                     "Differentiation rule for 'foo' not implemented")

    foo_p.def_abstract_eval(lambda x: x)

    jtu.check_raises(lambda: jit(foo)(1.0), NotImplementedError,
                     "XLA translation rule for primitive 'foo' not found")

    foo_p.def_impl(lambda x: x)
    ad.defjvp(foo_p, lambda g, x: foo(g))

    jtu.check_raises(lambda: grad(foo)(1.0), NotImplementedError,
                     "Transpose rule (for reverse-mode differentiation) for 'foo' not implemented")

  def test_device_put_and_get(self):
    x = np.arange(12.).reshape((3, 4)).astype("float32")
    dx = api.device_put(x)
    self.assertIsInstance(dx, xla.DeviceArray)
    x2 = api.device_get(dx)
    self.assertIsInstance(x2, np.ndarray)
    assert np.all(x == x2)

    y = [x, (2 * x, 3 * x)]
    dy = api.device_put(y)
    y2 = api.device_get(dy)
    self.assertIsInstance(y2, list)
    self.assertIsInstance(y2[0], np.ndarray)
    assert np.all(y2[0] == x)
    self.assertIsInstance(y2[1], tuple)
    self.assertIsInstance(y2[1][0], np.ndarray)
    assert np.all(y2[1][0] == 2 * x)
    self.assertIsInstance(y2[1][1], np.ndarray)
    assert np.all(y2[1][1] == 3 * x)

  def test_device_get_scalar(self):
    x = np.arange(12.).reshape((3, 4)).astype("float32")
    x = api.device_put(x)
    self.assertIsInstance(x, xla.DeviceArray)
    y = [x, 2]
    y2 = api.device_get(y)
    self.assertIsInstance(y2, list)
    self.assertIsInstance(y2[0], np.ndarray)
    assert np.all(y2[0] == x)
    self.assertIsInstance(y2[1], int)
    self.assertEqual(y2[1], 2)

  @parameterized.parameters([(3,)], [(2, 0)])
  def test_device_put_across_devices(self, shape):
    if len(api.local_devices()) < 2:
      raise unittest.SkipTest("this test requires multiple devices")
    d1, d2 = api.local_devices()[:2]
    data = np.random.randn(*shape).astype(np.float32)
    x = api.device_put(data, device=d1)
    self.assertEqual(x.device_buffer.device(), d1)
    y = api.device_put(x, device=d2)
    self.assertEqual(y.device_buffer.device(), d2)
    np.testing.assert_array_equal(data, np.array(y))
    # Make sure these don't crash
    api.device_put(x)
    api.device_put(y)

  @jtu.skip_on_devices("cpu")
  def test_device_put_across_platforms(self):
    default_device = jax.devices()[0]
    cpu_device = jax.devices("cpu")[0]

    np_arr = np.array([1,2,3])
    scalar = 1
    device_arr = jnp.array([1,2,3])
    assert device_arr.device_buffer.device() is default_device

    for val in [np_arr, device_arr, scalar]:
      x = api.device_put(val, device=cpu_device)
      self.assertEqual(x.device_buffer.device(), cpu_device)

  @jtu.skip_on_devices("tpu")
  def test_jacobian(self):
    R = np.random.RandomState(0).randn
    A = R(4, 3)
    x = R(3)

    f = lambda x: jnp.dot(A, x)
    assert np.allclose(jacfwd(f)(x), A)
    assert np.allclose(jacrev(f)(x), A)

    f = lambda x: jnp.tanh(jnp.dot(A, x))
    assert np.allclose(jacfwd(f)(x), jacrev(f)(x))

  @jtu.skip_on_devices("tpu")
  def test_hessian(self):
    R = np.random.RandomState(0).randn
    A = R(4, 4)
    x = R(4)

    f = lambda x: jnp.dot(x, jnp.dot(A, x))
    assert np.allclose(hessian(f)(x), A + A.T)

  def test_std_basis(self):
    basis = api._std_basis(jnp.zeros(3))
    assert getattr(basis, "shape", None) == (3, 3)
    assert np.allclose(basis, np.eye(3))

    basis = api._std_basis(jnp.zeros((3, 3)))
    assert getattr(basis, "shape", None) == (9, 3, 3)
    assert np.allclose(basis, np.eye(9).reshape(9, 3, 3))

    basis = api._std_basis([0., (jnp.zeros(3), jnp.zeros((3, 4)))])
    assert isinstance(basis, list) and len(basis) == 2
    assert getattr(basis[0], "shape", None) == (16,)
    assert isinstance(basis[1], tuple) and len(basis[1]) == 2
    assert getattr(basis[1][0], "shape", None) == (16, 3)
    assert getattr(basis[1][1], "shape", None) == (16, 3, 4)

  @jtu.skip_on_devices("tpu")
  def test_jacobian_on_pytrees(self):
    for jacfun in [jacfwd, jacrev]:
      ans = jacfun(lambda x, y: (x, y))(0., 1.)
      expected = (1., 0.)
      self.assertAllClose(ans, expected, check_dtypes=False)

      ans = jacfun(lambda x, y: (x, y), 1)(0., 1.)
      expected = (0., 1.)
      self.assertAllClose(ans, expected, check_dtypes=False)

      ans = jacfun(lambda x, y: (x, y), (0, 1))(0., 1.)
      expected = ((1., 0.),
                  (0., 1.),)
      self.assertAllClose(ans, expected, check_dtypes=False)

      ans = jacfun(lambda x: x[:2])((1., 2., 3.))
      expected = ((1., 0., 0.),
                  (0., 1., 0.))
      self.assertAllClose(ans, expected, check_dtypes=False)

      R = np.random.RandomState(0).randn
      x = R(2)
      y = R(3)
      ans = jacfun(lambda x, y: {'x': x, 'xy': jnp.outer(x, y)})(x, y)
      expected = {'x': np.eye(2),
                  'xy': np.kron(np.eye(2), y[:, None]).reshape(2, 3, 2)}
      self.assertAllClose(ans, expected, check_dtypes=False)

  @jtu.skip_on_devices("tpu")
  def test_hessian_on_pytrees(self):
    ans = hessian(lambda x: jnp.array(x)**2)((1., 2.))
    expected = ((np.array([2., 0.]), np.array([0., 0.])),
                (np.array([0., 0.]), np.array([0., 2.])))
    self.assertAllClose(ans, expected, check_dtypes=False)

  @jtu.skip_on_devices("tpu")
  def test_issue1372(self):
    def quad(x):
      return jnp.dot(x, x)

    def f(x, u):
      return quad(x) + quad(u)

    x, u = jnp.ones(5), jnp.ones(2)

    rev = jacrev
    fwd = jacfwd

    # Diagonal entries
    self.assertEqual(rev(rev(f, 0), 0)(x, u).shape, (5, 5))
    self.assertEqual(rev(fwd(f, 0), 0)(x, u).shape, (5, 5))
    self.assertEqual(fwd(rev(f, 0), 0)(x, u).shape, (5, 5))
    self.assertEqual(fwd(fwd(f, 0), 0)(x, u).shape, (5, 5))
    self.assertEqual(rev(rev(f, 1), 1)(x, u).shape, (2, 2))
    self.assertEqual(rev(fwd(f, 1), 1)(x, u).shape, (2, 2))
    self.assertEqual(fwd(rev(f, 1), 1)(x, u).shape, (2, 2))
    self.assertEqual(fwd(fwd(f, 1), 1)(x, u).shape, (2, 2))

    # Off-diagonal entries by reverse-mode on the outside
    self.assertEqual(rev(rev(f, 1), 0)(x, u).shape, (2, 5))
    self.assertEqual(rev(fwd(f, 1), 0)(x, u).shape, (2, 5))
    self.assertEqual(rev(rev(f, 0), 1)(x, u).shape, (5, 2))
    self.assertEqual(rev(fwd(f, 0), 1)(x, u).shape, (5, 2))

    # Off-diagonal entries by forward-mode on the outside
    self.assertEqual(fwd(rev(f, 1), 0)(x, u).shape, (2, 5))
    self.assertEqual(fwd(fwd(f, 1), 0)(x, u).shape, (2, 5))
    self.assertEqual(fwd(rev(f, 0), 1)(x, u).shape, (5, 2))
    self.assertEqual(fwd(fwd(f, 0), 1)(x, u).shape, (5, 2))


  def test_large_device_constant(self):
    ans = jit(lambda x: 2 * x)(jnp.ones(int(2e6)))  # doesn't crash
    self.assertAllClose(ans, np.ones(int(2e6)) * 2., check_dtypes=False)

  def test_grad_and_aux_basic(self):
    g, aux = grad(lambda x: (x**3, [x**2]), has_aux=True)(3.)
    self.assertAllClose(g, grad(lambda x: x**3)(3.))
    self.assertAllClose(aux, [9.], check_dtypes=False)

  def test_grad_and_aux_error(self):
    with self.assertRaisesRegex(TypeError, "two-element tuple"):
      grad(lambda x: (1, 2, 3), has_aux=True)(1.)

    with self.assertRaisesRegex(TypeError, "two-element tuple"):
      grad(lambda x: x, has_aux=True)(1.)

    with self.assertRaisesRegex(TypeError, "two-element tuple"):
      grad(lambda x: (x,), has_aux=True)(1.)

  def test_grad_and_aux_nested(self):
    def f(x):
      g, aux = grad(lambda x: (x**3, [x**3]), has_aux=True)(x)
      return aux[0]

    f2 = lambda x: x**3

    self.assertEqual(grad(f)(4.), grad(f2)(4.))
    self.assertEqual(jit(grad(f))(4.), grad(f2)(4.))
    self.assertEqual(jit(grad(jit(f)))(4.), grad(f2)(4.))

    def f(x):
      g, aux = grad(lambda x: (x**3, [x**3]), has_aux=True)(x)
      return aux[0] * jnp.sin(x)

    f2 = lambda x: x**3 * jnp.sin(x)

    self.assertEqual(grad(f)(4.), grad(f2)(4.))
    self.assertEqual(jit(grad(f))(4.), grad(f2)(4.))
    self.assertEqual(jit(grad(jit(f)))(4.), grad(f2)(4.))

  def test_grad_and_aux_constant(self):
    g, aux = grad(lambda x: (x**3, [4.]), has_aux=True)(4.)
    self.assertEqual(g, grad(lambda x: x**3)(4.))
    self.assertEqual(aux, [4.])

    g, aux = grad(lambda x: (x**3, [x**2, 4.]), has_aux=True)(4.)
    self.assertEqual(g, grad(lambda x: x**3)(4.))
    self.assertEqual(aux, [4.**2, 4.])

  def test_grad_and_aux_no_tracers(self):
    # see https://github.com/google/jax/issues/1950
    def f(x):
      aux = dict(identity=x, p1=x+1)
      return x ** 2, aux

    _, aux = jax.grad(f, has_aux=True)(3.)
    self.assertIsInstance(aux, dict)
    for val in aux.values():
      self.assertNotIsInstance(val, core.Tracer)

  def test_jvp_mismatched_arguments(self):
    self.assertRaisesRegex(
      TypeError,
      ("primal and tangent arguments to jax.jvp must have the same tree "
       "structure"),
      lambda: api.jvp(lambda x, y: x * y, (np.float32(2),), ()))
    # If primals and tangents must both be tuples or both lists
    self.assertRaisesRegex(
      TypeError,
      ("primal and tangent arguments to jax.jvp must have the same tree "
       "structure"),
      lambda: api.jvp(lambda x, y: x * y, (np.float32(2),), [np.float32(2)]))
    self.assertRaisesRegex(
      TypeError,
      "primal and tangent arguments to jax.jvp do not match.",
      lambda: api.jvp(lambda x: -x, (np.float16(2),), (np.float32(4),)))
    # If primals and tangents are not of the same shape then raise error
    fun = lambda x: x+1
    with self.assertRaisesRegex(
      ValueError, "jvp called with different primal and tangent shapes"):
      api.jvp(fun, (jnp.array([1.,2.,3.]),), (jnp.array([1.,2.,3.,4.]),))
    with self.assertRaisesRegex(
      ValueError, "jvp called with different primal and tangent shapes"):
      api.jvp(fun, (jnp.float32(10.),), (jnp.array([1.,2.,3.], dtype=jnp.float32),))
    with self.assertRaisesRegex(
      ValueError, "jvp called with different primal and tangent shapes"):
      api.jvp(fun, (jnp.array([1.,2.,3.], dtype=jnp.float32),), (jnp.float32(20.),))
    with self.assertRaisesRegex(
      ValueError, "jvp called with different primal and tangent shapes"):
      api.jvp(fun, (jnp.array([1.,2.,3.]),), (20.,))

  def test_jvp_non_tuple_arguments(self):
    def f(x, y): return x + y
    self.assertRaisesRegex(
        TypeError,
        "primal and tangent arguments to jax.jvp must be tuples or lists; found float and tuple.",
        lambda: api.jvp(f, 0., (1.,)))
    self.assertRaisesRegex(
        TypeError,
        "primal and tangent arguments to jax.jvp must be tuples or lists; found tuple and ndarray.",
        lambda: api.jvp(f, (0.,), np.array([1., 2.])))

  def test_vjp_mismatched_arguments(self):
    _, pullback = api.vjp(lambda x, y: x * y, np.float32(3), np.float32(4))
    self.assertRaisesRegex(
      TypeError,
      "Tree structure of cotangent input.*does not match",
      lambda: pullback((np.float32(7), np.float32(100))))
    self.assertRaisesRegex(
      TypeError,
      "Type of cotangent input to vjp pullback.*is not the expected tangent type",
      lambda: pullback((np.float16(42))))

  def test_jvp_jit_cached(self):
    """Bug in caching in presence of JVP and JIT."""

    def func(x):
      def inner(y):
        return y * x

      # Must have two calls to the inner jit (the second one hits the cache)
      res1 = api.jit(inner)(4.)
      res2 = api.jit(inner)(5.)
      return res1 + res2

    self.assertAllClose((45., 9.), api.jvp(func, (5.,), (1.,)))

  def test_linear_transpose_abstract(self):
    x = types.SimpleNamespace(shape=(3,), dtype=np.float32)
    y = jnp.arange(3, dtype=np.float32)
    transpose_fun = api.linear_transpose(lambda x: 2 * x, x)
    z, = transpose_fun(y)
    self.assertArraysEqual(2 * y, z, check_dtypes=True)

  def test_linear_transpose_error(self):
    with self.assertRaisesRegex(
        TypeError, "linear_transpose only supports float and complex inputs"):
      api.linear_transpose(lambda x: x, 1)

    transpose_fun = api.linear_transpose(lambda x: [x, x], 1.0)
    with self.assertRaisesRegex(TypeError, "cotangent tree does not match"):
      transpose_fun(1.0)

    transpose_fun = api.linear_transpose(lambda x: jnp.stack([x, x]), 1.0)
    with self.assertRaisesRegex(TypeError, "cotangent type does not match"):
      transpose_fun(1.0)

    transpose_fun = api.linear_transpose(lambda x: 1j * x, 1.0)
    with self.assertRaisesRegex(TypeError, "cotangent type does not match"):
      transpose_fun(1.0)

    transpose_fun = api.linear_transpose(lambda x: x, 1.0)
    with self.assertRaisesRegex(TypeError, "cotangent type does not match"):
      transpose_fun(1j)

  def test_linear_transpose_complex(self):
    f = lambda x: (1 + 2j) * x
    transpose = api.linear_transpose(f, 1j)
    actual, = transpose(3 + 4j)
    expected = -5 + 10j
    self.assertEqual(actual, expected)

  def test_complex_grad_raises_error(self):
    self.assertRaises(TypeError, lambda: grad(lambda x: jnp.sin(x))(1 + 2j))

  def test_holomorphic_grad(self):
    out = grad(lambda x: jnp.sin(x), holomorphic=True)(1 + 2j)
    expected = 2.0327230070196656 - 3.0518977991518j
    self.assertAllClose(out, expected, check_dtypes=False)

  def test_nonholomorphic_grad(self):
    zs = 0.5j * np.arange(5) + np.arange(5)

    def f(z):
      return jnp.sum(jnp.cos(jnp.abs(z)))

    ans = grad(f)(zs)
    expected = np.array([ 0.        +0.j,
                          -0.80430663+0.40215331j,
                          -0.70368982+0.35184491j,
                           0.1886467 -0.09432335j,
                           0.86873727-0.43436864j])
    self.assertAllClose(ans, expected, check_dtypes=False,
                        atol=jtu.default_gradient_tolerance,
                        rtol=jtu.default_gradient_tolerance)

  def test_complex_output_jacrev_raises_error(self):
    self.assertRaises(TypeError, lambda: jacrev(lambda x: jnp.sin(x))(1 + 2j))

  def test_nonholomorphic_jacrev(self):
    # code based on https://github.com/google/jax/issues/603
    zs = 0.5j * np.arange(5) + np.arange(5)

    def f(z):
      return jnp.cos(jnp.linalg.norm(2 * z))

    ans = jacrev(f)(zs)
    expected = grad(f)(zs)
    self.assertAllClose(ans, expected)

  def test_complex_input_jacfwd_raises_error(self):
    self.assertRaises(TypeError, lambda: jacfwd(lambda x: jnp.sin(x))(1 + 2j))

  def test_legacy_devicearray_repr(self):
    dx = device_put(3.)
    str(dx.item())  # doesn't crash

  def test_devicearray_repr(self):
    x = device_put(jnp.zeros(3))
    self.assertIsInstance(x, xla.DeviceArray)
    repr(x)  # doesn't crash

    x = device_put(jnp.ones(3) + 1j * jnp.ones(3))
    self.assertIsInstance(x, xla.DeviceArray)
    repr(x)  # doesn't crash

  def test_devicearray_delete(self):
    x = device_put(1.)
    x.delete()
    self.assertRaisesRegex(RuntimeError, "DeviceArray has been deleted.",
                           lambda: repr(x))

  def test_devicearray_block_until_ready(self):
    x = device_put(1.)
    y = x.block_until_ready()
    # Tests mostly that block_until_ready() does not produce an error.
    self.assertTrue(y is x)

  def test_devicearray_weakref_friendly(self):
    x = device_put(1.)
    y = weakref.ref(x)
    self.assertEqual(y(), 1.)
    del x
    self.assertIsNone(y())

  def test_namedtuple_transparency(self):
    # See https://github.com/google/jax/issues/446
    Point = collections.namedtuple("Point", ["x", "y"])

    def f(pt):
      return jnp.sqrt(pt.x ** 2 + pt.y ** 2)

    pt = Point(1., 2.)

    f(pt)  # doesn't crash
    g = api.grad(f)(pt)
    self.assertIsInstance(g, Point)

    f_jit = api.jit(f)
    self.assertAllClose(f(pt), f_jit(pt), check_dtypes=False)

  def test_namedtuple_subclass_transparency(self):
    # See https://github.com/google/jax/issues/806
    Point = collections.namedtuple("Point", ["x", "y"])

    class ZeroPoint(Point):
      def is_zero(self):
        return (self.x == 0) and (self.y == 0)

    pt = ZeroPoint(0., 0.)

    def f(pt):
      return 0. if pt.is_zero() else jnp.sqrt(pt.x ** 2 + pt.y ** 2)

    f(pt)  # doesn't crash
    _ = api.grad(f)(pt)
    self.assertIsInstance(pt, ZeroPoint)

  @parameterized.parameters(1, 2, 3)
  def test_shape_dtype_struct(self, i):
    s = api.ShapeDtypeStruct(shape=(i, 2, 3), dtype=jnp.float32)
    self.assertEqual(s.shape, (i, 2, 3))
    self.assertEqual(s.dtype, jnp.float32)
    self.assertEqual(s.ndim, 3)
    self.assertEqual(s.size, i * 2 * 3)
    self.assertLen(s, i)
    for f in (str, repr):
      self.assertEqual(
          f(s), "ShapeDtypeStruct(shape=({}, 2, 3), dtype=float32)".format(i))

  def test_shape_dtype_struct_scalar(self):
    s = api.ShapeDtypeStruct(shape=(), dtype=jnp.float32)
    self.assertEmpty(s.shape)
    self.assertEqual(s.size, 1)
    self.assertEqual(s.ndim, 0)
    with self.assertRaisesRegex(TypeError, "len[(][)] of unsized object"):
      _ = len(s)

  def test_eval_shape(self):
    def fun(x, y):
      return jnp.tanh(jnp.dot(x, y) + 3.)

    x = jnp.ones((2, 3))
    y = jnp.ones((3, 4))
    out_shape = api.eval_shape(fun, x, y)

    self.assertEqual(out_shape.shape, (2, 4))

  def test_eval_shape_constants(self):
    def fun():
      x = jnp.ones((2, 3))
      y = jnp.ones((3, 4))
      return jnp.tanh(jnp.dot(x, y) + 3.)

    out_shape = api.eval_shape(fun)

    self.assertEqual(out_shape.shape, (2, 4))

  def test_eval_shape_tuple_unpacking(self):
    def fun(x, y):
      a, b = x
      return a + b + y

    x = (jnp.ones(2), jnp.ones(2))
    y = 3.
    out_shape = api.eval_shape(fun, x, y)

    self.assertEqual(out_shape.shape, (2,))

  def test_eval_shape_tuple_itemgetting(self):
    def fun(x, y):
      return x[0] + x[1] + y

    x = (jnp.ones(2), jnp.ones(2))
    y = 3.
    out_shape = api.eval_shape(fun, x, y)

    self.assertEqual(out_shape.shape, (2,))

  def test_eval_shape_output_dict(self):
    def fun(x, y):
      return {'hi': x[0] + x[1] + y}

    x = (jnp.ones(2), jnp.ones(2))
    y = 3.
    out_shape = api.eval_shape(fun, x, y)
    out_shape = tree_util.tree_map(np.shape, out_shape)

    self.assertEqual(out_shape, {'hi': (2,)})

  def test_eval_shape_shape_error(self):
    def fun(x, y):
      return jnp.tanh(jnp.dot(x, y) + 3.)

    x = jnp.ones((3, 3))
    y = jnp.ones((4, 4))

    self.assertRaises(TypeError, lambda: api.eval_shape(fun, x, y))

  def test_eval_shape_duck_typing(self):
    def fun(A, b, x):
      return jnp.dot(A, x) + b

    class MyArgArray(object):
      def __init__(self, shape, dtype):
        self.shape = shape
        self.dtype = dtype

    A = MyArgArray((3, 4), jnp.float32)
    b = MyArgArray((5,), jnp.float32)
    x = MyArgArray((4, 5), jnp.float32)
    out_shape = api.eval_shape(fun, A, b, x)

    self.assertEqual(out_shape.shape, (3, 5))

  def test_eval_shape_duck_typing2(self):
    # https://github.com/google/jax/issues/5683
    class EasyDict(dict):
      def __init__(self, *args, **kwargs):
          super().__init__(*args, **kwargs)
          self.__dict__ = self

    x = EasyDict(shape=(3,), dtype=np.dtype('float32'))
    out_shape = api.eval_shape(lambda x: x, x)  # doesn't crash
    self.assertEqual(out_shape.shape, (3,))

  def test_issue_871(self):
    T = jnp.array([[1., 2.], [3., 4.], [5., 6.]])
    x = jnp.array([1, 2, 3])
    msg = ("linearized function called on tangent values inconsistent with "
           "the original primal values")

    y, f_jvp = api.linearize(jnp.sum, x)
    with self.assertRaisesRegex(ValueError, msg):
      f_jvp(T)

    y, f_jvp = api.linearize(api.jit(jnp.sum), x)
    with self.assertRaisesRegex(ValueError, msg):
      f_jvp(T)

  def test_partial_eval_lower(self):
    # this is a simplified model of a bug that arose when we first used @jit in
    # a jvp rule. it's in this file because we want to use make_jaxpr.

    # NOTE(mattjj): I no longer understand what this was meant to test. My guess
    # is it was related to staging out the broadcast into a jaxpr to be
    # transposed, but after #1749 that's no longer a problem. After changing
    # make_jaxpr (and jit) to stage out sub-calls fully, this test started to
    # fail; I left it in as skipped because deleting tests feels wrong.
    raise unittest.SkipTest("obsolete test")

    @api.jit
    def f(a, b, c):
      a = lax.broadcast(a, (2,))
      return lax.select(a, b, c)

    a = np.ones((3, 3), dtype=np.bool_)
    b = np.ones((2, 3, 3))
    c = np.ones((2, 3, 3))

    jaxpr = api.make_jaxpr(lambda b, c: f(a, b, c))(b, c)
    subjaxpr = next(eqn.params["call_jaxpr"] for eqn in jaxpr.jaxpr.eqns
                    if "call_jaxpr" in eqn.params)
    self.assertEqual(len(subjaxpr.eqns), 1)

  def test_grad_of_int_errors(self):
    # Errors without allow_int=True
    dfn = grad(lambda x: x ** 2)
    self.assertRaisesRegex(
      TypeError,
      (r"grad requires real- or complex-valued inputs \(input dtype that is a "
       r"sub-dtype of np.floating or np.complexfloating\), but got int.*."),
      lambda: dfn(3))

  def test_jvp_of_int_identity(self):
    primals = (1,)
    tangents = (np.zeros(shape=(), dtype=float0),)

    _, out = api.jvp(lambda x: x, primals, tangents)
    self.assertEqual(out, np.zeros(shape=(), dtype=float0))

  def test_jvp_of_int_add(self):
    primals = (2,)
    tangents = (np.zeros(shape=(), dtype=float0),)

    _, out_tangent = api.jvp(lambda x: x+1, primals, tangents)
    self.assertEqual(out_tangent, np.zeros(shape=(), dtype=float0))

  def test_jit_jvp_of_int(self):
    primals = (2,)
    tangents = (np.zeros(shape=(), dtype=float0),)

    _, out_tangent = api.jvp(jax.jit(lambda x: x+1), primals, tangents)
    self.assertEqual(out_tangent, np.zeros(shape=(), dtype=float0))

  def test_vjp_of_int_index(self):
    primal, fn_vjp = api.vjp(lambda x, i: x[i], np.ones(2)*2, 1)
    tangent_x, tangent_i = fn_vjp(1.)
    self.assertEqual(primal, 2.)
    self.assertAllClose(tangent_x, jnp.array([0., 1.]))
    self.assertEqual(tangent_i, np.zeros(shape=(), dtype=float0))

  def test_vjp_of_int_shapes(self):
    out, fn_vjp = api.vjp(lambda x: lax.reshape(x, (2, 2)), np.ones((4, 1),
                                                                    dtype=int))
    tangent, = fn_vjp(out)
    self.assertArraysEqual(tangent, np.zeros(shape=(4, 1), dtype=float0))

  def test_jit_vjp_of_int(self):
    primal, fn_vjp = api.vjp(lambda x, y: x+y, 2, 1)
    tangent_x, tangent_i = jax.jit(fn_vjp)(1)
    self.assertEqual(primal, 3)
    self.assertEqual(tangent_x, np.zeros(shape=(), dtype=float0))
    self.assertEqual(tangent_i, np.zeros(shape=(), dtype=float0))

  def test_vjp_of_int_fulllike(self):
    # Regression test for tangent and cotangent mismatch in convert_element_type
    # transpose rule wrt a ConstVar
    f = lax.full_like
    out, vjp = api.vjp(f, np.zeros((2, 2)), 1)
    self.assertAllClose(out, jnp.ones((2, 2)))
    tangent_x, tangent_y = vjp(out)
    self.assertAllClose(tangent_x, jnp.zeros((2, 2)))
    self.assertEqual(tangent_y, np.zeros(shape=(), dtype=float0))

  def test_grad_of_int(self):
    # Need real-valued output, but testing integer input.
    out = api.grad(lambda x: x+0., allow_int=True)(1)
    self.assertEqual(out, np.zeros(shape=(), dtype=float0))

  def test_grad_of_bool(self):
    def cond(pred):
      return lax.cond(pred, lambda _: 1., lambda _: 2., 1.)
    value, grd = api.value_and_grad(cond, allow_int=True)(True)
    self.assertEqual(value, 1.)
    self.assertEqual(grd, np.zeros(shape=(), dtype=float0))

  def test_grad_of_int_index(self):
    grad_x, grad_i = api.grad(lambda x, i: x[i], argnums=(0, 1),
                              allow_int=True)(np.ones(2), 1)
    self.assertAllClose(grad_x, jnp.array([0., 1.]))
    self.assertEqual(grad_i, np.zeros(shape=(), dtype=float0))

  def test_jit_grad_of_int(self):
    grad_f = api.grad(lambda x, i: x[i], argnums=(0, 1), allow_int=True)
    grad_x, grad_i = jax.jit(grad_f)(np.ones(2), 1)
    self.assertAllClose(grad_x, jnp.array([0., 1.]))
    self.assertEqual(grad_i, np.zeros(shape=(), dtype=float0))

  def test_float0_reshape(self):
    # dtype-agnostic operations are supported
    float0_array = jax.grad(lambda x: jnp.sum(x+0.),
                            allow_int=True)(np.ones((2, 4), dtype=int))

    self.assertArraysEqual(float0_array.reshape((4, 2)),
                           np.zeros((4, 2), dtype=float0))
    self.assertArraysEqual(float0_array.transpose(),
                           np.zeros((4, 2), dtype=float0))

  def test_float0_error(self):
    # float0 is incompatible with other dtypes
    float0_array = jax.grad(lambda x: x+0., allow_int=True)(1)
    error_text = "float0s do not support any operations by design"

    with self.assertRaisesRegex(TypeError, error_text):
      # dispatch via DeviceArray
      _ = float0_array + jnp.zeros(())

    with self.assertRaisesRegex(TypeError, error_text):
      # dispatch via lax
      _ = lax.add(float0_array, jnp.zeros(()))

  def test_grad_complex_result_errors(self):
    dfn = grad(lambda x: x ** 2 + 1j)
    self.assertRaisesRegex(
      TypeError,
      (r"grad requires real-valued outputs \(output dtype that is a "
       r"sub-dtype of np.floating\), but got complex.*"),
      lambda: dfn(3.))

  def test_holomorphic_grad_of_float_errors(self):
    dfn = grad(lambda x: x ** 2, holomorphic=True)
    self.assertRaisesRegex(
      TypeError,
      (r"grad with holomorphic=True requires inputs with complex dtype, "
       r"but got float.*"),
      lambda: dfn(3.))

  def test_holomorphic_jacrev_of_float_errors(self):
    dfn = jacrev(lambda x: x ** 2, holomorphic=True)
    self.assertRaisesRegex(
      TypeError,
      (r"jacrev with holomorphic=True requires inputs with complex dtype, "
       r"but got float.*"),
      lambda: dfn(3.))

  def test_holomorphic_jacfwd_of_float_errors(self):
    dfn = jacfwd(lambda x: x ** 2, holomorphic=True)
    self.assertRaisesRegex(
      TypeError,
      (r"jacfwd with holomorphic=True requires inputs with complex dtype, "
       r"but got float.*"),
      lambda: dfn(3.))

  def test_jacfwd_of_complex_errors(self):
    dfn = jacfwd(lambda x: x ** 2)
    self.assertRaisesRegex(
      TypeError,
      (r"jacfwd requires real-valued inputs \(input dtype that is a "
       r"sub-dtype of np.floating\), but got complex.*"),
      lambda: dfn(3. + 1j))

  def test_xla_computation(self):
    # these tests basically check the examples in the xla_computation docstring

    def e(x):
      return jnp.sin(jnp.cos(x))
    c = api.xla_computation(e)(2.)
    self.assertIn('cosine', c.as_hlo_text())
    self.assertIn('sine', c.as_hlo_text())

    def f(x):
      return x - lax.psum(x, 'i')
    axis_env = [('i', 4)]
    c = api.xla_computation(f, axis_env=axis_env)(2)
    self.assertIn('all-reduce', c.as_hlo_text())
    self.assertIn('replica_groups={{0,1,2,3}}', c.as_hlo_text())

    def g(x):
      rowsum = lax.psum(x, 'i')
      colsum = lax.psum(x, 'j')
      allsum = lax.psum(x, ('i', 'j'))
      return rowsum, colsum, allsum
    axis_env = [('i', 4), ('j', 2)]
    c = api.xla_computation(g, axis_env=axis_env)(5.)
    self.assertIn('all-reduce', c.as_hlo_text())
    self.assertIn('replica_groups={{0,2,4,6},{1,3,5,7}}', c.as_hlo_text())
    self.assertIn('replica_groups={{0,1},{2,3},{4,5},{6,7}}', c.as_hlo_text())
    self.assertIn('replica_groups={{0,1,2,3,4,5,6,7}}', c.as_hlo_text())

    def h(x):
      rowsum = lax.psum(x, 'i', axis_index_groups=[[0, 1], [2, 3]])
      colsum = lax.psum(x, 'j')
      return rowsum, colsum
    axis_env = [('i', 4), ('j', 2)]
    c = api.xla_computation(h, axis_env=axis_env)(5.)
    self.assertIn('all-reduce', c.as_hlo_text())
    self.assertIn('replica_groups={{0,2},{4,6},{1,3},{5,7}}', c.as_hlo_text())
    self.assertIn('replica_groups={{0,1},{2,3},{4,5},{6,7}}', c.as_hlo_text())

  def test_xla_computation_args(self):
    def foo(x, y, z):
      return x + y + z

    c = api.xla_computation(foo)(1., 2., 3.)
    self.assertEqual(len(c.program_shape().parameter_shapes()), 3)

    c = api.xla_computation(foo, tuple_args=True)(1., 2., 3.)
    param_shapes = c.program_shape().parameter_shapes()
    self.assertEqual(len(param_shapes), 1)
    self.assertEqual(param_shapes[0].xla_element_type(),
                     xb.xla_client.PrimitiveType.TUPLE)

  def test_xla_computation_duck_typing(self):
    def foo(x, y, z):
      return x + y + z

    x = jax.ShapeDtypeStruct((), np.float32)
    y = jax.ShapeDtypeStruct((), np.float32)
    z = jax.ShapeDtypeStruct((), np.float32)

    c = api.xla_computation(foo)(x, y, z)
    self.assertEqual(len(c.program_shape().parameter_shapes()), 3)

    c = api.xla_computation(foo, tuple_args=True)(1., 2., 3.)
    param_shapes = c.program_shape().parameter_shapes()
    self.assertEqual(len(param_shapes), 1)
    self.assertEqual(param_shapes[0].xla_element_type(),
                     xb.xla_client.PrimitiveType.TUPLE)

  def test_staging_out_multi_replica(self):
    def f(x):
      return api.pmap(jnp.mean)(x)
    xla_comp = api.xla_computation(f)
    xla_comp(jnp.arange(8)).as_hlo_text()  # doesn't crash

  def test_xla_computation_instantiate_constant_outputs(self):
    def f():
      return jnp.zeros((3, 4))

    if config.omnistaging_enabled:
      xla_comp = api.xla_computation(f)()
    else:
      xla_comp = api.xla_computation(f, instantiate_const_outputs=True)()
    out_shape, = xla_comp.program_shape().result_shape().tuple_shapes()
    self.assertEqual(out_shape.dimensions(), (3, 4))

  def test_xla_computation_static_argnums(self):
    def f(x, y):
      return x + y

    xla_comp = api.xla_computation(f, static_argnums=(1,))(2, 3)
    hlo_text = xla_comp.as_hlo_text()
    self.assertIn("constant(3)", hlo_text)
    # The static arguments should be removed from the function being compiled,
    # thus the function should have only a single argument.
    self.assertIn("parameter.1", hlo_text)
    self.assertNotIn("parameter.2", hlo_text)

  def test_xla_computation_return_shape(self):
    _, shape_tree = api.xla_computation(lambda x: (x + 1, jnp.zeros(2, jnp.float32)),
                                        return_shape=True)(np.int32(1))
    expected = (api.ShapeDtypeStruct(shape=(), dtype=jnp.int32),
                api.ShapeDtypeStruct(shape=(2,), dtype=jnp.float32))
    self.assertEqual(shape_tree, expected)

  def test_xla_computation_partitioned(self):
    def f(x, y):
      return jnp.dot(x, y) + 1

    x = jax.ShapeDtypeStruct((8, 8), np.float32)
    y = jax.ShapeDtypeStruct((8, 16), np.float32)
    xla_comp = api.xla_computation(f, in_parts=(P(2, 2), None),
                                   out_parts=P(4, 1))(x, y)
    hlo_text = xla_comp.as_hlo_text()
    self.assertIn('sharding={devices=[2,2]0,1,2,3}', hlo_text)
    self.assertIn('sharding={replicated}', hlo_text)
    self.assertIn('sharding={{devices=[4,1]0,1,2,3}}', hlo_text)

  def test_xla_computation_replicated_and_partitioned(self):
    def f(x, y):
      return jnp.dot(x, y), lax.psum(x, 'i')

    x = jax.ShapeDtypeStruct((8, 8), np.float32)
    y = jax.ShapeDtypeStruct((8, 16), np.float32)
    axis_env = [('i', 4)]
    xla_comp = api.xla_computation(f, axis_env=axis_env,
                                   in_parts=(P(2, 2), None),
                                   out_parts=(P(4, 1), None))(x, y)
    hlo_text = xla_comp.as_hlo_text()
    self.assertIn('all-reduce', hlo_text)
    self.assertIn('replica_groups={{0,1,2,3}}', hlo_text)
    self.assertIn('sharding={devices=[2,2]0,1,2,3}', hlo_text)
    self.assertIn('sharding={replicated}', hlo_text)
    self.assertIn('sharding={{devices=[4,1]0,1,2,3}, {replicated}}', hlo_text)

  def test_xla_computation_psum_constant(self):
    if not config.omnistaging_enabled:
      raise unittest.SkipTest("test requires omnistaging")
    f = lambda: jax.lax.psum(1, "i")
    api.xla_computation(f, axis_env=[("i", 2)])()  # doesn't crash

  @jtu.skip_on_devices("cpu", "gpu")
  @jtu.ignore_warning(message="Some donated buffers were not usable")
  def test_xla_computation_donate_argnums(self):
    api.xla_computation(lambda x: None, donate_argnums=(0,))(3)  # doesn't crash

  def test_concurrent_device_get_and_put(self):
    def f(x):
      for _ in range(100):
        y = jax.device_put(x)
        x = jax.device_get(y)
      return x

    xs = [np.random.randn(i) for i in range(10)]
    with concurrent.futures.ThreadPoolExecutor() as executor:
      futures = [executor.submit(partial(f, x)) for x in xs]
      ys = [f.result() for f in futures]
    for x, y in zip(xs, ys):
      self.assertAllClose(x, y)

  def test_dtype_warning(self):
    # cf. issue #1230
    if config.x64_enabled:
      raise unittest.SkipTest("test only applies when x64 is disabled")

    def check_warning(warn, nowarn):
      with warnings.catch_warnings(record=True) as w:
        warnings.simplefilter("always")

        nowarn()  # get rid of extra startup warning

        prev_len = len(w)
        nowarn()
        assert len(w) == prev_len

        warn()
        assert len(w) > 0
        msg = str(w[-1].message)
        expected_prefix = "Explicitly requested dtype "
        self.assertEqual(expected_prefix, msg[:len(expected_prefix)])

        prev_len = len(w)
        nowarn()
        assert len(w) == prev_len

    check_warning(lambda: jnp.array([1, 2, 3], dtype="float64"),
                  lambda: jnp.array([1, 2, 3], dtype="float32"))
    check_warning(lambda: jnp.array([1, 2, 3], dtype="float64"),
                  lambda: jnp.array([1, 2, 3], dtype=float))
    check_warning(lambda: jnp.ones(3, dtype=np.float64),
                  lambda: jnp.ones(3))
    check_warning(lambda: jnp.ones(3, dtype=np.float64),
                  lambda: jnp.ones(3, dtype=float))
    check_warning(lambda: jnp.ones_like(3, dtype=np.int64),
                  lambda: jnp.ones_like(3, dtype=np.int32))
    check_warning(lambda: jnp.zeros(3, dtype="int64"),
                  lambda: jnp.zeros(3, dtype="int32"))
    check_warning(lambda: jnp.zeros_like(3, dtype="float64"),
                  lambda: jnp.zeros_like(3, dtype="float32"))
    check_warning(lambda: jnp.full((2, 3), 1, dtype="int64"),
                  lambda: jnp.full((2, 3), 1))
    check_warning(lambda: jnp.ones(3).astype("float64"),
                  lambda: jnp.ones(3).astype("float32"))
    check_warning(lambda: jnp.eye(3, dtype=np.float64),
                  lambda: jnp.eye(3))
    check_warning(lambda: jnp.arange(3, dtype=np.float64),
                  lambda: jnp.arange(3, dtype=np.float32))
    check_warning(lambda: jnp.linspace(0, 3, dtype=np.float64),
                  lambda: jnp.linspace(0, 3, dtype=np.float32))
    check_warning(lambda: jnp.tri(2, dtype="float64"),
                  lambda: jnp.tri(2, dtype="float32"))
    check_warning(lambda: jnp.arange(1).astype("float64"),
                  lambda: jnp.arange(1).astype(float))
    check_warning(lambda: jnp.arange(1.0).astype("int64"),
                  lambda: jnp.arange(1.0).astype(int))

  def test_vmap_preserves_docstr(self):
    def superfun(a):
      """Does things with stuff."""
      pass

    self.assertRegex(api.vmap(superfun).__doc__, "\n".join([
        "Vectorized version of superfun.*",
        "",
        "Original documentation:",
        "",
        superfun.__doc__,
    ]))

  def test_vmap_in_axes_list(self):
    # https://github.com/google/jax/issues/2367
    dictionary = {'a': 5., 'b': jnp.ones(2)}
    x = jnp.zeros(3)
    y = jnp.arange(3.)


    def f(dct, x, y):
      return dct['a'] + dct['b'] + x + y

    out1 = api.vmap(f, (None, 0, 0))(dictionary, x, y)
    out2 = api.vmap(f, [None, 0, 0])(dictionary, x, y)
    self.assertAllClose(out1, out2)

  def test_vmap_in_axes_tree_prefix_error(self):
    # https://github.com/google/jax/issues/795
    self.assertRaisesRegex(
        ValueError,
        "vmap in_axes specification must be a tree prefix of the corresponding "
        r"value, got specification \(0, 0\) for value tree "
        r"PyTreeDef\(tuple, \[\*\]\).",
        lambda: api.vmap(lambda x: x, in_axes=(0, 0))(jnp.ones(3))
    )

  def test_vmap_in_axes_leaf_types(self):
    with self.assertRaisesRegex(
        TypeError, r"vmap in_axes must be an int, None, or .*"):
      api.vmap(lambda x: x, in_axes=(jnp.array([1., 2.]),))(jnp.array([1., 2.]))

  def test_vmap_out_axes_leaf_types(self):
    with self.assertRaisesRegex(
        TypeError, r"vmap out_axes must be an int, None, or .*"):
      api.vmap(lambda x: x, out_axes=(jnp.array([1., 2.]),))(jnp.array([1., 2.]))

  def test_vmap_unbatched_object_passthrough_issue_183(self):
    # https://github.com/google/jax/issues/183
    fun = lambda f, x: f(x)
    vfun = api.vmap(fun, (None, 0))
    ans = vfun(lambda x: x + 1, jnp.arange(3))
    self.assertAllClose(ans, np.arange(1, 4), check_dtypes=False)

  def test_vmap_mismatched_axis_sizes_error_message_issue_705(self):
    # https://github.com/google/jax/issues/705
    def h(a, b):
      return jnp.sum(a) + jnp.sum(b)

    X = np.random.randn(10, 4)
    U = np.random.randn(10, 2)

    with self.assertRaisesRegex(
        ValueError,
        "vmap got inconsistent sizes for array axes to be mapped:\n"
        r"arg 0 has shape \(10, 4\) and axis 0 is to be mapped" "\n"
        r"arg 1 has shape \(10, 2\) and axis 1 is to be mapped" "\n"
        "so\n"
        "arg 0 has an axis to be mapped of size 10\n"
        "arg 1 has an axis to be mapped of size 2"):
      api.vmap(h, in_axes=(0, 1))(X, U)

    with self.assertRaisesRegex(
        ValueError,
        "vmap got inconsistent sizes for array axes to be mapped:\n"
        r"arg 0 has shape \(10, 4\) and axis 0 is to be mapped" "\n"
        r"arg 1 has shape \(10, 2\) and axis 1 is to be mapped" "\n"
        r"arg 2 has shape \(10, 4\) and axis 0 is to be mapped" "\n"
        "so\n"
        "args 0, 2 have axes to be mapped of size 10\n"
        "arg 1 has an axis to be mapped of size 2"):
      api.vmap(lambda x, y, z: None, in_axes=(0, 1, 0))(X, U, X)

    with self.assertRaisesRegex(
        ValueError,
        "vmap got inconsistent sizes for array axes to be mapped:\n"
        "the tree of axis sizes is:\n"
        r"\(10, \[2, 2\]\)"):
      api.vmap(h, in_axes=(0, 1))(X, [U, U])

    with self.assertRaisesRegex(
        ValueError, "vmap got arg 0 of rank 0 but axis to be mapped 0"):
      # The mapped inputs cannot be scalars
      api.vmap(lambda x: x)(1.)

    with self.assertRaisesRegex(
        ValueError, "vmap must have at least one non-None value in in_axes"):
      # If the output is mapped, there must be a non-None in_axes
      api.vmap(lambda x: x, in_axes=None)(jnp.array([1., 2.]))

    with self.assertRaisesRegex(
        ValueError, "vmap got arg 0 of rank 1 but axis to be mapped 1"):
      api.vmap(lambda x: x, in_axes=1)(jnp.array([1., 2.]))

    # Error is: TypeError: only integer scalar arrays can be converted to a scalar index
    with self.assertRaisesRegex(
        ValueError,
        "vmap out_axes specification must be a tree prefix of the "
        "corresponding value.*"):
      api.vmap(lambda x: x, in_axes=0, out_axes=(2, 3))(jnp.array([1., 2.]))

    with self.assertRaisesRegex(
        ValueError, "vmap has mapped output but out_axes is None"):
      # If the output is mapped, then there must be some out_axes specified
      api.vmap(lambda x: x, out_axes=None)(jnp.array([1., 2.]))

  def test_vmap_structured_in_axes(self):

    A, B, C, D = 2, 3, 4, 5
    K = 6  # batch size
    x = np.ones((K, A, B))  # batch axis in different locations
    y = np.ones((B, K, C))
    z = np.ones((C, D, K))

    def foo(tree_arg):
      x, (y, z) = tree_arg
      return jnp.dot(x, jnp.dot(y, z))

    tree = (x, (y, z))
    vfoo = api.vmap(foo, in_axes=((0, (1, 2)),))
    self.assertEqual(vfoo(tree).shape, (6, 2, 5))

    Point = collections.namedtuple("Point", ["x", "y"])
    tree = (x, Point(y, z))
    vfoo = api.vmap(foo, in_axes=((0, Point(1, 2)),))
    self.assertEqual(vfoo(tree).shape, (6, 2, 5))

    def foo(tree_arg):
      x, dct = tree_arg
      y, z = dct['a'], dct['b']
      return jnp.dot(x, jnp.dot(y, z))

    tree = (x, {'a': y, 'b': z})
    vfoo = api.vmap(foo, in_axes=((0, {'a': 1, 'b': 2}),))
    self.assertEqual(vfoo(tree).shape, (6, 2, 5))

    tree = (x, collections.OrderedDict([('a', y), ('b', z)]))
    vfoo = api.vmap(
        foo, in_axes=((0, collections.OrderedDict([('a', 1), ('b', 2)])),))
    self.assertEqual(vfoo(tree).shape, (6, 2, 5))

  def test_pmap_global_cache(self):
    def f(x, y):
      return x, y

    x = np.ones((1, 1, 1))

    # All defaults
    with jtu.assert_num_jit_and_pmap_compilations(1):
      for _ in range(2):
        api.pmap(f)(x, x)

    # With axis name
    with jtu.assert_num_jit_and_pmap_compilations(1):
      for _ in range(2):
        api.pmap(f, 'i')(x, x)

    # With in_axes and out_axes
    if config.omnistaging_enabled:
      for x_in, y_in, x_out, y_out in it.product(*((0, 1, 2) for _ in range(4))):
        with jtu.assert_num_jit_and_pmap_compilations(1):
          for _ in range(2):
            api.pmap(f, 'i', in_axes=(x_in, y_in), out_axes=(x_out, y_out))(x, x)

    # Forward-mode AD on the outside
    with jtu.assert_num_jit_and_pmap_compilations(1):
      for _ in range(2):
        api.jvp(api.pmap(f), (x, x), (x, x))

    # Reverse-mode AD on the outside. One compilation for forward, one for backward.
    with jtu.assert_num_jit_and_pmap_compilations(2):
      for _ in range(2):
        api.vjp(api.pmap(f), x, x)[1]((x, x))

  def test_device_array_repr(self):
    rep = jnp.ones(()) + 1.
    self.assertStartsWith(repr(rep), "DeviceArray")

  def test_device_array_hash(self):
    rep = jnp.ones(()) + 1.
    self.assertIsInstance(rep, jax.interpreters.xla._DeviceArray)
    msg = "JAX DeviceArray, like numpy.ndarray, is not hashable."
    with self.assertRaisesRegex(TypeError, msg):
      hash(rep)
    with self.assertRaisesRegex(TypeError, msg):
      hash(rep.device_buffer)

  def test_grad_without_enough_args_error_message(self):
    # https://github.com/google/jax/issues/1696
    def f(x, y): return x + y
    df = api.grad(f, argnums=0)
    self.assertRaisesRegex(
        TypeError,
        "differentiating with respect to argnums=0 requires at least 1 "
        "positional arguments to be passed by the caller, but got only 0 "
        "positional arguments.",
        lambda: partial(df, x=0.)(y=1.))

  def test_grad_of_jit_compilation_caching(self):
    if not hasattr(self, "assertLogs"):
      raise unittest.SkipTest("test requires assertLogs (python 3)")

    lax.add(1, 2)  # make sure some initial warnings are already printed

    sin = api.jit(jnp.sin)

    prev_level = logging.get_verbosity()
    try:
      logging.set_verbosity('DEBUG')
      with self.assertLogs(level=logging.DEBUG) as l:
        ans1 = api.grad(sin)(2.)
        ans2 = api.grad(sin)(3.)
    finally:
      logging.set_verbosity(prev_level)
    self.assertLen(l.output, 2)

    self.assertAllClose(ans1, np.cos(2.), check_dtypes=False)
    self.assertAllClose(ans2, np.cos(3.), check_dtypes=False)

  def test_trivial_computations(self):
    x = jnp.array([1, 2, 3])
    y = api.jit(lambda x: x)(x)
    self.assertIs(x, y)

    z1, z2 = api.jit(lambda x: (x, x))(x)
    self.assertIs(z1, z2)

    x1, x2 = jnp.array([1, 2]), jnp.array([2, 3])
    z1, z2, z3 = api.jit(lambda x, y: (y, 1, x))(x1, x2)
    self.assertIs(z1, x2)
    self.assertIs(z3, x1)
    self.assertEqual(z2, 1)

  def test_nested_jit_hoisting(self):
    @api.jit
    def f(x, y):
      z = 2 * x
      return y + z, 3

    @api.jit
    def g(x):
      return f(2, x)

    jaxpr_subcomp = xla.jaxpr_subcomp

    jaxprs = []
    def jaxpr_subcomp_and_collect(c, jaxpr, *args, **kwargs):
      jaxprs.append(jaxpr)
      return jaxpr_subcomp(c, jaxpr, *args, **kwargs)

    try:
      xla.jaxpr_subcomp = jaxpr_subcomp_and_collect
      ans = g(3)
    finally:
      xla.jaxpr_subcomp = jaxpr_subcomp

    self.assertEqual(ans, (7, 3))
    self.assertLen(jaxprs, 2)
    outer_jaxpr, inner_jaxpr = jaxprs

    self.assertLen(outer_jaxpr.eqns, 1)
    self.assertEqual(outer_jaxpr.eqns[0].primitive.name, 'xla_call')
    subjaxpr_1 = outer_jaxpr.eqns[0].params["call_jaxpr"]
    self.assertEqual(str(subjaxpr_1), str(inner_jaxpr))
    self.assertLen(inner_jaxpr.eqns, 2 if config.omnistaging_enabled else 3)
    self.assertEqual(inner_jaxpr.eqns[-2].primitive.name, 'mul')
    self.assertEqual(inner_jaxpr.eqns[-1].primitive.name, 'add')

  def test_primitive_compilation_cache(self):
    with jtu.count_primitive_compiles() as count:
      lax.add(1, 2)
      lax.add(2, 3)
    self.assertEqual(count[0], 1)

  def test_arange_jit(self):
    # see https://github.com/google/jax/issues/553
    def fun(x):
      r = jnp.arange(x.shape[0])[x]
      return r

    jit(fun)(jnp.array([0, 1, 2], dtype=jnp.int32))  # doesn't crash

  def helper_save_tracer(self, x):
    self._saved_tracer = x
    return x

  def test_escaped_tracers_different_top_level_traces(self):
    api.jit(self.helper_save_tracer)(0.)
    with self.assertRaisesRegex(
        core.UnexpectedTracerError, "Encountered an unexpected tracer"):
      api.jit(lambda x: self._saved_tracer)(0.)

  def test_escaped_tracers_cant_lift_sublevels(self):
    api.jit(self.helper_save_tracer)(0.)
    with self.assertRaisesRegex(
        core.UnexpectedTracerError,
        re.compile(
          "Encountered an unexpected tracer",
          re.DOTALL)):
      api.jit(lambda x: x)(self._saved_tracer)

  def test_escaped_tracers_tracer_from_higher_level(self):
    api.grad(self.helper_save_tracer)(0.)
    with self.assertRaisesRegex(
        core.UnexpectedTracerError,
        re.compile(
          "Encountered an unexpected tracer.*Tracer from a higher level",
          re.DOTALL)):
      api.grad(lambda x: x)(self._saved_tracer)

  def test_escaped_tracers_incompatible_sublevel(self):
    def func1(x):
      api.jit(self.helper_save_tracer)(0.)
      # Use the tracer
      return x + self._saved_tracer
    with self.assertRaisesRegex(
        core.UnexpectedTracerError,
        re.compile("Encountered an unexpected tracer",
                   re.DOTALL)):
      api.jit(func1)(2.)

  def test_escaped_tracers_cant_lift(self):
    def func1(x):
      api.grad(self.helper_save_tracer)(0.)
      return x + self._saved_tracer
    with self.assertRaisesRegex(
        core.UnexpectedTracerError,
        re.compile("Encountered an unexpected tracer.*Can't lift",
                   re.DOTALL)):
      api.grad(func1)(2.)

  def test_escaped_tracers_not_among_input_tracers(self):
    def func1(x):
      api.grad(self.helper_save_tracer)(x)
      # Use the tracer
      return x + self._saved_tracer

    with self.assertRaisesRegex(
        core.UnexpectedTracerError,
        re.compile(
          "Encountered an unexpected tracer.*Tracer not among input tracers",
          re.DOTALL)):
      api.jit(func1)(2.)

  def test_escaped_tracer_omnistaging(self):
    if not config.omnistaging_enabled:
      raise unittest.SkipTest("test is omnistaging-specific")

    count = 1

    @jit
    def f():
      nonlocal count
      count = jnp.add(count, 1)
    f()  # leaked a tracer! but currently undetected

    def f(x, c):
      jnp.add(count, 1)
      return None, None

    @jit
    def g():
      lax.scan(f, None, None, length=2)

    with self.assertRaisesRegex(core.UnexpectedTracerError,
                                "was created on line"):
      g()

  def test_escaped_tracer_omnistaging_top_trace(self):
    if not config.omnistaging_enabled:
      raise unittest.SkipTest("test is omnistaging-specific")

    count = 1

    def f(_, __):
      nonlocal count
      count = jnp.add(count, 1)
      return None, None

    lax.scan(f, None, None, length=2)  # leaked a tracer! (of level 1!)

    with self.assertRaisesRegex(core.UnexpectedTracerError,
                                "was created on line"):
      # The following call will try and raise the ones array to the count tracer
      # level, which is no longer live.
      jax.jit(jnp.add)(jnp.ones(()), count)

  def test_pmap_static_kwarg_error_message(self):
    # https://github.com/google/jax/issues/3007
    def f(a, b):
      return a + b

    g = jax.pmap(f, static_broadcasted_argnums=(1,))

    msg = (r"pmapped function has static_broadcasted_argnums=\(1,\) but was "
           r"called with only 1 positional argument. All static broadcasted "
           r"arguments must be passed positionally.")
    with self.assertRaisesRegex(ValueError, msg):
      g(jnp.ones((1, 1)), b=1)

  def test_vmap_unmapped_last(self):
    @partial(jax.vmap, out_axes=-1)
    def f(x):
      return np.zeros((2,))
    f(np.zeros((5,)))

  # TODO(jakevdp): re-enable this if possible.
  @unittest.skipIf(True, "broken by convert_element_type change.")
  def test_xla_constant_dedup(self):
    y = np.array([7, 14], dtype=np.float32)
    def f(x):
      return x + y + y

    x = np.array([1, 2], dtype=np.float32)
    hlo_lines = jax.xla_computation(f)(x).as_hlo_text().split('\n')
    hlo_lines = set([s.strip() for s in hlo_lines])
    self.assertIn('constant.1 = f32[2]{0} constant({7, 14})', hlo_lines)
    self.assertNotIn('constant.2 = f32[2]{0} constant({7, 14})', hlo_lines)

  def test_omnistaging_flag(self):
    if FLAGS.jax_omnistaging:
      jaxpr = api.make_jaxpr(lambda: jnp.add(1, 1))()
      self.assertLen(jaxpr.jaxpr.eqns, 1)
    else:
      # omnistaging can be enabled programmatically without setting the flag,
      # but that shouldn't happen in tests
      jaxpr = api.make_jaxpr(lambda: jnp.add(1, 1))()
      self.assertLen(jaxpr.jaxpr.eqns, 0)

  def test_eval_context(self):
    @jit
    def f():
      with core.eval_context():
        assert jnp.add(1, 1) == 2

    f()  # doesn't crash

  def test_concrete_error_because_arg(self):
    if not config.omnistaging_enabled:
      raise unittest.SkipTest("test is omnistaging-specific")

    @jax.jit
    def f(x, y):
      if x > y:
        return x
      else:
        return y

    msg = r"at flattened positions \[0, 1\]"
    with self.assertRaisesRegex(core.ConcretizationTypeError, msg):
      f(1, 2)

  def test_concrete_error_because_const(self):
    if not config.omnistaging_enabled:
      raise unittest.SkipTest("test is omnistaging-specific")

    @jax.jit
    def f():
      assert jnp.add(1, 1) > 0

    msg = "on these lines"
    with self.assertRaisesRegex(core.ConcretizationTypeError, msg):
      f()

  # TODO(jakevdp): re-enable this if possible.
  @unittest.skipIf(True, "broken by convert_element_type change.")
  def test_xla_computation_zeros_doesnt_device_put(self):
    if not config.omnistaging_enabled:
      raise unittest.SkipTest("test is omnistaging-specific")

    count = 0
    def device_put_and_count(*args, **kwargs):
      nonlocal count
      count += 1
      return orig_device_put(*args, **kwargs)
    orig_device_put, xla.device_put = xla.device_put, device_put_and_count
    try:
      api.xla_computation(lambda: jnp.zeros(3))()
    finally:
      xla.device_put = orig_device_put
    self.assertEqual(count, 0)

  def test_join_concrete_arrays_with_omnistaging(self):
    # https://github.com/google/jax/issues/4622
    if not config.omnistaging_enabled:
      raise unittest.SkipTest("test is omnistaging-specific")

    x = jnp.array([1., 2., 3.])
    y = jnp.array([1., 2., 4.])

    @jit
    def f():
      core.lattice_join(core.ConcreteArray(x), core.ConcreteArray(y))

    f()  # doesn't crash

  def test_linearize_aval_error(self):
    # https://github.com/google/jax/issues/4622
    f = lambda x: x

    # these should not error
    _, f_jvp = api.linearize(f, 1.)
    f_jvp(1.)
    _, f_jvp = api.linearize(f, np.ones(2, np.int32))
    f_jvp(np.zeros(2, float0))

    # these should error
    _, f_jvp = api.linearize(f, 1.)
    with self.assertRaisesRegex(ValueError, "tangent values inconsistent"):
      f_jvp(1)
    _, f_jvp = api.linearize(f, np.ones(2, np.int32))
    with self.assertRaisesRegex(ValueError, "tangent values inconsistent"):
      f_jvp(np.ones(2, np.int32))

  def test_grad_of_token_consuming_primitive(self):
    # https://github.com/google/jax/issues/5463
    tokentest_p = core.Primitive("tokentest")
    tokentest_p.def_impl(partial(xla.apply_primitive, tokentest_p))
    tokentest_p.def_abstract_eval(lambda x, y: x)
    xla.translations[tokentest_p] = lambda c, x, y:  x
    ad.defjvp(tokentest_p, (lambda g, x, token: x), None)

    token = jax.lax.create_token(123)
    arr = jnp.ones((3, 2))
    res, vjp_fun = jax.vjp(lambda x: tokentest_p.bind(x, token), arr)
    # Should not crash.
    vjp_fun(arr)

  def test_leak_checker_catches_a_jit_leak(self):
    if not config.omnistaging_enabled:
      raise unittest.SkipTest("test only works with omnistaging")

    with core.checking_leaks():
      lst = []

      @jit
      def f(x):
        lst.append(x)
        return x

      with self.assertRaisesRegex(Exception, r"Leaked trace"):
        f(3)

  def test_leak_checker_catches_a_pmap_leak(self):
    if not config.omnistaging_enabled:
      raise unittest.SkipTest("test only works with omnistaging")

    with core.checking_leaks():
      lst = []

      @api.pmap
      def f(x):
        lst.append(x)
        return x

      with self.assertRaisesRegex(Exception, r"Leaked trace"):
        f(np.ones(1))

  def test_leak_checker_catches_a_grad_leak(self):
    if not config.omnistaging_enabled:
      raise unittest.SkipTest("test only works with omnistaging")

    with core.checking_leaks():
      lst = []

      def f(x):
        lst.append(x)
        return x

      with self.assertRaisesRegex(Exception, r"Leaked trace"):
        api.grad(f)(3.)

  def test_leak_checker_avoids_false_positives(self):
    if not config.omnistaging_enabled:
      raise unittest.SkipTest("test only works with omnistaging")

    with core.checking_leaks():
      @jit
      def f(x):
        return x
      f(3)  # doesn't crash
      api.vmap(f)(np.arange(3))  # doesn't crash
      api.grad(f)(3.)  # doesn't crash

      @api.pmap
      def f(x):
        return x
      f(np.ones(1))  # doesn't crash
      api.vmap(f)(np.ones((1, 1)))  # doesn't crash

  def test_leak_checker_catches_a_scan_leak(self):
    if not config.omnistaging_enabled:
      raise unittest.SkipTest("test only works with omnistaging")

    with core.checking_leaks():
      lst = []

      to_scan = lambda c, x: (lst.append(c) or jnp.sin(c), None)

      with self.assertRaisesRegex(Exception, r"Leaked trace"):
        lax.scan(to_scan, 1., np.arange(3.))

  def test_leak_checker_avoids_false_positives_scan(self):
    if not config.omnistaging_enabled:
      raise unittest.SkipTest("test only works with omnistaging")

    with core.checking_leaks():
      to_scan = lambda c, x: (jnp.sin(c), None)
      lax.scan(to_scan, 1., np.arange(3.))  # doesn't crash

  def test_leak_checker_avoids_false_positives_scan_jvp(self):
    if not config.omnistaging_enabled:
      raise unittest.SkipTest("test only works with omnistaging")

    with core.checking_leaks():
      to_scan = lambda c, x: (c, None)

      def f(x):
        lax.scan(to_scan, x, None, length=1)
      api.jvp(f, (3.,), (1.,))  # doesn't crash

  def test_leak_checker_avoids_false_positives_scan_vmap(self):
    if not config.omnistaging_enabled:
      raise unittest.SkipTest("test only works with omnistaging")

    with core.checking_leaks():
      to_scan = lambda c, _: (1., None)

      @api.vmap
      def f(x):
        lax.scan(to_scan, x, None, length=1)
      f(np.arange(5.))  # doesn't crash

  def test_leak_checker_avoids_false_positives_scan_vmap_2(self):
    if not config.omnistaging_enabled:
      raise unittest.SkipTest("test only works with omnistaging")

    with core.checking_leaks():
      to_scan = lambda c, _: (c, None)

      @api.vmap
      def f(x):
        lax.scan(to_scan, x, None, length=1)
      f(np.arange(5.))  # doesn't crash

  def test_default_backend(self):
    first_local_device = api.local_devices()[0]
    self.assertEqual(first_local_device.platform, api.default_backend())

  def test_dunder_jax_array(self):
    # https://github.com/google/jax/pull/4725

    class AlexArray:
      def __init__(self, jax_val):
        self.jax_val = jax_val
      def __jax_array__(self):
        return self.jax_val
      dtype = property(lambda self: self.jax_val.dtype)
      shape = property(lambda self: self.jax_val.shape)

    x = AlexArray(jnp.array([1., 2., 3.]))
    y = jnp.sin(x)
    self.assertAllClose(y, jnp.sin(jnp.array([1., 2., 3.])))
    y = api.grad(api.jit(lambda x: jnp.sin(x).sum()))(x)
    self.assertAllClose(y, jnp.cos(jnp.array([1., 2., 3.])))

    x = AlexArray(jnp.array([[1., 2., 3.]]))
    y = api.pmap(jnp.sin)(x)
    self.assertAllClose(y, jnp.sin(jnp.array([[1., 2., 3.]])))

    x = jnp.array(1)
    a = AlexArray(x)
    for f in [jnp.isscalar, jnp.size, jnp.shape, jnp.dtype]:
      self.assertEqual(f(x), f(a))



class RematTest(jtu.JaxTestCase):

  def test_remat_basic(self):
    @api.remat
    def g(x):
      return lax.sin(lax.sin(x)), 3.

    def f(x):
      x, _ = g(x)
      return x

    ans = f(2.)
    expected = np.sin(np.sin(2.))
    self.assertAllClose(ans, expected, check_dtypes=False)

    ans, f_lin = api.linearize(f, 2.)
    expected = np.sin(np.sin(2.))
    self.assertAllClose(ans, expected, check_dtypes=False)

    ans = f_lin(3.)
    expected = np.cos(np.sin(2.)) * np.cos(2.) * 3.
    self.assertAllClose(ans, expected, check_dtypes=False)

    sin_calls = []
    cos_calls = []
    sin_impl = lax.sin_p.impl
    cos_impl = lax.cos_p.impl
    try:
      lax.sin_p.def_impl(lambda x: sin_calls.append(1) or sin_impl(x))
      lax.cos_p.def_impl(lambda x: cos_calls.append(1) or cos_impl(x))
      f_lin(3.)
    finally:
      lax.sin_p.def_impl(sin_impl)
      lax.cos_p.def_impl(cos_impl)
    self.assertEqual(len(sin_calls), 1)
    self.assertEqual(len(cos_calls), 2)

  def test_remat_freevars(self):
    def f1(x):
      y = 2 * jnp.sin(x)
      z = jnp.cos(x) * jnp.sin(y)
      return z

    def f2(x):
      y = 2 * jnp.sin(x)
      z = api.remat(lambda x: jnp.cos(x) * jnp.sin(y))(x)
      return z

    ans, f_lin = api.linearize(f2, 2.)
    expected, f_lin_expected = api.linearize(f1, 2.)
    self.assertAllClose(ans, expected, check_dtypes=False)

    ans = f_lin(3.)
    expected = f_lin_expected(3.)
    self.assertAllClose(ans, expected, check_dtypes=False)

  def test_remat_grad_python_control_flow(self):
    @partial(api.remat, concrete=True)
    def g(x):
      if x > 0:
        return lax.sin(x), 3.
      else:
        return lax.cos(x), 4.

    def f(x):
      x, _ = g(x)
      return x

    ans = f(2.)
    expected = np.sin(2.)
    self.assertAllClose(ans, expected, check_dtypes=False)

    ans = api.grad(f)(2.)
    expected = np.cos(2.)
    self.assertAllClose(ans, expected, check_dtypes=False)

  def test_remat_jit(self):
    @api.remat
    def g(x):
      return lax.sin(lax.sin(x))

    def f_(x):
      return g(x)
    f = api.jit(f_)

    ans = f(2.)
    expected = np.sin(np.sin(2.))
    self.assertAllClose(ans, expected, check_dtypes=False)

    ans = api.grad(f)(2.)
    expected = np.cos(np.sin(2.)) * np.cos(2.)
    self.assertAllClose(ans, expected, check_dtypes=False)

    ans = api.jit(api.grad(f_))(2.)
    expected = np.cos(np.sin(2.)) * np.cos(2.)
    self.assertAllClose(ans, expected, check_dtypes=False)

  def test_remat_vmap(self):
    @api.remat
    def g(x):
      return lax.sin(lax.sin(x))

    x = np.arange(3.)

    ans = api.vmap(g)(x)
    expected = np.sin(np.sin(x))
    self.assertAllClose(ans, expected, check_dtypes=False)

    ans = api.jacfwd(g)(x)
    expected = np.diag(np.cos(np.sin(x)) * np.cos(x))
    self.assertAllClose(ans, expected, check_dtypes=False)

    ans = api.jacrev(g)(x)
    expected = np.diag(np.cos(np.sin(x)) * np.cos(x))
    self.assertAllClose(ans, expected, check_dtypes=False)

  def test_remat_higher_order_autodiff(self):
    def f(x):
      return lax.cos(lax.sin(x))
    g = api.remat(f)

    ans = api.grad(api.grad(g))(3.)
    expected = api.grad(api.grad(f))(3.)
    self.assertAllClose(ans, expected, check_dtypes=False)

  def test_remat_scan(self):
    to_scan = lambda c, x: (jnp.sin(c), None)

    def f_noremat(x):
      y, _ = lax.scan(to_scan, x, np.arange(3.))
      return y

    def f_yesremat(x):
      y, _ = lax.scan(api.remat(to_scan), x, np.arange(3.))
      return y

    ans = f_yesremat(4.)
    expected = f_noremat(4.)
    self.assertAllClose(ans, expected, check_dtypes=False)

    ans = api.grad(f_yesremat)(4.)
    expected = api.grad(f_noremat)(4.)
    self.assertAllClose(ans, expected, check_dtypes=False)

    jaxpr = api.make_jaxpr(api.linearize(f_yesremat, 4.)[1])(1.)
    scan_eqn, = jaxpr.jaxpr.eqns
    self.assertIn(' cos ', str(scan_eqn.params['jaxpr']))

    jaxpr = api.make_jaxpr(api.vjp(f_yesremat, 4.)[1])(1.)
    scan_eqn, = jaxpr.jaxpr.eqns
    self.assertIn(' cos ', str(scan_eqn.params['jaxpr']))

  def test_remat_no_redundant_flops(self):
    # see https://github.com/google/jax/pull/1749#issuecomment-558267584

    @api.jit
    def g(x):
      return f(2., x)

    @api.remat
    def f(x, y):
      return jnp.sin(x) * y

    # We swap out sin_p's impl rule to count how many times it's invoked
    called = []
    sin_impl = lax.sin_p.impl
    try:
      lax.sin_p.def_impl(lambda x: called.append(1) or sin_impl(x))
      api.grad(g)(3.)
    finally:
      lax.sin_p.def_impl(sin_impl)
    num_calls = len(called)
    self.assertLessEqual(num_calls, 1)

  def test_remat_binomial_checkpointing(self):
    def binom_checkpoint(funs):
      if len(funs) == 1:
        return funs[0]
      else:
        f1 = binom_checkpoint(funs[:len(funs)//2])
        f2 = binom_checkpoint(funs[len(funs)//2:])
        return api.remat(lambda x: f1(f2(x)))

    f1 = binom_checkpoint([jnp.sin, jnp.sin, jnp.sin, jnp.sin])
    f2 = lambda x: jnp.sin(jnp.sin(jnp.sin(jnp.sin(x))))
    x = 4.
    self.assertAllClose(f1(x), f2(x), check_dtypes=False)
    self.assertAllClose(api.grad(f1)(x), api.grad(f2)(x), check_dtypes=False)

  def test_remat_symbolic_zeros(self):
    # code from https://github.com/google/jax/issues/1907

    key = jax.random.PRNGKey(0)
    key, split = jax.random.split(key)
    n = 5

    def func(D0):
      def shift(R, dR, **unused_kwargs):
        return R + dR

      def apply_fn(R):
        return D0 * R

      Rinit = jax.random.uniform(split, (n,3), minval=0.0, maxval=5.0,
                                 dtype=jnp.float32)

      def move(R,i):
        F = apply_fn(R)
        return shift(R, 0.001 * F), jnp.array([0.])

      move = api.remat(move)
      R, temp = lax.scan(move, Rinit, jnp.arange(2))
      return R[0, 0]

    api.grad(func)(5.0)  # doesn't crash

  def test_remat_jit2(self):
    @api.jit
    def f(x):
      y = 2 * x

      @api.remat
      def g():
        return y

      return g()

    self.assertAllClose(f(3), 6, check_dtypes=False)

  def test_remat_nontrivial_env(self):
    # simplified from https://github.com/google/jax/issues/2030

    @api.remat
    def foo(state, dt=0.5, c=1):
      u, u_t = state
      u_tt = c**2 * u
      u_t = u_t + u_tt * dt
      return (u, u_t)

    @partial(api.jit, static_argnums=(1,))
    def _multi_step(state, count, dt, c):
      f = lambda s, _: (foo(s, dt, c), _)
      return lax.scan(f, state, None, count)

    def multi_step(state, count, dt=1/jnp.sqrt(2), c=1):
      return _multi_step(state, count, dt, c)

    def loss(u0, target, steps, dt=1/jnp.sqrt(2), c=1):
      init = (u0, jnp.zeros_like(u0))
      (uf, _), _ = multi_step(init, steps, dt, c)
      return ((uf - target) ** 2).mean()

    target = jnp.zeros((128, 128))
    u0 = jnp.ones_like(target)
    loss(u0, target, 10)  # doesn't crash

  def test_remat_jit3(self):
    # https://github.com/google/jax/issues/2180
    def f(w, x):
      a = jnp.dot(x, w)
      b = jnp.einsum("btd,bTd->btT", a, a)
      c = jnp.einsum("btT,btd->btd", b, a)
      return jnp.sum(c)

    w = jnp.ones([1, 1])
    x = jnp.ones([1, 1, 1])
    f = api.remat(f)
    api.grad(f)(w, x)  # doesn't crash

    @api.jit
    def mul(a, b):
      return a * b

    def f(w, x):
      a = mul(w, x)
      b = mul(a, a)
      return b

    w = 1.
    x = 1.
    f = api.remat(f)
    api.grad(f)(w, x)  # doesn't crash

  def test_remat_scan2(self):
    # https://github.com/google/jax/issues/1963

    def scan_bug(x0):
      f = lambda x, _: (x + 1, None)
      def scanned_f(x, _):
        return lax.scan(f, x, xs=None, length=1)[0], None
      x, _ = jax.remat(scanned_f)(x0, None)
      return x

    jax.grad(scan_bug)(1.0)  # doesn't crash

  def test_remat_jit_static_argnum(self):
    # https://github.com/google/jax/issues/2833
    if config.omnistaging_enabled:
      raise unittest.SkipTest("test only works without omnistaging")  # see next test

    def f(a_bool, y):
      if a_bool:
        return y + 1
      else:
        return y

    api.jit(api.remat(f, concrete=True), static_argnums=0)(True, 1)  # no crash


  def test_remat_jit_static_argnum_omnistaging(self):
    # https://github.com/google/jax/issues/2833
    if not config.omnistaging_enabled:
      raise unittest.SkipTest("test only works with omnistaging")  # see previous test

    def named_call(f):
      def named_f(*args):
        f_ = lu.wrap_init(lambda: (f(*args),))
        out, = core.call_p.bind(f_)
        return out
      return named_f

    def f(a_bool, y):
      if a_bool:
        return y + 1
      else:
        return y

    api.jit(named_call(f), static_argnums=0)(True, 1)  # no crash

  def test_remat_eval_counter(self):
    # https://github.com/google/jax/issues/2737
    add_one_p = Primitive('add_one')
    add_one = add_one_p.bind

    num_evals = 0

    @contextmanager
    def assertEvals(n):
      start = num_evals
      yield
      assert num_evals - start == n

    def add_one_impl(x):
      nonlocal num_evals
      num_evals += 1
      return x + 1
    add_one_p.def_impl(add_one_impl)

    def add_one_jvp(pin, tin):
      pout = add_one(pin[0])
      return pout, pout * tin[0]
    ad.primitive_jvps[add_one_p] = add_one_jvp

    add_one_p.def_abstract_eval(lambda x: x)

    v = np.zeros((1,))

    f = jax.remat(add_one)
    g = jax.remat(lambda x: add_one(f(x)))

    # 2 calls needed to evaluate g
    with assertEvals(2):
      _, vjp = jax.vjp(g, v)
    # 2 calls made while transposing g, 1 call made while transposing f
    with assertEvals(3):
      vjp(v)

    @jax._src.util.curry
    def call(f, *args):
      return jax.core.call(
          jax.linear_util.wrap_init(lambda *args: [f(*args)]),
          *args, name='foo')[0]

    f = call(add_one)
    g = jax.remat(lambda x: add_one(f(x)))

    # 2 calls needed to evaluate g
    with assertEvals(2):
      _, vjp = jax.vjp(g, v)
    # 2 calls made while transposing g, no reevaluation for transposition of f
    with assertEvals(2):
      vjp(v)

  def test_escaped_tracer_remat(self):
    # b/169779185
    if not config.omnistaging_enabled:
      raise unittest.SkipTest("test only works with omnistaging")

    def f():
      seq = [jnp.zeros([])]
      def g():
        seq[0] += 1  # this is line 7 btw
        return seq[0]

      api.remat(g)()
      api.remat(g)()

    with self.assertRaisesRegex(core.UnexpectedTracerError, "global state"):
      api.jit(f)()


class JaxprTest(jtu.JaxTestCase):

  def test_scalar_literals(self):
    jaxpr = api.make_jaxpr(lambda x: x + 2)(42)
    self.assertLen(jaxpr.jaxpr.constvars, 0)

  def test_abstract_inputs(self):
    jaxpr = api.make_jaxpr(lambda x: x + 2.)(
        types.SimpleNamespace(shape=(), dtype=np.float32))
    self.assertEqual(jaxpr.in_avals[0].shape, ())
    self.assertEqual(jaxpr.in_avals[0].dtype, np.float32)

  def test_const(self):
    def fun(x):
      return (x, 1., np.zeros(1))

    if config.omnistaging_enabled:
      expected = """
      { lambda a ; b.
      let
      in (b, 1.0, a) }
      """
    else:
      expected = """
      { lambda b ; a.
      let
      in (a, 1.0, b) }
      """

    jaxpr = api.make_jaxpr(fun)(0.)
    self.assertMultiLineStrippedEqual(expected, str(jaxpr))

  def test_cond(self):
    def f(x):
      return lax.cond(x >= 0.,
                      x + 1.,
                      lambda xt: xt + x,
                      x + 2.,
                      lambda xf: xf - x)
    if config.omnistaging_enabled:
      expected = """
      { lambda  ; a.
        let b = ge a 0.0
            c = add a 1.0
            d = add a 2.0
            e = convert_element_type[ new_dtype=int32
                                      weak_type=False ] b
            f = cond[ branches=( { lambda  ; e_ a b c.
                                   let d = sub c a
                                   in (d,) }
                                 { lambda  ; a f_ b c.
                                   let d = add b a
                                   in (d,) } )
                      linear=(False, False, False, False) ] e a a c d
        in (f,) }
        """
    else:
      expected = """
      { lambda  ; a.
        let b = ge a 0.0
            c = convert_element_type[ new_dtype=int32
                                      weak_type=False ] b
            d = convert_element_type[ new_dtype=float32
                                      weak_type=False ] a
            e = convert_element_type[ new_dtype=float32
                                      weak_type=False ] a
            f = add a 1.0
            g = add a 2.0
            h = cond[ branches=( { lambda  ; e_ c a b.
                                   let d = sub b c
                                   in (d,) }
                                 { lambda  ; c f_ a b.
                                   let d = add a c
                                   in (d,) } )
                      linear=(False, False, False, False) ] c d e f g
        in (h,) }
      """
    jaxpr = api.make_jaxpr(f)(3.)
    self.assertMultiLineStrippedEqual(expected, str(jaxpr))

  def test_make_jaxpr_static_argnums(self):
    def f(x, y):
      return x + y

    jaxpr = api.make_jaxpr(f, static_argnums=(1,))(2, 3)
    self.assertIn('3', str(jaxpr))

  def test_make_jaxpr_return_shape(self):
    _, shape_tree = api.make_jaxpr(lambda x: (x + 1, jnp.zeros(2, jnp.float32)),
                                   return_shape=True)(np.int32(1))
    expected = (api.ShapeDtypeStruct(shape=(), dtype=jnp.int32),
                api.ShapeDtypeStruct(shape=(2,), dtype=jnp.float32))
    self.assertEqual(shape_tree, expected)

  def test_make_jaxpr_axis_env(self):
    if not config.omnistaging_enabled:
      raise unittest.SkipTest("test only works with omnistaging")

    def f(x):
      return x - lax.psum(x, 'i')
    jaxpr = api.make_jaxpr(f, axis_env=[('i', 4)])(2)
    self.assertIn('psum', str(jaxpr))


class LazyTest(jtu.JaxTestCase):

  @contextmanager
  def count_compiles(self):

    make_computation_builder = xb.make_computation_builder
    count = [0]

    def make_computation_builder_and_count(*args, **kwargs):
      count[0] += 1
      return make_computation_builder(*args, **kwargs)

    xb.make_computation_builder = make_computation_builder_and_count
    try:
      yield count
    finally:
      xb.make_computation_builder = make_computation_builder

  @jtu.skip_on_devices("tpu")
  def test_lazy_jit_closed_over_values(self):
    if not core.skip_checks:
      raise unittest.SkipTest("oom test skipped when core.skip_checks is False")

    y = jnp.arange(int(1e12))  # will likely oom if materialized
    ans = jit(lambda x: (x + y)[1])(1)
    self.assertEqual(ans, 2)

  def test_jit_forces_arguments(self):

    @api.jit
    def f(x):
      assert python_should_be_executing
      return jnp.sum(x)

    x = jnp.zeros(10, dtype=jnp.int32)
    assert not lazy.is_trivial(x._lazy_expr)

    python_should_be_executing = True
    _ = f(x)

    python_should_be_executing = False  # should not recompile
    x = np.zeros(10, dtype=np.int32)
    _ = f(x)

  @parameterized.parameters(jtu.cases_from_list(range(10000)))
  def test_random_lazy_program(self, seed):

    def random_array(rng):
      kind = rng.choice(['arr', 'iota', 'eye', 'tri'])
      if kind == 'arr':
        dtype = [np.float32, np.int32][rng.choice(2)]
        dim = rng.randint(4)
        shape = rng.randint(4, size=dim)
        np_x = np.asarray(rng.randn(*shape), dtype=dtype)
        jax_x = jnp.array(np_x, dtype=dtype)
      elif kind == 'iota':
        dtype = [np.float32, np.int32][rng.choice(2)]
        size = rng.randint(5)
        np_x = np.arange(size, dtype=dtype)
        jax_x = lax.iota(dtype, size)
      elif kind == 'eye':
        dtype = [np.float32, np.int32][rng.choice(2)]
        N = rng.randint(2, 5)
        M = None if rng.rand() < 0.5 else rng.randint(2, 5)
        k = rng.choice([-1, 0, 1])
        np_x = np.eye(N, M, k, dtype=dtype)
        jax_x = jnp.eye(N, M, k, dtype=dtype)
      elif kind == 'tri':
        dtype = [np.float32, np.int32][rng.choice(2)]
        N = rng.randint(2, 5)
        M = None if rng.rand() < 0.5 else rng.randint(2, 5)
        k = rng.choice([-1, 0, 1])
        np_x = np.tri(N, M, k, dtype=dtype)
        jax_x = jnp.tri(N, M, k, dtype=dtype)
      else:
        assert False
      assert type(np_x) is np.ndarray and xla.type_is_device_array(jax_x)
      return np_x, jax_x

    def random_op(rng, shape):
      kind = rng.choice(['transpose', 'broadcast', 'reshape'])
      if kind == 'transpose':
        perm = tuple(rng.permutation(len(shape)))
        return Op(partial(np.transpose, axes=perm),
                  partial(lax.transpose, permutation=perm))
      elif kind == 'broadcast':
        n = rng.randint(1, 3)
        new_sizes = rng.randint(1, 4, size=n)
        new_ndim  = n + len(shape)
        bcast_dims = tuple(sorted(rng.permutation(new_ndim)[:len(shape)]))
        shape_iter = iter(shape)
        new_sizes = iter(rng.randint(1, 4, size=n))
        new_shape = [next(shape_iter) if i in  bcast_dims else next(new_sizes)
                    for i in range(new_ndim)]
        return Op(partial(lax_reference.broadcast_in_dim, shape=new_shape,
                          broadcast_dimensions=bcast_dims),
                  partial(lax.broadcast_in_dim, shape=new_shape,
                          broadcast_dimensions=bcast_dims))
      elif kind == 'reshape':
        new_shape = list(shape)
        for _ in range(rng.randint(1, 3)):
          loc = len(new_shape) and rng.randint(len(new_shape))
          new_shape.insert(loc, 1)
        new_shape = tuple(new_shape)
        return Op(partial(np.reshape, newshape=new_shape),
                  partial(lax.reshape, new_sizes=new_shape))
      else:
        assert False
    Op = collections.namedtuple('Op', ['np_fn', 'jax_fn'])

    rng = np.random.RandomState(seed)
    np_x, jax_x = _, orig_x = random_array(rng)
    ops = []
    with jtu.count_primitive_compiles() as count:
      for _ in range(rng.randint(5)):
        op = random_op(rng, np.shape(np_x))
        np_x = op.np_fn(np_x)
        jax_x = op.jax_fn(jax_x)
        ops.append(op)
    self.assertEqual(count[0], 0)

    kind = rng.choice(['closure', 'npy_value', 'force', 'add'])
    if kind == 'closure':
      result = api.jit(lambda x: x + jax_x)(0)
      self.assertAllClose(np_x, result, check_dtypes=False)
    elif kind == 'npy_value':
      self.assertAllClose(np_x, jax_x, check_dtypes=False)
    elif kind == 'force':
      result = xla._force(jax_x)
      self.assertAllClose(np_x, result, check_dtypes=False)
    elif kind == 'add':
      result = jax_x + np.zeros(jax_x.shape, dtype=jax_x.dtype)
      self.assertAllClose(np_x, result, check_dtypes=False)
    else:
      assert False

    @jit
    def apply_ops(x):
      for op in ops:
        x = op.jax_fn(x)
      return x

    jit_result = apply_ops(orig_x)
    self.assertAllClose(jit_result, np_x, check_dtypes=False)

    @jit
    def apply_ops_closure():
      x = orig_x
      for op in ops:
        x = op.jax_fn(x)
      return x

    jit_result = apply_ops_closure()
    self.assertAllClose(jit_result, np_x, check_dtypes=False)

  def test_constant_forcing_computations_cached(self):
    # from https://github.com/google/jax/issues/1909
    xla._lazy_force_computation.cache_clear()  # clear force compile cache
    big_lazy_x = np.ones((api.device_count(), 100))
    f = api.pmap(lambda x: 2 * x)
    _ = f(big_lazy_x)

    with self.count_compiles() as count:
      _ = f(big_lazy_x)
    self.assertEqual(count[0], 0)

  def test_zeros_ones_compilation(self):
    w = jnp.ones(3) + jnp.ones(3)  # ensure + has a cache entry
    w.block_until_ready()

    xla._lazy_force_computation.cache_clear()  # clear force compile cache

    with self.count_compiles() as count:
      x = jnp.ones(3) + jnp.zeros(3)
      y = jnp.ones(3) + jnp.ones(3)

    self.assertEqual(1, count[0])
    self.assertAllClose(x, np.ones(3), check_dtypes=False)
    self.assertAllClose(y, np.ones(3) + np.ones(3), check_dtypes=False)

class CustomJVPTest(jtu.JaxTestCase):

  def test_basic(self):
    @api.custom_jvp
    def f(x):
      return jnp.sin(x)
    def f_jvp(primals, tangents):
      x, = primals
      g, = tangents
      return f(x), 2 * jnp.cos(x) * g
    f.defjvp(f_jvp)

    x = 3.
    self.assertAllClose(f(x), jnp.sin(x))
    self.assertAllClose(api.jvp(f, (x,), (1.,)),
                        (jnp.sin(x), 2 * jnp.cos(x)))
    self.assertAllClose(api.grad(f)(x), 2 * jnp.cos(x))

  def test_invariance(self):
    @api.custom_jvp
    def f(x):
      return jnp.cos(2 * x) / 2.
    def f_jvp(primals, tangents):
      x, = primals
      g, = tangents
      return (f(x), 3 * g)
    f.defjvp(f_jvp)
    def f2(x):
      y, _ = api.jvp(f, (x,), (x,))
      return y
    def f3(x):
      y, _ = api.jvp(f2, (x,), (x,))
      return y
    x = 1.
    self.assertAllClose(api.jvp(f, (x,), (x,)),
                        api.jvp(f2, (x,), (x,)),
                        check_dtypes=False)
    self.assertAllClose(api.jvp(f, (x,), (x,)),
                        api.jvp(f3, (x,), (x,)),
                        check_dtypes=False)

  def test_python_control_flow(self):
    @api.custom_jvp
    def f(x):
      if x > 0:
        return jnp.sin(x)
      else:
        return jnp.cos(x)
    def f_jvp(primals, tangents):
      x, = primals
      g, = tangents
      if x > 0:
        return f(x), 2 * g
      else:
        return f(x), 3 * g
    f.defjvp(f_jvp)
    x = 2.
    self.assertAllClose(f(x), jnp.sin(x))
    self.assertAllClose(f(-x), jnp.cos(-x))
    self.assertAllClose(api.jvp(f, (x,), (1.,)),
                        (jnp.sin(x), 2.),
                        check_dtypes=False)
    self.assertAllClose(api.jvp(f, (-x,), (1.,)),
                        (jnp.cos(-x), 3.),
                        check_dtypes=False)
    self.assertAllClose(api.grad(f)(x), 2., check_dtypes=False)
    self.assertAllClose(api.grad(f)(-x), 3., check_dtypes=False)

  def test_vmap(self):
    @api.custom_jvp
    def f(x):
      assert jnp.ndim(x) == 0
      return jnp.sin(x)
    def f_jvp(primals, tangents):
      x, = primals
      g, = tangents
      assert jnp.ndim(x) == jnp.ndim(g) == 0
      return f(x), 2 * jnp.cos(x) * g
    f.defjvp(f_jvp)

    x = jnp.arange(3.)
    xx = jnp.arange(6.).reshape(2, 3)

    # vmap of f
    self.assertAllClose(api.vmap(f)(x), jnp.sin(x))
    self.assertAllClose(api.vmap(api.vmap(f))(xx), jnp.sin(xx))

    # vmap of jvp of f
    self.assertAllClose(api.vmap(lambda x: api.jvp(f, (x,), (x,)))(x),
                        (jnp.sin(x), 2 * jnp.cos(x) * x))
    self.assertAllClose(api.vmap(api.vmap(lambda x: api.jvp(f, (x,), (x,))))(xx),
                        (jnp.sin(xx), 2 * jnp.cos(xx) * xx))

    # jvp of vmap of f
    self.assertAllClose(api.jvp(api.vmap(f), (x,), (x,)),
                        (jnp.sin(x), 2 * jnp.cos(x) * x))
    self.assertAllClose(api.jvp(api.vmap(api.vmap(f)), (xx,), (xx,)),
                        (jnp.sin(xx), 2 * jnp.cos(xx) * xx))

    # vmap of jvp of vmap of f
    self.assertAllClose(api.vmap(lambda x: api.jvp(api.vmap(f), (x,), (x,)))(xx),
                        (jnp.sin(xx), 2 * jnp.cos(xx) * xx))

  def test_jit(self):
    @api.custom_jvp
    def f(x):
      return jnp.sin(x)
    def f_jvp(primals, tangents):
      x, = primals
      g, = tangents
      return f(x), 2 * jnp.cos(x) * g
    f.defjvp(f_jvp)

    x = 3.

    # jit
    self.assertAllClose(api.jit(f)(x), jnp.sin(x))
    self.assertAllClose(api.jit(api.jit(f))(x), jnp.sin(x))

    # jit of jvp
    self.assertAllClose(api.jit(lambda x: api.jvp(f, (x,), (x,)))(x),
                        (jnp.sin(x), 2 * jnp.cos(x) * x),
                        check_dtypes=False)

    # jvp of jit
    self.assertAllClose(api.jvp(api.jit(f), (x,), (x,)),
                        (jnp.sin(x), 2 * jnp.cos(x) * x),
                        check_dtypes=False)

  def test_pytrees(self):
    @api.custom_jvp
    def f(x):
      return {'b': jnp.sin(x['a'])}
    def f_jvp(primals, tangents):
      x, = primals
      g, = tangents
      return f(x), {'b': 2 * jnp.cos(x['a']) * g['a']}
    f.defjvp(f_jvp)
    x = {'a': 3.}
    self.assertAllClose(f(x)['b'], jnp.sin(x['a']))
    self.assertAllClose(api.jvp(f, (x,), (x,)),
                        ({'b': jnp.sin(x['a'])},
                         {'b': 2 * jnp.cos(x['a']) * x['a']}),
                        check_dtypes=False)

  def test_kwargs(self):
    # from https://github.com/google/jax/issues/1938
    @api.custom_jvp
    def my_fun(x, y, c=1.):
      return c * (x + y)
    def my_jvp(primals, tangents):
      x, y, c = primals
      t_x, t_y, t_c = tangents
      return my_fun(x, y, c), t_c
    my_fun.defjvp(my_jvp)
    f = lambda x, y: jnp.square(my_fun(x, y, c=2.)).sum()
    f(10., 5.)  # doesn't crash
    api.jvp(f, (10., 5.), (1., 1.))  # doesn't crash

  def test_initial_style(self):
    @api.custom_jvp
    def f(x):
      return 3 * x
    def f_jvp(primals, tangents):
      x, = primals
      g, = tangents
      return f(x), 2 * g
    f.defjvp(f_jvp)

    def foo(x):
      out, _  = lax.scan(lambda c, _: (f(c), None), x, None, length=1)
      return out

    ans = api.grad(foo)(3.)
    expected = 2.
    self.assertAllClose(ans, expected, check_dtypes=False)

    ans = api.grad(api.jit(foo))(3.)
    expected = 2.
    self.assertAllClose(ans, expected, check_dtypes=False)

    ans = api.jit(api.grad(foo))(3.)
    expected = 2.
    self.assertAllClose(ans, expected, check_dtypes=False)

    ans = api.grad(api.grad(foo))(3.)
    expected = 0.
    self.assertAllClose(ans, expected, check_dtypes=False)

    ans = api.grad(api.grad(api.jit(foo)))(3.)
    expected = 0.
    self.assertAllClose(ans, expected, check_dtypes=False)

    ans = api.grad(api.jit(api.grad(foo)))(3.)
    expected = 0.
    self.assertAllClose(ans, expected, check_dtypes=False)

    ans = api.jit(api.grad(api.grad(foo)))(3.)
    expected = 0.
    self.assertAllClose(ans, expected, check_dtypes=False)

  def test_initial_style_vmap(self):
    @api.custom_jvp
    def f(x):
      assert jnp.ndim(x) == 0
      return 3 * x
    def f_jvp(primals, tangents):
      x, = primals
      g, = tangents
      return f(x), 2 * g
    f.defjvp(f_jvp)

    def foo(x):
      out, _  = lax.scan(lambda c, _: (f(c), None), x, None, length=1)
      return out

    ans = api.vmap(foo)(jnp.ones(3))
    expected = 3. * jnp.ones(3)
    self.assertAllClose(ans, expected, check_dtypes=False)

    ans = api.vmap(api.jit(foo))(jnp.ones(3))
    expected = 3. * jnp.ones(3)
    self.assertAllClose(ans, expected, check_dtypes=False)

    ans = api.jit(api.vmap(foo))(jnp.ones(3))
    expected = 3. * jnp.ones(3)
    self.assertAllClose(ans, expected, check_dtypes=False)

    ans = api.grad(lambda x: api.vmap(foo)(x).sum())(jnp.ones(3))
    expected = 2. * jnp.ones(3)
    self.assertAllClose(ans, expected, check_dtypes=False)

    ans = api.grad(lambda x: api.vmap(api.jit(foo))(x).sum())(jnp.ones(3))
    expected = 2. * jnp.ones(3)
    self.assertAllClose(ans, expected, check_dtypes=False)

    ans = api.grad(lambda x: api.jit(api.vmap(foo))(x).sum())(jnp.ones(3))
    expected = 2. * jnp.ones(3)
    self.assertAllClose(ans, expected, check_dtypes=False)

    ans = api.grad(api.jit(lambda x: api.vmap(foo)(x).sum()))(jnp.ones(3))
    expected = 2. * jnp.ones(3)
    self.assertAllClose(ans, expected, check_dtypes=False)

    ans = api.jit(api.grad(lambda x: api.vmap(foo)(x).sum()))(jnp.ones(3))
    expected = 2. * jnp.ones(3)
    self.assertAllClose(ans, expected, check_dtypes=False)

  def test_closed_over_tracers_error_message(self):
    if not config.omnistaging_enabled:
      raise unittest.SkipTest("test only works with omnistaging")

    def f(x):
      @api.custom_jvp
      def g(y):
        return x + y
      def g_jvp(primals, tangents):
        return g(x), 2 * primals[0]
      g.defjvp(g_jvp)
      return g(1.)

    self.assertRaises(ad.CustomJVPException, lambda: api.jvp(f, (3.,), (1.,)))
    self.assertRaises(ad.CustomJVPException, lambda: api.grad(f)(3.))

  def test_nondiff_arg(self):
    @partial(api.custom_jvp, nondiff_argnums=(0,))
    def app(f, x):
      return f(x)
    def app_jvp(f, primals, tangents):
      (x,), (t,) = primals, tangents
      return app(f, x), 3 * t
    app.defjvp(app_jvp)

    ans = app(lambda x: 2 * x, 1)
    expected = 2
    self.assertAllClose(ans, expected, check_dtypes=False)

    ans = api.jvp(lambda x: app(lambda y: 2 * y, x), (1.,), (1.,))
    expected = (2., 3.)
    self.assertAllClose(ans, expected, check_dtypes=False)

  def test_nondiff_arg_jit_tracer(self):
    @partial(api.custom_jvp, nondiff_argnums=(0,))
    def f(x, y):
      return x * y
    def f_jvp(x, primals, tangents):
      (y,), (t_y,) = primals, tangents
      return f(x, y), 5 * t_y
    f.defjvp(f_jvp)

    @jit
    def g(x, y):
      return f(x, y)

    ans = api.jvp(lambda y: g(2., y), (3.,), (1.,))
    expected = (6., 5.)
    self.assertAllClose(ans, expected, check_dtypes=False)

  def test_nondiff_arg_hiding_jvp_tracer(self):
    if not config.omnistaging_enabled:
      raise unittest.SkipTest("test only works with omnistaging")

    def f(x):
      @partial(api.custom_jvp, nondiff_argnums=(0,))
      def g(h, x):
        return h(x)
      @g.defjvp
      def g_jvp(h, primals, tangents):
        x, = primals
        t, = tangents
        return g(h, x), 2. * t
      h = lambda y: x + y  # capture x
      return g(h, x)

    with self.assertRaisesRegex(ad.CustomJVPException, "Detected differentiation"):
      api.jvp(f, (2.,), (1.,))

  def test_vmap_axes(self):
    raise unittest.SkipTest("TODO")  # TODO(mattjj): write test

  def test_pmap(self):
    raise unittest.SkipTest("TODO")  # TODO(mattjj): write test

  def test_missing_jvp_rule_error_message(self):
    @api.custom_jvp
    def foo(x):
      return x ** 2

    self.assertRaisesRegex(
        AttributeError,
        r"No JVP defined for custom_jvp function foo using defjvp.",
        lambda: foo(2))
    self.assertRaisesRegex(
        AttributeError,
        r"No JVP defined for custom_jvp function foo using defjvp.",
        lambda: api.jvp(foo, (2.,), (1.,)))
    self.assertRaisesRegex(
        AttributeError,
        r"No JVP defined for custom_jvp function foo using defjvp.",
        lambda: api.grad(foo)(2.))

  def test_jvp_rule_inconsistent_pytree_structures_error_message(self):
    @api.custom_jvp
    def f(x):
      return (x**2,)

    @f.defjvp
    def foo_jvp(primals, tangents):
      x, = primals
      t, = tangents
      return f(x), [2 * x * t, x]

    f(2.)  # doesn't crash
    self.assertRaisesRegex(
        TypeError,
        re.escape(
            "Custom JVP rule must produce primal and tangent outputs "
            "with equal container (pytree) structures, but got "
            "{} and {} respectively.".format(
                tree_util.tree_structure((1,)),
                tree_util.tree_structure([1, 2]))
        ),
        lambda: api.jvp(f, (2.,), (1.,)))

  def test_primal_tangent_aval_disagreement_error_message(self):
    @api.custom_jvp
    def f(x):
      return x ** 2

    @f.defjvp
    def foo_jvp(primals, tangents):
      x, = primals
      t, = tangents
      return f(x), jnp.reshape(t, (1,))

    f(2.)  # doesn't crash
    self.assertRaisesRegex(
        TypeError,
        re.escape(
            "Custom JVP rule must produce primal and tangent outputs "
            "with equal shapes and dtypes, but got float32[] and float32[1] "
            "respectively."),
        lambda: api.jvp(f, (jnp.float32(2.),), (jnp.float32(1.),)))

  def test_jvp_rule_doesnt_return_pair_error_message(self):
    # https://github.com/google/jax/issues/2516

    @api.custom_jvp
    def f(x):
      return x ** 2

    @f.defjvp
    def foo_jvp(primals, tangents):
      x, = primals
      t, = tangents
      return t

    f(2.)  # doesn't crash
    self.assertRaisesRegex(
        TypeError,
        re.escape(
            "Custom JVP rule must produce a pair (list or tuple of length two) "
            "representing primal and tangent outputs, got 1.0"),
        lambda: api.jvp(f, (2.,), (1.,)))

  def test_multiple_rule_invocations(self):
    @jax.custom_jvp
    def expit(x):
      return 1 / (1 + lax.exp(-x))

    @expit.defjvp
    def _expit_jvp(primals, tangents):
      (x,), (t,) = primals, tangents
      ans = expit(x)
      t_out = t * ans * (1 - ans)
      return ans, t_out

    def scanned_fun(c, _):
      return [expit(c[0])] + [c[i-1] + c[i] for i in range(1, len(c))], None

    def foo(x):
      c, _ = lax.scan(scanned_fun, [x, 0., 0., 0., 0.], None, length=10)
      return c[-1]

    # just make sure these don't crash
    foo(3.)
    grad(foo)(3.)
    grad(lambda x: jax.vmap(foo)(x).sum())(jnp.arange(3.))

  def test_hard_stuff(self):
    arr = jnp.ones((5, 2, 2))
    api.jit(jax.vmap(jnp.linalg.det))(arr)  # doesn't crash

  def test_hard_stuff2(self):
    @jax.custom_jvp
    def f(x):
      return lax.tie_in(x, np.zeros(x.shape, x.dtype))

    @f.defjvp
    def f_jvp(primals, tangents):
      x, = primals
      t, = tangents
      return f(x), t

    # don't crash
    jax.jit(jax.vmap(f))(jnp.arange(3.))
    jax.jit(jax.vmap(jax.grad(f)))(jnp.arange(3.))
    jax.jit(jax.grad(lambda x: jax.vmap(f)(x).sum()))(jnp.arange(3.))
    jax.grad(lambda x: jax.vmap(f)(x).sum())(jnp.arange(3.))
    jax.jvp(jax.vmap(f), (jnp.arange(3.),), (jnp.ones(3),))

  def test_hard_stuff3(self):
    @jax.custom_jvp
    def relu(x):
      return jnp.maximum(x, 0)

    @relu.defjvp
    def _relu_jvp(primals, tangents):
      x, = primals
      t, = tangents
      return relu(x), lax.select(x > 0, t, lax.full_like(t, 0))

    def scanned_fun(c, _):
      return [relu(c[0])] + [c[i-1] + c[i] for i in range(1, len(c))], None

    def f(x):
      c, _ = lax.scan(scanned_fun, [x, 0., 0., 0., 0.], None, length=10)
      return c[-1]

    # don't crash
    jax.jit(jax.vmap(f))(jnp.arange(3.))
    jax.jit(jax.vmap(jax.grad(f)))(jnp.arange(3.))
    jax.jit(jax.grad(lambda x: jax.vmap(f)(x).sum()))(jnp.arange(3.))
    jax.grad(lambda x: jax.vmap(f)(x).sum())(jnp.arange(3.))
    jax.jvp(jax.jit(jax.vmap(f)), (jnp.arange(3.),), (jnp.ones(3),))

  def test_eval_shape(self):
    @jax.custom_jvp
    def expit(x):
      return 1 / (1 + lax.exp(-x))

    @expit.defjvp
    def _expit_jvp(primals, tangents):
      (x,), (t,) = primals, tangents
      ans = expit(x)
      t_out = t * ans * (1 - ans)
      return ans, t_out

    # don't crash
    api.eval_shape(expit, jnp.ones((2, 3)))
    api.eval_shape(api.grad(lambda x: expit(x).sum()), jnp.ones((2, 3)))

  def test_jaxpr_zeros(self):
    # from https://github.com/google/jax/issues/2657
    @api.custom_jvp
    def f(A, b):
      return A @ b

    def f_jvp(primals, tangents):
      A, b = primals
      dA, db = tangents
      z = f(A, b)
      dz = A @ db + dA @ b
      return z, dz

    f.defjvp(f_jvp)

    def experiment(theta):
      def step(q, _):
        z = f(jnp.eye(3), jnp.ones(3) * theta)
        q += z[0]
        return q, q

      q = 0.
      q, _ = lax.scan(step, q, None, 4)
      return q

    grad(experiment)(1.)  # doesn't crash

  def test_linear_in_scan(self):
    @api.custom_jvp
    def f(x):
      return -x

    @f.defjvp
    def f_jvp(primals, tangents):
      x, = primals
      x_dot, = tangents
      return f(x), f(x_dot)

    def foo(x):
      out, _  = lax.scan(lambda c, _: (f(c), None), x, None, length=1)
      return out

    ans = api.grad(foo)(3.)
    expected = -1.
    self.assertAllClose(ans, expected, check_dtypes=False)

  def test_custom_jvps_first_rule_is_none(self):
    # https://github.com/google/jax/issues/3389
    @api.custom_jvp
    def f(x, y):
      return x ** 2 * y

    f.defjvps(None, lambda x_dot, primal_out, x, y: 2 * x * y * x_dot)
    ans = grad(f, 1)(2., 3.)  # doesn't crash
    expected = 12.
    self.assertAllClose(ans, expected, check_dtypes=False)

  def test_concurrent_initial_style(self):
    # https://github.com/google/jax/issues/3843
    def unroll(param, sequence):
      def scan_f(prev_state, inputs):
        return prev_state, jax.nn.sigmoid(param * inputs)
      return jnp.sum(jax.lax.scan(scan_f, None, sequence)[1])

    def run():
      return jax.grad(unroll)(jnp.array(1.0), jnp.array([1.0]))

    expected = run()

    # we just don't want this to crash
    n_workers = 2
    with concurrent.futures.ThreadPoolExecutor(max_workers=n_workers) as e:
      futures = []
      for _ in range(n_workers):
        futures.append(e.submit(run))
      results = [f.result() for f in futures]
    for ans in results:
      self.assertAllClose(ans, expected)

  def test_nondiff_argnums_vmap_tracer(self):
    # https://github.com/google/jax/issues/3964
    if not config.omnistaging_enabled:
      raise unittest.SkipTest("test only works with omnistaging")

    @partial(jax.custom_jvp, nondiff_argnums=(0, 2))
    def sample(shape, param, seed):
      return jax.random.uniform(key=seed, shape=shape, minval=param)

    @sample.defjvp
    def sample_jvp(shape, seed, primals, tangents):
      param, = primals
      dparam, = tangents
      dparam = jnp.broadcast_to(dparam, shape)
      samples = sample(shape, param, seed)
      return samples, samples * dparam  # dummy jvp for proof of concept

    # check these don't crash
    jax.vmap(lambda seed: sample((2,3), 1., seed))(
        jax.random.split(jax.random.PRNGKey(1), 10))
    jax.jvp(lambda x: sample((2, 3), x, jax.random.PRNGKey(1)),
            (1.,), (1.,))

  def test_fun_with_nested_calls_2(self):
    if not config.omnistaging_enabled:
      raise unittest.SkipTest("test only works with omnistaging")

    def call(f, *args):
      f = api.custom_jvp(f)
      f.defjvp(lambda primals, tangents: (f(*primals), sum(tangents)))
      return f(*args)

    def fun_with_nested_calls_2(x):
      def bar(y):
        def baz(w):
          q = call(lambda x: y, x)
          q = q + call(lambda: y)
          q = q + call(lambda y: w + y, y)
          q = call(lambda w: call(jnp.sin, x) * y, 1.0) + q
          return q
        return api.jit(baz)(x)
      return call(bar, x)

    # test these don't crash
    self.assertAllClose(api.jit(fun_with_nested_calls_2)(3.),
                        fun_with_nested_calls_2(3.))
    api.vmap(fun_with_nested_calls_2)(jnp.arange(3.))

  def test_closure_with_vmap(self):
    if not config.omnistaging_enabled:
      raise unittest.SkipTest("test only works with omnistaging")

    # https://github.com/google/jax/issues/3822
    alpha = np.float32(2.)

    def sample(seed):
      @api.custom_jvp
      def f(alpha):
        return jax.random.gamma(seed, alpha, shape=[])

      @f.defjvp
      def f_jvp(primal, tangent):
        alpha = primal
        dalpha = tangent
        sample = f(alpha)
        partial_alpha = lax.random_gamma_grad(alpha, sample)
        return sample, partial_alpha * dalpha
      return f(alpha)

    api.vmap(sample)(jax.random.split(jax.random.PRNGKey(1), 3))  # don't crash

  def test_float0(self):
    @api.custom_jvp
    def f(x, y):
      return x, y
    def f_jvp(primals, _):
      # we need a defined (non-float0) tangent to trigger the rule
      return primals, (2., 1)
    f.defjvp(f_jvp)

    primals = (2., 3)
    tangents = (np.ones(()), np.zeros((), float0),)
    expected_tangents = (2., np.zeros((), float0))
    self.assertArraysEqual(api.jvp(f, primals, tangents),
                           (primals, expected_tangents))

  def test_float0_initial_style(self):
    @api.custom_jvp
    def f(x, y):
      return x, y
    def f_jvp(primals, _):
      x, y = primals
      return (x, y), (2., 1)
    f.defjvp(f_jvp)

    def foo(x, y):
      out, _ = lax.scan(lambda c, _: (f(*c), None), (x, y), None, length=1)
      return out

    primals = (2., 3)
    tangents = (np.ones(()), np.zeros((), float0),)
    expected_tangents = (2., np.zeros((), float0))
    self.assertArraysEqual(api.jvp(foo, primals, tangents),
                           (primals, expected_tangents))

  def test_remat(self):
    @api.custom_jvp
    def f(x):
      return jnp.sin(x)
    def f_jvp(primals, tangents):
      x, = primals
      g, = tangents
      return f(x), 2 * jnp.cos(x) * g
    f.defjvp(f_jvp)

    @api.remat
    def g(x):
      return f(f(x))

    ans = g(2.)
    expected = np.sin(np.sin(2.))
    self.assertAllClose(ans, expected, check_dtypes=False)

    ans = api.grad(g)(2.)
    expected = 4. * api.grad(lambda x: jnp.sin(jnp.sin(x)))(2.)
    self.assertAllClose(ans, expected, check_dtypes=False)

  def test_remat_higher_order(self):
    @api.custom_jvp
    def f(x):
      return jnp.sin(x)
    def f_jvp(primals, tangents):
      x, = primals
      g, = tangents
      return f(x), 2 * jnp.cos(x) * g
    f.defjvp(f_jvp)

    def g(x):
      return f(f(x))

    ans = api.grad(api.grad(api.remat(g)))(2.)
    expected = api.grad(api.grad(g))(2.)
    self.assertAllClose(ans, expected, check_dtypes=False)

    ans = api.grad(api.remat(api.grad(g)))(2.)
    expected = api.grad(api.grad(g))(2.)
    self.assertAllClose(ans, expected, check_dtypes=False)

    ans = api.grad(api.grad(api.grad(api.remat(g))))(2.)
    expected = api.grad(api.grad(api.grad(g)))(2.)
    self.assertAllClose(ans, expected, check_dtypes=False)

  def test_initial_style_vmap_2(self):
    # This is like test_initial_style_vmap except the primal function closes
    # over an array constant.
    y = jnp.array([1., 2., 3.])

    @api.custom_jvp
    def f(x):
      assert jnp.ndim(x) == 0
      return 3 * x * jnp.sum(y)
    def f_jvp(primals, tangents):
      x, = primals
      g, = tangents
      return f(x), 2 * g
    f.defjvp(f_jvp)

    def foo(x):
      out, _  = lax.scan(lambda c, _: (f(c), None), x, None, length=1)
      return out

    ans = api.grad(lambda x: api.vmap(foo)(x).sum())(jnp.ones(3))
    expected = 2. * jnp.ones(3)
    self.assertAllClose(ans, expected, check_dtypes=False)

    ans = api.grad(lambda x: api.vmap(api.jit(foo))(x).sum())(jnp.ones(3))
    expected = 2. * jnp.ones(3)
    self.assertAllClose(ans, expected, check_dtypes=False)

    ans = api.grad(lambda x: api.jit(api.vmap(foo))(x).sum())(jnp.ones(3))
    expected = 2. * jnp.ones(3)
    self.assertAllClose(ans, expected, check_dtypes=False)

    ans = api.grad(api.jit(lambda x: api.vmap(foo)(x).sum()))(jnp.ones(3))
    expected = 2. * jnp.ones(3)
    self.assertAllClose(ans, expected, check_dtypes=False)

    ans = api.jit(api.grad(lambda x: api.vmap(foo)(x).sum()))(jnp.ones(3))
    expected = 2. * jnp.ones(3)
    self.assertAllClose(ans, expected, check_dtypes=False)


class CustomVJPTest(jtu.JaxTestCase):

  def test_basic(self):
    @api.custom_vjp
    def f(x):
      return jnp.sin(x)
    def f_fwd(x):
      return f(x), jnp.cos(x)
    def f_rev(cos_x, g):
      return (2 * cos_x * g,)
    f.defvjp(f_fwd, f_rev)

    x = 3.
    self.assertAllClose(f(x), jnp.sin(x))
    self.assertAllClose(api.grad(f)(x), 2 * jnp.cos(x))
    self.assertAllClose(api.value_and_grad(f)(x),
                        (jnp.sin(x), 2 * jnp.cos(x)))

  def test_invariance(self):
    @api.custom_vjp
    def f(x):
      return jnp.cos(2 * x) / 2.
    def f_fwd(x):
      return (f(x), x)
    def f_rev(x, g):
      return (g * 3,)
    f.defvjp(f_fwd, f_rev)
    def f2(x):
      y, _ = api.value_and_grad(f)(x)
      return y
    def f3(x):
      y, _ = api.value_and_grad(f2)(x)
      return y
    x = 1.
    self.assertAllClose(f(x), f2(x), check_dtypes=False)
    self.assertAllClose(f(x), f3(x), check_dtypes=False)
    self.assertAllClose(api.grad(f)(x), api.grad(f2)(x),
                        check_dtypes=False)
    self.assertAllClose(api.grad(f)(x), api.grad(f3)(x),
                        check_dtypes=False)

  def test_python_control_flow(self):
    @api.custom_vjp
    def f(x):
      if x > 0:
        return jnp.sin(x)
      else:
        return jnp.cos(x)
    def f_fwd(x):
      if x > 0:
        return f(x), x
      else:
        return f(x), x
    def f_rev(x, g):
      if x > 0:
        return (2 * g,)
      else:
        return (3 * g,)
    f.defvjp(f_fwd, f_rev)
    x = 2.
    self.assertAllClose(f(x), jnp.sin(x))
    self.assertAllClose(f(-x), jnp.cos(-x))
    self.assertAllClose(api.value_and_grad(f)(x), (jnp.sin(x), 2.),
                        check_dtypes=False)
    self.assertAllClose(api.value_and_grad(f)(-x), (jnp.cos(-x), 3.),
                        check_dtypes=False)

  def test_vmap(self):
    @api.custom_vjp
    def f(x):
      assert jnp.ndim(x) == 0
      return jnp.sin(x)
    def f_fwd(x):
      assert jnp.ndim(x) == 0
      return f(x), jnp.cos(x)
    def f_rev(cos_x, g):
      return (2 * cos_x * g,)
    f.defvjp(f_fwd, f_rev)

    x = jnp.arange(3.)
    xx = jnp.arange(6.).reshape(2, 3)

    # vmap of f
    self.assertAllClose(api.vmap(f)(x), jnp.sin(x))
    self.assertAllClose(api.vmap(api.vmap(f))(xx), jnp.sin(xx))

    # vmap of grad of f
    self.assertAllClose(api.vmap(api.grad(f))(x), 2 * jnp.cos(x))
    self.assertAllClose(api.vmap(api.value_and_grad(f))(x),
                        (jnp.sin(x), 2 * jnp.cos(x)))
    self.assertAllClose(api.vmap(api.vmap(api.grad(f)))(xx), 2 * jnp.cos(xx))
    self.assertAllClose(api.vmap(api.vmap(api.value_and_grad(f)))(xx),
                        (jnp.sin(xx), 2 * jnp.cos(xx)))

    # grad of vmap of f
    self.assertAllClose(api.grad(lambda x: api.vmap(f)(x).sum())(x),
                        2 * jnp.cos(x))
    self.assertAllClose(api.grad(lambda x: api.vmap(api.vmap(f))(x).sum())(xx),
                        2 * jnp.cos(xx))

    # vmap of grad of vmap of f
    self.assertAllClose(api.vmap(api.grad(lambda x: api.vmap(f)(x).sum()))(xx),
                        2 * jnp.cos(xx))

  def test_jit(self):
    @api.custom_vjp
    def f(x):
      return jnp.sin(x)
    def f_fwd(x):
      return f(x), jnp.cos(x)
    def f_rev(cos_x, g):
      return (2 * cos_x * g,)
    f.defvjp(f_fwd, f_rev)

    x = 3.

    # jit
    self.assertAllClose(api.jit(f)(x), jnp.sin(x))
    self.assertAllClose(api.jit(api.jit(f))(x), jnp.sin(x))

    # jit of grad
    self.assertAllClose(api.jit(api.grad(f))(x), 2 * jnp.cos(x),
                        check_dtypes=False)

    # grad of jit
    self.assertAllClose(api.grad(api.jit(f))(x), 2 * jnp.cos(x),
                        check_dtypes=False)

  def test_pytrees(self):
    @api.custom_vjp
    def f(x):
      return {'b': jnp.sin(x['a'])}
    def f_fwd(x):
      return f(x), {'r': jnp.cos(x['a'])}
    def f_bwd(res, g):
      cos_x = res['r']
      return ({'a': 2 * cos_x * g['b']},)
    f.defvjp(f_fwd, f_bwd)
    x = {'a': 3.}
    self.assertAllClose(f(x)['b'], jnp.sin(x['a']))
    self.assertAllClose(api.grad(lambda x: f(x)['b'])(x),
                        {'a': 2 * jnp.cos(x['a'])})

  def test_jvp_error(self):
    @api.custom_vjp
    def f(x):
      return jnp.sin(x)
    def f_fwd(x):
      return f(x), jnp.cos(x)
    def f_rev(cos_x, g):
      return (2 * cos_x * g,)
    f.defvjp(f_fwd, f_rev)

    self.assertRaisesRegex(
        TypeError,
        r"can't apply forward-mode autodiff \(jvp\) to a custom_vjp function.",
        lambda: api.jvp(f, (3.,), (1.,)))
    self.assertRaisesRegex(
        TypeError,
        r"can't apply forward-mode autodiff \(jvp\) to a custom_vjp function.",
        lambda: api.jvp(api.vmap(f), (jnp.arange(3.),), (jnp.ones(3),)))

  def test_kwargs(self):
    # from https://github.com/google/jax/issues/1938
    @api.custom_vjp
    def my_fun(x, y, c=1.):
      return c * (x + y)
    my_fun.defvjp(lambda x, y, c=1.: (my_fun(c, y, c), None),
                  lambda _, g: (g, g, g))
    f = lambda x, y: jnp.square(my_fun(x, y, c=2.)).sum()
    f(10., 5.)  # doesn't crash
    api.grad(f)(10., 5.)  # doesn't crash

  def test_initial_style(self):
    @api.custom_vjp
    def f(x):
      return jnp.sin(x)
    def f_fwd(x):
      return f(x), jnp.cos(x)
    def f_rev(cos_x, g):
      return (2 * cos_x * g,)
    f.defvjp(f_fwd, f_rev)

    def foo(x):
      out, _  = lax.scan(lambda c, _: (f(c), None), x, None, length=1)
      return out

    ans = api.grad(foo)(3.)
    expected = 2. * jnp.cos(3.)
    self.assertAllClose(ans, expected, check_dtypes=False)

    ans = api.grad(api.grad(foo))(3.)
    expected = -2. * jnp.sin(3.)
    self.assertAllClose(ans, expected)

  def test_initial_style_vmap(self):
    @api.custom_vjp
    def f(x):
      assert jnp.ndim(x) == 0
      return 3 * x
    def f_fwd(x):
      return f(x), jnp.cos(x)
    def f_rev(cos_x, g):
      return (2 * cos_x * g,)
    f.defvjp(f_fwd, f_rev)

    def foo(x):
      out, _  = lax.scan(lambda c, _: (f(c), None), x, None, length=1)
      return out

    ans = api.vmap(foo)(jnp.arange(3.))
    expected = 3. * jnp.arange(3.)
    self.assertAllClose(ans, expected, check_dtypes=False)

    ans = api.grad(lambda x: api.vmap(foo)(x).sum())(jnp.arange(3.))
    expected = 2. * jnp.cos(jnp.arange(3.))
    self.assertAllClose(ans, expected, check_dtypes=False)

  def test_nondiff_arg(self):
    @partial(api.custom_vjp, nondiff_argnums=(0,))
    def app(f, x):
      return f(x)
    def app_fwd(f, x):
      return app(f, x), jnp.cos(x)
    def app_rev(f, cos_x, g):
      return (cos_x * g,)
    app.defvjp(app_fwd, app_rev)

    ans = app(lambda x: 2 * x, 1)
    expected = 2
    self.assertAllClose(ans, expected, check_dtypes=False)

    ans = api.value_and_grad(lambda x: app(lambda y: 2 * y, x))(1.)
    expected = (2., jnp.cos(1.))
    self.assertAllClose(ans, expected, check_dtypes=False)

  def test_nondiff_arg_tracer(self):
    # This test is now skipped because we decided not to support this behavior
    # anymore (namely, nondiff args can't be tracers), but
    # test_closed_over_tracer is a replacement test for analogous behavior that
    # we do support
    raise unittest.SkipTest("removed support for tracers in nondiff args")

    @partial(api.custom_vjp, nondiff_argnums=(0,))
    def f(x, y):
      return x * y
    def f_fwd(x, y):
      return f(x, y), jnp.cos(y)
    def f_rev(x, cos_y, g):
      return (cos_y * g,)
    f.defvjp(f_fwd, f_rev)

    @jit
    def g(x, y):
      return f(x, y)

    ans = g(2, 3.)
    expected = 6.
    self.assertAllClose(ans, expected, check_dtypes=False)

    ans = api.grad(g, 1)(2., 3.)
    expected = jnp.cos(3.)
    self.assertAllClose(ans, expected, check_dtypes=False)

  def test_closed_over_tracer(self):
    # This test is similar to test_nondiff_arg_tracer except it uses lexical
    # closure rather than the nondiff_argnums mechanism. We decided to disallow
    # tracers in nondiff_argnums to greatly simplify bookkeeping while still
    # supporting the cases for which it is necessary.
    def outer(x):
      @api.custom_vjp
      def f(y):
        return x * y
      def f_fwd(y):
        return f(y), jnp.cos(y)
      def f_rev(cos_y, g):
        return (cos_y * g,)
      f.defvjp(f_fwd, f_rev)
      return f

    @jit
    def g(x, y):
      return outer(x)(y)

    ans = g(2, 3.)
    expected = 6.
    self.assertAllClose(ans, expected, check_dtypes=False)

    ans = api.grad(g, 1)(2., 3.)
    expected = jnp.cos(3.)
    self.assertAllClose(ans, expected, check_dtypes=False)

  def test_closed_over_tracer2(self):
    def outer(x):
      @api.custom_vjp
      def f(y):
        return x * y
      def f_fwd(y):
        return f(y), jnp.cos(y)
      def f_rev(cos_y, g):
        return (cos_y * g,)
      f.defvjp(f_fwd, f_rev)
      return f

    @api.vmap
    def g(x):
      return outer(x)(3.)

    ans = g(np.arange(3.))
    expected = np.arange(3.) * 3
    self.assertAllClose(ans, expected, check_dtypes=False)

  def test_closed_over_tracer3(self):
    def outer(x):
      @api.custom_vjp
      def f(y):
        return x * y
      def f_fwd(y):
        return f(y), (x, jnp.cos(y))
      def f_rev(res, g):
        x, cos_y = res
        return (cos_y * g * x,)
      f.defvjp(f_fwd, f_rev)
      return api.grad(f)

    @api.vmap
    def g(x):
      return outer(x)(3.)

    ans = g(np.arange(3.))
    expected = np.cos(3.) * np.arange(3.)
    self.assertAllClose(ans, expected, check_dtypes=False)

  def test_nondiff_arg_tracer_error(self):
    # This is similar to the old (now skipped) test_nondiff_arg_tracer, except
    # we're testing for the error message that that usage pattern now raises.

    @partial(api.custom_vjp, nondiff_argnums=(0,))
    def f(x, y):
      return x * y
    def f_fwd(x, y):
      return f(x, y), jnp.cos(y)
    def f_rev(x, cos_y, g):
      return (cos_y * g,)
    f.defvjp(f_fwd, f_rev)

    @jit
    def g(x, y):
      return f(x, y)

    with self.assertRaisesRegex(core.UnexpectedTracerError, "custom_vjp"):
      _ = g(2, 3.)
    with self.assertRaisesRegex(core.UnexpectedTracerError, "custom_vjp"):
      _ = api.grad(g, 1)(2., 3.)

  def test_vmap_axes(self):
    raise unittest.SkipTest("TODO")  # TODO(mattjj): write test

  def test_pmap(self):
    raise unittest.SkipTest("TODO")  # TODO(mattjj): write test

  def test_missing_vjp_rule_error(self):
    @api.custom_vjp
    def foo(x):
      return x ** 2

    self.assertRaisesRegex(
        AttributeError,
        r"No VJP defined for custom_vjp function foo using defvjp.",
        lambda: foo(2))
    self.assertRaisesRegex(
        AttributeError,
        r"No VJP defined for custom_vjp function foo using defvjp.",
        lambda: api.grad(foo)(2.))

  def test_vjp_rule_inconsistent_pytree_structures_error(self):
    @api.custom_vjp
    def f(x):
      return x

    def foo_fwd(x):
      return x, None

    def foo_bwd(_, g):
      return (g, g)

    f.defvjp(foo_fwd, foo_bwd)

    f(2)  # doesn't crash
    self.assertRaisesRegex(
        TypeError,
        re.escape(
            "Custom VJP rule must produce an output with the same container "
            "(pytree) structure as the args tuple of the primal function, "
            "and in particular must produce a tuple of length equal to the "
            "number of arguments to the primal function, but got VJP output "
            "structure {} for primal input structure {}.".format(
                tree_util.tree_structure((1, 1)),
                tree_util.tree_structure((1,)))
        ),
        lambda: api.grad(f)(2.))

  def test_vjp_bwd_returns_non_tuple_error(self):
    @api.custom_vjp
    def f(x):
      return x

    def foo_fwd(x):
      return x, None

    def foo_bwd(_, g):
      return 2. * g  # Should be a tuple

    f.defvjp(foo_fwd, foo_bwd)
    with self.assertRaisesRegex(TypeError, "Custom VJP rule .* must produce a tuple"):
      api.grad(f)(3.)

  def test_issue2511(self):
    arr = jnp.ones((5, 2, 2))
    foo = lambda x: api.vmap(jnp.linalg.det, (0,))(x)
    api.jit(foo)(arr)  # doesn't crash

  def test_lowering_out_of_traces(self):
    # https://github.com/google/jax/issues/2578

    class F(collections.namedtuple("F", ["a"])):
      def __call__(self, x):
        return jax.nn.relu(self.a) * x

    @jax.jit
    def g(f, x):
      return f(x)

    jax.grad(g, argnums=(1,))(F(2.0), 0.)  # doesn't crash

  def test_nondiff_argnums_stop_gradient(self):
    # This test is now skipped because we decided not to support this behavior
    # anymore (namely, nondiff args can't be tracers), but test_clip_gradient is
    # a replacement showing behavior we do support.
    raise unittest.SkipTest("removed support for tracers in nondiff args")

    # https://github.com/google/jax/issues/2784
    @partial(api.custom_vjp, nondiff_argnums=(0, 1))
    def _clip_gradient(lo, hi, x):
      return x  # identity function

    def clip_gradient_fwd(lo, hi, x):
      # return x, None
      return x, (hi, )

    def clip_gradient_bwd(lo, hi, _, g):
      return (jnp.clip(g, lo, hi),)

    _clip_gradient.defvjp(clip_gradient_fwd, clip_gradient_bwd)

    def clip_gradient(x):
      lo = -1
      hi = x + 1  # causes things to break
      return _clip_gradient(lo, hi, x)

    jax.grad(clip_gradient)(1.)  # doesn't crash

  def test_clip_gradient(self):
    # https://github.com/google/jax/issues/2784
    @api.custom_vjp
    def _clip_gradient(lo, hi, x):
      return x  # identity function when not differentiating

    def clip_gradient_fwd(lo, hi, x):
      return x, (lo, hi,)

    def clip_gradient_bwd(res, g):
      lo, hi = res
      return (None, None, jnp.clip(g, lo, hi),)

    _clip_gradient.defvjp(clip_gradient_fwd, clip_gradient_bwd)

    def clip_gradient(x):
      lo = -0.1
      hi = x + 0.1
      return _clip_gradient(lo, hi, x)

    g = jax.grad(clip_gradient)(0.1)  # doesn't crash
    self.assertAllClose(g, jnp.array(0.2))

  def test_nestable_vjp(self):
    # Verify that https://github.com/google/jax/issues/3667 is resolved.
    def f(x):
      return x ** 2

    @api.custom_vjp
    def g(x):
      return f(x)

    def g_fwd(x):
      y, f_vjp = api.vjp(f, x)
      return y, f_vjp

    def g_bwd(f_vjp, y_bar):
      return f_vjp(y_bar)

    g.defvjp(g_fwd, g_bwd)

    # Check that VJP can be nested in simple situations.  For this to pass,
    # vjp has to return a PyTree.
    _, g_vjp = api.vjp(g, 1.0)
    y, = g_vjp(1.0)
    self.assertAllClose(y, jnp.array(2.0))

    # Check that VJP can be nested in complex situations.  For this to pass,
    # vjp can't treat the closed-over tracer x as a static argument.
    @jit
    def z(x):
      _, g_vjp = api.vjp(g, x)
      return g_vjp
    y, = z(1.0)(3.0)
    self.assertAllClose(y, jnp.array(6.0))

  def test_initial_style_vmap_2(self):
    # https://github.com/google/jax/issues/4173
    x = jnp.ones((10, 3))

    # Create the custom function
    @api.custom_vjp
    def custom_fun(x):
      return x.sum()

    def forward(x):
      return x.sum(), (jnp.ones_like(x),)

    def backward(res, g):
      return g * res[0],

    custom_fun.defvjp(forward, backward)

    def train_fun(x):

      def summed_fun(x):
        return api.vmap(custom_fun)(x).sum()

      return api.grad(summed_fun)(x)

    def scan_body(carry, inputs):
      x = carry
      return carry, train_fun(x)

    scan_range = jnp.arange(4)
    lax.scan(scan_body, x, scan_range)  # don't crash

  def test_initial_style_vmap_3(self):
    # This is like test_initial_style_vmap except the primal function closes
    # over an array constant.
    y = jnp.array([1., 2., 3.])

    @api.custom_vjp
    def f(x):
      assert jnp.ndim(x) == 0
      return 3 * x * jnp.sum(y)
    def f_fwd(x):
      return f(x), jnp.cos(x)
    def f_rev(cos_x, g):
      return (2 * cos_x * g,)
    f.defvjp(f_fwd, f_rev)

    def foo(x):
      out, _  = lax.scan(lambda c, _: (f(c), None), x, None, length=1)
      return out

    ans = api.vmap(foo)(jnp.arange(3.))
    expected = 3. * jnp.arange(3.) * 6
    self.assertAllClose(ans, expected, check_dtypes=False)

    ans = api.grad(lambda x: api.vmap(foo)(x).sum())(jnp.arange(3.))
    expected = 2. * jnp.cos(jnp.arange(3.))
    self.assertAllClose(ans, expected, check_dtypes=False)

  def test_bwd_closes_over_tracer(self):
    def f(y):
      @jax.custom_vjp
      def f(x):
        return 2. * jnp.sin(x)

      def fwd(x):
        return f(x), ()

      def bwd(_, g):
        return (2. * jnp.cos(y) * g,)  # capture!

      f.defvjp(fwd, bwd)

      return jax.grad(f)(1.)

    ans = jax.jit(f)(2.)
    self.assertAllClose(ans, 2. * jnp.cos(2.))

    ans = jax.vmap(f)(jnp.arange(3.))
    self.assertAllClose(ans, 2. * jnp.cos(jnp.arange(3.)))

    ans = jax.jit(jax.vmap(f))(jnp.arange(3.))
    self.assertAllClose(ans, 2. * jnp.cos(jnp.arange(3.)))

    ans = jax.vmap(jax.jit(f))(jnp.arange(3.))
    self.assertAllClose(ans, 2. * jnp.cos(jnp.arange(3.)))

    ans = jax.grad(f)(4.)
    self.assertAllClose(ans, -2. * jnp.sin(4.))

  def test_fwd_closes_over_tracer(self):
    def f(y):
      @jax.custom_vjp
      def f(x):
        return 2. * jnp.sin(x)

      def fwd(x):
        return f(x), y

      def bwd(y, g):
        return (2. * jnp.cos(y) * g,)  # capture!

      f.defvjp(fwd, bwd)

      return jax.grad(f)(1.)

    ans = jax.jit(f)(2.)
    self.assertAllClose(ans, 2. * jnp.cos(2.))

    ans = jax.vmap(f)(jnp.arange(3.))
    self.assertAllClose(ans, 2. * jnp.cos(jnp.arange(3.)))

    ans = jax.jit(jax.vmap(f))(jnp.arange(3.))
    self.assertAllClose(ans, 2. * jnp.cos(jnp.arange(3.)))

    ans = jax.vmap(jax.jit(f))(jnp.arange(3.))
    self.assertAllClose(ans, 2. * jnp.cos(jnp.arange(3.)))

    ans = jax.grad(f)(4.)
    self.assertAllClose(ans, -2. * jnp.sin(4.))

  def test_float0(self):
    @api.custom_vjp
    def f(x, _):
      return x
    def f_fwd(x, _):
      # we need a defined (non-float0) tangent to trigger the rule
      return x, (2., 1)
    def f_rev(*_):
      return (2., 1)
    f.defvjp(f_fwd, f_rev)

    x = 2.
    y = 3
    self.assertEqual(api.grad(f, allow_int=True, argnums=(0, 1))(x, y),
                     (2., np.zeros(shape=(), dtype=float0)))

  def test_float0_initial_style(self):
    @api.custom_vjp
    def f(x):
      return x
    def f_fwd(x):
      return x, (2., x)
    def f_rev(*_):
      return ((2., 1),)
    f.defvjp(f_fwd, f_rev)

    def foo(x, y):
      out, _ = lax.scan(lambda c, _: (f(c), None), (x, y), None, length=1)
      return out[0]

    x = 2.
    y = 3
    self.assertEqual(api.grad(foo, allow_int=True, argnums=(0, 1))(x, y),
                     (2., np.zeros(shape=(), dtype=float0)))

  def test_remat(self):
    @api.custom_vjp
    def f(x):
      return jnp.sin(x)
    def f_fwd(x):
      return f(x), jnp.cos(x)
    def f_rev(cos_x, g):
      return (2 * cos_x * g,)
    f.defvjp(f_fwd, f_rev)

    @api.remat
    def g(x):
      return f(f(x))

    ans = g(2.)
    expected = np.sin(np.sin(2.))
    self.assertAllClose(ans, expected, check_dtypes=False)

    ans = api.grad(g)(2.)
    expected = 4. * api.grad(lambda x: jnp.sin(jnp.sin(x)))(2.)
    self.assertAllClose(ans, expected, check_dtypes=False)

  def test_remat_higher_order(self):
    @api.custom_vjp
    def f(x):
      return jnp.sin(x)
    def f_fwd(x):
      return f(x), jnp.cos(x)
    def f_rev(cos_x, g):
      return (2 * cos_x * g,)
    f.defvjp(f_fwd, f_rev)

    def g(x):
      return f(f(x))

    ans = api.grad(api.grad(api.remat(g)))(2.)
    expected = api.grad(api.grad(g))(2.)
    self.assertAllClose(ans, expected, check_dtypes=False)

    ans = api.grad(api.remat(api.grad(g)))(2.)
    expected = api.grad(api.grad(g))(2.)
    self.assertAllClose(ans, expected, check_dtypes=False)

    ans = api.grad(api.grad(api.grad(api.remat(g))))(2.)
    expected = api.grad(api.grad(api.grad(g)))(2.)
    self.assertAllClose(ans, expected, check_dtypes=False)

  def test_bwd_nones(self):
    @api.custom_vjp
    def f(x, y):
      return x * jnp.sin(y)
    def f_fwd(x, y):
      return f(x, y), jnp.cos(y)
    def f_rev(cos, g):
      return (None, 2 * cos * g)
    f.defvjp(f_fwd, f_rev)

    ans = api.grad(lambda x: f(x, x))(3.)
    expected = 2 * jnp.cos(3.)
    self.assertAllClose(ans, expected, check_dtypes=False)

  def test_bwd_nones_vmap(self):
    @api.custom_vjp
    def f(x, y):
      return x * jnp.sin(y)
    def f_fwd(x, y):
      return f(x, y), jnp.cos(y)
    def f_rev(cos, g):
      return (None, 2 * cos * g)
    f.defvjp(f_fwd, f_rev)

    ans = api.grad(lambda x: api.vmap(f)(x, x).sum())(jnp.arange(3.))
    expected = 2 * jnp.cos(jnp.arange(3.))
    self.assertAllClose(ans, expected, check_dtypes=False)

  def test_bwd_nones_pytree(self):
    @api.custom_vjp
    def f(xs, y):
      x1, x2 = xs
      return x1 * x2 * jnp.sin(y)
    def f_fwd(xs, y):
      return f(xs, y), jnp.cos(y)
    def f_rev(cos, g):
      return (None, 2 * cos * g)
    f.defvjp(f_fwd, f_rev)

    ans = api.grad(lambda x: f((x, x), x))(3.)
    expected = 2 * jnp.cos(3.)
    self.assertAllClose(ans, expected, check_dtypes=False)

  def test_custom_vjp_closure_4521(self):
    # https://github.com/google/jax/issues/4521
    @api.custom_vjp
    def g(x, y):
      return None
    def g_fwd(x, y):
      return None, y
    def g_bwd(residuals, z_bar):
      assert False

    g.defvjp(g_fwd, g_bwd)

    def f(xs, y):
      v_g = api.vmap(g, in_axes=(0, None), out_axes=None)
      v_g(xs, y)

    def scan_body(xs, _):
      y = jnp.zeros(1)
      _, vjp_f = api.vjp(f, xs, y)
      vjp_f(None)
      return xs, None

    lax.scan(scan_body, jnp.ones(5), None, 100)  # doesn't crash

  def test_float0_bwd_none(self):
    @api.custom_vjp
    def f(i, x):
      return jnp.sin(x)
    def f_fwd(i, x):
      return f(i, x), jnp.cos(x)
    def f_rev(cos_x, g):
      return (None, 2 * cos_x * g)
    f.defvjp(f_fwd, f_rev)

    ans = api.grad(f, 1)(jnp.array([1, 2]), 3.)  # doesn't crash
    expected = 2 * jnp.cos(3.)
    self.assertAllClose(ans, expected, check_dtypes=False)

  def test_custom_gradient(self):
    @api.custom_gradient
    def f(x):
      return x ** 2, lambda g: (g * x,)

    self.assertAllClose(f(3.), 9., check_dtypes=False)
    self.assertAllClose(api.grad(f)(3.), 3., check_dtypes=False)
    self.assertAllClose(api.grad(api.grad(f))(3.), 1., check_dtypes=False)

  def test_custom_gradient_2(self):
    @api.custom_gradient
    def f(x, y):
      return x * y, lambda g: (y, x)

    self.assertAllClose(f(3., 4.), 12., check_dtypes=False)
    self.assertAllClose(api.grad(f, argnums=(0, 1))(3., 4.), (4., 3.),
                        check_dtypes=False)

  def test_custom_gradient_3(self):
    @api.custom_gradient
    def f(x):
      vjp = lambda g: (jnp.cos(x) * jnp.array([3., 4., 5.]),)
      return jnp.sum(jnp.sin(x)), vjp

    self.assertAllClose(f(jnp.arange(3)), jnp.sum(jnp.sin(jnp.arange(3.))),
                        check_dtypes=False)
    self.assertAllClose(
        api.grad(f)(jnp.arange(3.)),
        api.grad(lambda x: jnp.sum(jnp.sin(x)))(jnp.arange(3.)) * jnp.array([3., 4., 5.]),
        check_dtypes=False)

  def test_custom_gradient_can_return_singleton_value_in_vjp(self):
    @api.custom_gradient
    def f(x):
      return x ** 2, lambda g: g * x

    self.assertAllClose(f(3.), 9., check_dtypes=False)
    self.assertAllClose(api.grad(f)(3.), 3., check_dtypes=False)
    self.assertAllClose(api.grad(api.grad(f))(3.), 1., check_dtypes=False)

  def test_closure_convert(self):
    def minimize(objective_fn, x0):
      converted_fn, aux_args = api.closure_convert(objective_fn, x0)
      return _minimize(converted_fn, x0, *aux_args)

    @partial(api.custom_vjp, nondiff_argnums=(0,))
    def _minimize(objective_fn, x0, *args):
      _ = objective_fn(x0, *args)
      return jnp.cos(x0)

    def fwd(objective_fn, x0, *args):
      y = _minimize(objective_fn, x0, *args)
      return y, (y, args)

    def rev(objective_fn, res, g):
      y, args = res
      x0_bar = 17. * y
      args_bars = [42. * a for a in args]
      return (x0_bar, *args_bars)

    _minimize.defvjp(fwd, rev)

    def obj(c, x):
      return jnp.sum((x - c) ** 2.)

    def solve(c, x):
      def closure(x):
        return obj(c, x)
      return jnp.sum(minimize(closure, x))

    c, x = jnp.ones(2), jnp.zeros(2)
    self.assertAllClose(solve(c, x), 2.0, check_dtypes=False)
    g_c, g_x = api.grad(solve, argnums=(0, 1))(c, x)
    self.assertAllClose(g_c, 42. * jnp.ones(2), check_dtypes=False)
    self.assertAllClose(g_x, 17. * jnp.ones(2), check_dtypes=False)


class CustomTransposeTest(jtu.JaxTestCase):

  def transpose(self, f, x_example):
    def transposed(y):
      x, = api.linear_transpose(f, x_example)(y)
      return x
    return transposed

  def test_linear_call(self):
    def f(x, y):
      def fn(r, x): return x / r
      def tp(r, t): return t / r
      return x + api.linear_call(fn, tp, y, x)

    def f_ref(x, y):
      return x + x / y

    x = jnp.ones(2) * 6.
    y = jnp.ones(2) * 3.
    self.assertAllClose(f(x, y), f_ref(x, y))

    f1     = lambda x: f(x, y)
    f1_ref = lambda x: f_ref(x, y)
    self.assertAllClose(self.transpose(f1,     x)(x),
                        self.transpose(f1_ref, x)(x))

  def test_linear_call_incorrect_transpose(self):
    def f(x, y):
      def fn(r, x): return x / r
      def tp(r, t): return t / (2. * r)  # nb: not the true transpose
      return x + api.linear_call(fn, tp, y, x)

    def f_ref(x, y):
      return x + x / y

    x = jnp.ones(2) * 6.
    y = jnp.ones(2) * 3.
    self.assertAllClose(f(x, y), f_ref(x, y))

    f1     = lambda x: f(x, y)
    f1_ref = lambda x: f_ref(x, 2. * y)  # nb: double the reference divisor
    self.assertAllClose(self.transpose(f1,     x)(x),
                        self.transpose(f1_ref, x)(x))

  def test_linear_call_transpose_transpose_transpose(self):
    def fn(r, x): return x / r
    def tp(r, t): return t / (2. * r)  # nb: untrue transpose
    def f_(x, y):
      return x + api.linear_call(fn, tp, y, x)

    x = jnp.ones(2) * 6.
    y = jnp.ones(2) * 3.
    f = lambda x: f_(x, y)
    ft   = self.transpose(f,   x)
    ftt  = self.transpose(ft,  x)
    fttt = self.transpose(ftt, x)
    self.assertAllClose(ft(x), x + tp(y, x))
    self.assertAllClose(f(x),  ftt(x))
    self.assertAllClose(ft(x), fttt(x))

  def test_linear_call_scalar_to_vector(self):
    def f(c, x):
      def fn(_, x):
        return [x, x]

      def tp(_, t):
        t1, t2 = t
        return t1 + t2

      return api.linear_call(fn, tp, (), c * x)

    def f_ref(c, x):
      return [c * x, c * x]

    c, x = 2., 3.
    t = [4., 5.]
    self.assertAllClose(f(c, x), f_ref(c, x))
    self.assertAllClose(self.transpose(partial(f,     c), x)(t),
                        self.transpose(partial(f_ref, c), x)(t))

  def test_linear_call_nested(self):
    # identity function with an untrue transpose of 0
    def id_(x):
      def f(_, x): return x
      def t(_, t): return 0.
      return api.linear_call(f, t, (), x)

    # identity function with an untrue transpose of 7, and where both
    # forward and transpose have custom transpositions that should
    # never end up invoked.
    def f(x):
      def f_(_, x): return id_(x)
      def t_(_, t): return id_(7.)
      return api.linear_call(f_, t_, (), x)

    x = 5.
    id_t  = self.transpose(id_,  x)
    id_tt = self.transpose(id_t, x)
    ft   = self.transpose(f,    x)
    ftt  = self.transpose(ft,   x)
    fttt = self.transpose(ftt,  x)

    self.assertAllClose(id_(x),   x)
    self.assertAllClose(id_t(x),  0.)
    self.assertAllClose(id_tt(x), x)

    self.assertAllClose(f(x),    x)
    self.assertAllClose(ft(x),   7.)
    self.assertAllClose(ftt(x),  x)
    self.assertAllClose(fttt(x), 7.)


class InvertibleADTest(jtu.JaxTestCase):

  def test_invertible_basic(self):
    def f(x):
      return (jnp.exp(x) * 4) * x

    finv = jax.invertible(f)

    x = jnp.ones((5,))

    if config.omnistaging_enabled:
      expected = """
      { lambda  ; a b.
        let c = exp a
            d = mul c 4.0
            e = mul d a
            f = mul b a
            g = div e a
            h = mul b g
            i = div g 4.0
            j = mul f 4.0
            _ = log i
            k = mul j i
            l = add_any h k
        in (l,) }
      """
    else:
      expected = """
      { lambda  ; a b.
        let c = exp a
            d = mul c 4.0
            e = mul d a
            f = div e a
            g = mul b f
            h = mul b a
            i = mul h 4.0
            j = div f 4.0
            k = mul i j
            l = add_any g k
        in (l,) }
      """

    jaxpr = jax.make_jaxpr(lambda p, ct: jax.vjp(finv, p)[1](ct))(x, x)
    self.assertMultiLineStrippedEqual(expected, str(jaxpr))

    self.assertAllClose(jax.value_and_grad(lambda x: np.sum(f(x)))(x),
                        jax.value_and_grad(lambda x: np.sum(finv(x)))(x),
                        check_dtypes=True)

  def test_invertible_blocks(self):
    # NB: This is the reversible ResNet block
    def mk_reversible_block(f, g):
      @jax.custom_ivjp
      def rev_block(x1, x2):
        y1 = f(x2) + x1
        y2 = g(y1) + x2
        return y1, y2

      @rev_block.defivjp
      def rev_block_ivjp(xs, ys, dys):
        (y1, y2) = ys
        (dy1, dy2) = dys

        dgo, dx2 = dy2, dy2
        go, gvjp = jax.vjp(g, y1)
        dy1 += gvjp(dgo)[0]
        del gvjp
        x2 = y2 - go

        dfo, dx1 = dy1, dy1
        fo, fvjp = jax.vjp(f, x2)
        dx2 += fvjp(dfo)[0]
        del fvjp
        x1 = y1 - fo

        return (x1, x2), (dx1, dx2)

      return rev_block

    rev_block = mk_reversible_block(jnp.sin, jnp.cos)

    def g(x1, x2):
      for i in range(2):
        x1, x2 = rev_block(x1, x2)
      return x1, x2

    def reduce(f, x1, x2):
      y1, y2 = f(x1, x2)
      return np.sum(y1) + np.sum(y2)

    x = np.ones((1,))
    # FIXME: This breaks when argnums is left as default (i.e. 0), because JVP prunes
    #        zero tangents from call primitives.
    self.assertAllClose(jax.value_and_grad(partial(reduce, jax.invertible(g)), argnums=(0, 1))(x, x + 2),
                        jax.value_and_grad(partial(reduce, g), argnums=(0, 1))(x, x + 2),
                        check_dtypes=True)

  def test_invertible_partial_diff(self):
    # Check that we don't have to differentiate with respect to inputs
    # of the invertible function.
    def f(x, y):
      return (jnp.exp(x) * 4) * x, y + 4

    finv = jax.invertible(f)
    o = np.ones((5,))
    self.assertAllClose(jax.value_and_grad(lambda x: np.sum(f(x, o)[0]))(o),
                        jax.value_and_grad(lambda x: np.sum(finv(x, o)[0]))(o),
                        check_dtypes=True)

  def test_invertible_pytree(self):
    def f(x, y):
      return jnp.exp(x[0]) * x[1] + y

    finv = jax.invertible(f)
    o = np.ones((5,))
    self.assertAllClose(jax.value_and_grad(lambda x: np.sum(f((x, x), x)[0]))(o),
                        jax.value_and_grad(lambda x: np.sum(finv((x, x), x)[0]))(o),
                        check_dtypes=True)


class DeprecatedCustomTransformsTest(jtu.JaxTestCase):

  def test_defvjp_all(self):
    foo_p = Primitive('foo')
    def foo(x): return 2. * foo_p.bind(x)

    ad.defvjp_all(foo_p, lambda x: (x**2, lambda g: (4 * g * jnp.sin(x),)))
    val_ans, grad_ans = api.value_and_grad(foo)(3.)
    self.assertAllClose(val_ans, 2 * 3.**2, check_dtypes=False)
    self.assertAllClose(grad_ans, 4 * 2 * np.sin(3.), check_dtypes=False)

  def test_defvjp_all_const(self):
    foo_p = Primitive('foo')
    def foo(x): return foo_p.bind(x)

    ad.defvjp_all(foo_p, lambda x: (x**2, lambda g: (12.,)))
    val_ans, grad_ans = api.value_and_grad(foo)(3.)
    self.assertAllClose(val_ans, 9., check_dtypes=False)
    self.assertAllClose(grad_ans, 12.)

  def test_defvjp_all_higher_order_revmode(self):
    foo_p = Primitive('foo')
    def foo(x): return 2. * foo_p.bind(x)

    ad.defvjp_all(foo_p, lambda x: (x**2, lambda g: (g * x ** 2,)))
    ans = api.grad(api.grad(foo))(3.)
    self.assertAllClose(ans, 2 * 2 * 3., check_dtypes=False)

  def test_defvjp_all_multiple_arguments(self):
    # also tests passing in symbolic zero tangents b/c we differentiate wrt only
    # the first argument in one case

    foo_p = Primitive('foo')
    def foo(x, y): return foo_p.bind(x, y)

    def vjpfun(x, y):
      out = x**2 + y**3
      vjp = lambda g: (g + x + y, g * x * 9.)
      return out, vjp

    ad.defvjp_all(foo_p, vjpfun)
    val_ans, grad_ans = api.value_and_grad(foo)(3., 4.)
    self.assertAllClose(val_ans, 3.**2 + 4.**3, check_dtypes=False)
    self.assertAllClose(grad_ans, 1. + 3. + 4., check_dtypes=False)

    ans = api.grad(foo, (0, 1))(3., 4.)
    self.assertAllClose(ans, (1. + 3. + 4., 1. * 3. * 9.), check_dtypes=False)

  def test_defvjp_all_custom_transforms(self):
    @api.custom_transforms
    def foo(x):
      return jnp.sin(x)

    api.defvjp_all(foo, lambda x: (jnp.sin(x), lambda g: (g * x,)))
    val_ans, grad_ans = api.value_and_grad(foo)(3.)
    self.assertAllClose(val_ans, np.sin(3.), check_dtypes=False)
    self.assertAllClose(grad_ans, 3., check_dtypes=False)

  # TODO(mattjj): add defvjp_all test with pytree arguments

  def test_defvjp(self):
    @api.custom_transforms
    def foo(x, y):
      return jnp.sin(x * y)

    api.defvjp(foo, None, lambda g, _, x, y: g * x * y)
    val_ans, grad_ans = api.value_and_grad(foo)(3., 4.)
    self.assertAllClose(val_ans, np.sin(3. * 4.), check_dtypes=False)
    self.assertAllClose(grad_ans, 0., check_dtypes=False)

    ans_0, ans_1 = api.grad(foo, (0, 1))(3., 4.)
    self.assertAllClose(ans_0, 0., check_dtypes=False)
    self.assertAllClose(ans_1, 3. * 4., check_dtypes=False)

  def test_defvjp_higher_order(self):
    @api.custom_transforms
    def foo(x):
      return jnp.sin(2. * x)

    api.defvjp(foo, lambda g, _, x: g * jnp.cos(x))
    ans = api.grad(api.grad(foo))(2.)
    expected = api.grad(api.grad(jnp.sin))(2.)
    self.assertAllClose(ans, expected, check_dtypes=False)

  def test_defvjp_use_ans(self):
    @api.custom_transforms
    def foo(x, y):
      return jnp.sin(x * y)

    api.defvjp(foo, None, lambda g, ans, x, y: g * x * y + jnp.cos(ans))
    val_ans, grad_ans = api.value_and_grad(foo, 1)(3., 4.)
    self.assertAllClose(val_ans, np.sin(3. * 4.), check_dtypes=False)
    self.assertAllClose(grad_ans, 3. * 4. + np.cos(np.sin(3. * 4)),
                        check_dtypes=False)

  def test_custom_transforms_eval_with_pytrees(self):
    @api.custom_transforms
    def f(x):
      a, b = x[0], x[1]
      return {'hi': 2 * a, 'bye': 2 * b}

    ans = f((1, 2))
    self.assertEqual(ans, {'hi': 2 * 1, 'bye': 2 * 2})

  def test_custom_transforms_jit_with_pytrees(self):
    @api.custom_transforms
    def f(x):
      a, b = x[0], x[1]
      return {'hi': 2 * a, 'bye': 2 * b}

    ans = jit(f)((1, 2))
    self.assertEqual(ans, {'hi': 2 * 1, 'bye': 2 * 2})

  def test_custom_transforms_jit_with_pytrees_consts(self):
    # The purpose of this test is to exercise the custom_transforms default
    # translation rule in how it deals with constants that are too large to be
    # treated as literals (at the time of writing).
    z = np.arange(10.)

    @api.custom_transforms
    def f(x):
      a, b = x[0], x[1]
      return {'hi': 2 * a, 'bye': z * b}

    ans = jit(f)((1, 2))
    self.assertAllClose(ans, {'hi': 2 * 1, 'bye': z * 2}, check_dtypes=False)

  def test_custom_transforms_jvp_with_pytrees(self):
    @api.custom_transforms
    def f(x):
      a, b = x[0], x[1]
      return {'hi': 2 * a, 'bye': 2 * b}

    ans, out_tangent = api.jvp(f, ((1., 2.),), ((3., 4.),))
    self.assertEqual(ans, {'hi': 2 * 1, 'bye': 2 * 2})
    self.assertEqual(out_tangent, {'hi': 2 * 3, 'bye': 2 * 4})

  def test_custom_transforms_vmap_with_pytrees(self):
    raise unittest.SkipTest("Test deprecated custom_transforms")
    @api.custom_transforms
    def f(x):
      a, b = x[0], x[1]
      return {'hi': 2 * a, 'bye': 2 * b}

    ans = api.vmap(f)((np.arange(3), np.ones((3, 2))))
    expected = {'hi': 2 * np.arange(3), 'bye': 2 * np.ones((3, 2))}
    self.assertAllClose(ans, expected, check_dtypes=False)

  def test_custom_transforms_jvp_with_closure(self):
    def f(x):
      @api.custom_transforms
      def g(y):
        return x * y
      return g(x)

    ans = api.grad(f)(1.)
    expected = 2.
    self.assertAllClose(ans, expected, check_dtypes=False)

  def test_custom_vjp_zeros(self):
    @api.custom_transforms
    def f(x, y):
      return 2 * x, 3 * y

    def f_vjp(x, y):
      return (2 * x, 3 * y), lambda ts: (4 * ts[0], 5 * ts[1])

    api.defvjp_all(f, f_vjp, )
    api.grad(lambda x, y: f(x, y)[0])(1., 2.)  # doesn't crash

  def test_custom_transforms_vjp_nones(self):
    core.skip_checks = True  # Fails with checks
    # issue raised by jsnoek@ and jumper@
    @jax.custom_transforms
    def solve(a, b):
      return jnp.dot(jnp.linalg.inv(a), b)
    # print(solve(a, b))

    def solve_vjp(a, b):
      x = solve(a, b)
      def vjp(x_tangent):
        dx = jnp.dot(solve(a, x_tangent), x.T)
        out = (dx, b * 0.)
        return out
      return x, vjp
    jax.defvjp_all(solve, solve_vjp)
    gf = grad(lambda a,b: jnp.sum(solve(a, b)))

    n = 3
    a_in = jnp.linspace(0, 1, n)[:, None]
    a = jnp.dot(a_in, a_in.T) + jnp.eye(n) * 0.1
    real_x = np.random.RandomState(0).randn(n)
    b = jnp.dot(a + jnp.eye(a.shape[0]), real_x)
    print(gf(a, b))  # doesn't crash


class BufferDonationTest(jtu.BufferDonationTestCase):

  @jtu.skip_on_devices("cpu")  # In/out aliasing not supported on CPU.
  def test_pmap_donate_argnums_invalidates_input(self):
    move = api.pmap(lambda x: x + x - x, donate_argnums=0)
    n = jax.local_device_count()
    x = api.pmap(lambda x: x)(jnp.ones([n]))
    y = move(x)
    self.assertDeleted(x)
    np.testing.assert_allclose(y, [1.] * n)

  def test_pmap_nested_donate_ignored(self):
    pmap_fun = jit(lambda x: api.pmap(lambda y: y ** 2, donate_argnums=0)(x))
    a = api.pmap(lambda x: x)(jnp.array([1]))

    # NOTE(mattjj): stopped raising error here and instead just ignored
    # with self.assertRaisesRegex(ValueError, "nested.*not supported"):
    #   pmap_fun(a)

    pmap_fun(a)  # doesn't crash


class NamedCallTest(jtu.JaxTestCase):

  def test_default_name(self):

    @api.named_call
    def my_test_function(x):
      return x**2

    @jax.jit
    def f(x):
      return my_test_function(x)

    c = jax.xla_computation(f)(2)
    self.assertIn("my_test_function", c.as_hlo_text())

  def test_non_jaxtype_arg(self):
    # For the test to fail without the invalid JaxType filter we need to pass
    # in a valid JaxType that forces the invalid Jaxtype to be raised to an
    # abstract value.
    def f(not_a_jaxtype, a_jaxtype):
      # then Jax needs to try and evaluate the abstractified non-JaxType
      if not_a_jaxtype:
        return a_jaxtype
      return 0

    f = api.named_call(f, name="test")
    out = jax.jit(f, static_argnums=(0,))("not a Jaxtype", 1)
    self.assertEqual(out, 1)

  @parameterized.parameters(jax.jit, jax.grad, jax.vmap, jax.remat)
  def test_jax_transforms(self, transform):
    f = jnp.sum
    x = jnp.array([1.])

    unnamed_out = transform(f)(x)
    named_out = transform(api.named_call(f, name="test"))(x)

    self.assertEqual(unnamed_out, named_out)

  def test_static_argnums(self):
    f = api.named_call(lambda x, y: y if x else None, name="test")
    f = jax.jit(f, static_argnums=(0,))
    out = f(True, 5)
    self.assertEqual(out, 5)

  def test_partial_eval(self):
    f = api.named_call(lambda x, y: y if x else None, name="test")
    f = jax.jit(functools.partial(f, True))
    out = f(5)
    self.assertEqual(out, 5)


if __name__ == '__main__':
  absltest.main(testLoader=jtu.JaxTestLoader())<|MERGE_RESOLUTION|>--- conflicted
+++ resolved
@@ -129,7 +129,6 @@
     assert f2(2, 5, 3, True, True) == 253
     assert len(side) == 3
 
-<<<<<<< HEAD
   def test__infer_argnums_and_argnames(self):
     def f(x, y=1):
       pass
@@ -158,8 +157,6 @@
     assert f_names('foo') == 1
     assert f_names(x='foo') == 1
 
-  def test_jit_kwargs(self):
-=======
   def test_static_args_equality(self):
     class A():
 
@@ -193,7 +190,6 @@
       ),
   ])
   def test_jit_kwargs(self, one, two, three):
->>>>>>> ed16ad8c
     side = []
     # For the CPP jit, we need to clear the cache to prevent cache hits between
     # parameterized tests.
@@ -334,12 +330,15 @@
     f(2)
     assert len(effects) == 3
 
-  def test_static_argnum_errors_on_keyword_arguments(self):
+  def test_static_argnum_on_keyword_arguments(self):
     f = self.jit(lambda x: x, static_argnums=0)
-    msg = ("jitted function has static_argnums=(0,), donate_argnums=() but was "
-           "called with only 0 positional arguments.")
-    with self.assertRaisesRegex(ValueError, re.escape(msg)):
-      f(x=4)
+    y = f(x=4)
+    assert y == 4
+
+  def test_static_argnum_with_default_arguments(self):
+    f = self.jit(lambda x=4: x, static_argnums=0)
+    y = f()
+    assert y == 4
 
   def test_static_argnum_on_method(self):
 
