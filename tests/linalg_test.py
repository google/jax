--- conflicted
+++ resolved
@@ -911,10 +911,7 @@
     jsp_fun = lambda a: jsp.linalg.expm(a)
     self._CheckAgainstNumpy(osp_fun, jsp_fun, args_maker,
                             check_dtypes=True)
-<<<<<<< HEAD
-=======
     self._CompileAndCheck(jsp_fun, args_maker, check_dtypes=True)
->>>>>>> 39b8046f
 
 if __name__ == "__main__":
   absltest.main()