# Copyright 2018 Google LLC
#
# Licensed under the Apache License, Version 2.0 (the "License");
# you may not use this file except in compliance with the License.
# You may obtain a copy of the License at
#
#     https://www.apache.org/licenses/LICENSE-2.0
#
# Unless required by applicable law or agreed to in writing, software
# distributed under the License is distributed on an "AS IS" BASIS,
# WITHOUT WARRANTIES OR CONDITIONS OF ANY KIND, either express or implied.
# See the License for the specific language governing permissions and
# limitations under the License.

from __future__ import absolute_import
from __future__ import division
from __future__ import print_function

import collections
from functools import partial
import itertools
import re
from unittest import SkipTest

from absl.testing import absltest
from absl.testing import parameterized

import numpy as onp
import numpy.random as npr

from jax import api
from jax import core
from jax import lax
from jax import random
from jax import test_util as jtu
from jax.util import unzip2
from jax.lib import xla_bridge
import jax.numpy as np  # scan tests use numpy
import jax.scipy as jsp

def scan_reference(f, init, xs):
  carry = init
  ys = []
  for x in xs:
    (carry, y) = f(carry, x)
    ys.append(lax.reshape(y, (1,) + onp.shape(y)))
  ys = lax.concatenate(ys, 0)
  return carry, ys


class LaxControlFlowTest(jtu.JaxTestCase):

  def testWhileWithTuple(self):
    limit = 10

    def loop_cond(state):
      pos, _ = state
      return lax.lt(pos, limit)

    def loop_body(state):
      pos, count = state
      return (lax.add(pos, 1), lax.add(count, 1))

    def loop(init):
      result = lax.while_loop(loop_cond, loop_body, (init, 0))
      _, count = result
      return count

    cloop = api.jit(loop)

    self.assertEqual(loop(2), limit - 2)
    self.assertEqual(cloop(2), limit - 2)
    self.assertEqual(cloop(2), limit - 2)
    self.assertEqual(cloop(3), limit - 3)

  def testWhileWithManyArgs(self):
    nargs = 256

    def loop_cond(state):
      return lax.lt(state[0], 2)

    def loop_body(state):
      return tuple(lax.add(s, 1) for s in state)

    _ = lax.while_loop(loop_cond, loop_body, (0,) * nargs)

  def testNestedWhile(self):

    def outer_loop(num):  # pylint: disable=missing-docstring
      def cond_fun(state):
        num, i, _ = state
        return lax.lt(i, num)

      def body_fun(state):
        num, i, count = state
        return (num, lax.add(i, 1), inner_loop(i, count))

      init_val = (num, 0, 0)
      _, i, count = lax.while_loop(cond_fun, body_fun, init_val)
      return (i, count)

    def inner_loop(i, count):  # pylint: disable=missing-docstring
      def cond_fun(state):
        i, j, _ = state
        return lax.le(j, i)

      def body_fun(state):
        i, j, count = state
        return (i, lax.add(j, 1), lax.add(count, 1))

      init_val = (i, 0, count)
      _, _, count = lax.while_loop(cond_fun, body_fun, init_val)
      return count

    cloop = api.jit(outer_loop)

    self.assertEqual(outer_loop(3), (3, 6))
    self.assertEqual(cloop(3), (3, 6))
    self.assertEqual(cloop(3), (3, 6))
    self.assertEqual(cloop(2), (2, 3))
    self.assertEqual(cloop(4), (4, 10))

  def testWhileWithClosure(self):

    def loop(init, local_limit, inc):

      def loop_cond(state):
        pos, _ = state
        return lax.lt(pos, local_limit)

      def loop_body(state):
        effect[0] = True
        pos, count = state
        return (lax.add(pos, 1), lax.add(count, inc))

      result = lax.while_loop(loop_cond, loop_body, (init, 0))
      _, count = result
      return count

    cloop = api.jit(loop)

    limit = 10
    effect = [False]
    self.assertEqual(loop(2, limit, 1), limit - 2)
    assert effect[0]
    effect[0] = False
    self.assertEqual(cloop(2, limit, 1), limit - 2)
    assert effect[0]
    effect[0] = False
    self.assertEqual(cloop(2, limit, 1), limit - 2)
    self.assertEqual(cloop(3, limit, 1), limit - 3)
    assert not effect[0]

  def testWhileWithClosureJit(self):

    def loop(init, local_limit, inc):

      def loop_cond(state):
        pos, _ = state
        return lax.lt(pos, local_limit)

      def loop_body(state):
        effect[0] = True
        pos, count = state
        f = lambda pos, inc: (lax.add(pos, 1), lax.add(count, inc))
        return api.jit(f)(pos, inc)

      result = lax.while_loop(loop_cond, loop_body, (init, 0))
      _, count = result
      return count

    cloop = api.jit(loop)

    limit = 10
    effect = [False]
    self.assertEqual(loop(2, limit, 1), limit - 2)
    assert effect[0]
    effect[0] = False
    self.assertEqual(cloop(2, limit, 1), limit - 2)
    assert effect[0]
    effect[0] = False
    self.assertEqual(cloop(2, limit, 1), limit - 2)
    self.assertEqual(cloop(3, limit, 1), limit - 3)
    assert not effect[0]

  def testNestedWhileWithDynamicUpdateSlice(self):
    num = 5

    def update_entry(arr, val, i, j):
      val = lax.reshape(val, [1, 1])
      return lax.dynamic_update_slice(arr, val, (i, j))

    def outer_loop(arr):  # pylint: disable=missing-docstring

      def cond_fun(state):
        i, num, _, _ = state
        return lax.lt(i, num)

      def body_fun(state):
        i, num, arr, out = state
        return (lax.add(i, 1), num, arr, inner_loop(i, arr, out))

      out = onp.zeros(arr.shape, dtype=arr.dtype)
      init_val = (0, num, arr, out)
      _, _, _, out = lax.while_loop(cond_fun, body_fun, init_val)
      return out

    def inner_loop(i, arr, out):  # pylint: disable=missing-docstring

      def cond_fun(state):
        i, j, _, _ = state
        return lax.le(j, i)

      def body_fun(state):
        i, j, arr, out = state
        arr_i = lax.dynamic_index_in_dim(arr, i, 0, False)
        arr_i_j = lax.dynamic_index_in_dim(arr_i, j, 0, False)
        out = update_entry(out, arr_i_j, i, j)
        return (i, lax.add(j, 1), arr, out)

      init_val = (i, 0, arr, out)
      _, _, _, out = lax.while_loop(cond_fun, body_fun, init_val)
      return out

    cloop = api.jit(outer_loop)
    arr = npr.RandomState(0).randn(5, 5)
    self.assertAllClose(outer_loop(arr), onp.tril(arr), check_dtypes=False)
    self.assertAllClose(cloop(arr), onp.tril(arr), check_dtypes=False)
    self.assertAllClose(cloop(arr), onp.tril(arr), check_dtypes=False)

  def testLoopWithConjunctionCondition(self):
    def sum_first_n(arr, num):  # pylint: disable=missing-docstring
      def cond_fun(state):
        arr, num, i, _ = state
        return lax.bitwise_and(lax.lt(i, num), lax.lt(i, arr.shape[0]))

      def body_fun(state):
        arr, num, i, total = state
        arr_i = lax.dynamic_index_in_dim(arr, i, 0, False)
        return (arr, num, lax.add(i, 1), lax.add(total, arr_i))

      init_val = (arr, num, 0, 0.)
      _, _, _, total = lax.while_loop(cond_fun, body_fun, init_val)
      return total

    cfun = api.jit(sum_first_n)
    x = npr.RandomState(0).randn(10)

    for num in [0, 5, 10, 15]:
      self.assertAllClose(sum_first_n(x, num), onp.sum(x[:num]),
                          check_dtypes=False)
      self.assertAllClose(cfun(x, num), onp.sum(x[:num]), check_dtypes=False)
      self.assertAllClose(cfun(x, num), onp.sum(x[:num]), check_dtypes=False)

  def testWhileLoopBatched(self):
    def fun(x):
      return lax.while_loop(lambda x: x < 3, lambda x: x + 2, x)

    ans = api.vmap(fun)(onp.array([0, 1, 2, 3]))
    expected = onp.array([4, 3, 4, 3])
    self.assertAllClose(ans, expected, check_dtypes=False)

    fun = api.jit(fun)
    ans = api.vmap(fun)(onp.array([0, 1, 2, 3]))
    expected = onp.array([4, 3, 4, 3])
    self.assertAllClose(ans, expected, check_dtypes=False)

  def testWhileLoopCondConstsBatched(self):
    def fun(x, y):
      return lax.while_loop(lambda x: x < y, lambda x: x + 2, x)

    ans = api.vmap(fun, in_axes=(None, 0))(0, onp.array([2, 3]))
    expected = onp.array([2, 4])
    self.assertAllClose(ans, expected, check_dtypes=False)

  def testWhileLoopBodyConstsBatched(self):
    def fun(x, y):
      return lax.while_loop(lambda x: x < 3, lambda x: x + y, x)

    ans = api.vmap(fun, in_axes=(None, 0))(0, onp.array([2, 3]))
    expected = onp.array([4, 3])
    self.assertAllClose(ans, expected, check_dtypes=False)

  def testWhileLoopTupleBatched(self):
    def cond_fun(loop_carry):
      x, y = loop_carry
      return x + y < 5

    def body_fun(loop_carry):
      x, y = loop_carry
      x = x + 1
      return x, y

    def fun(x, y):
      return lax.while_loop(cond_fun, body_fun, (x, y))

    ans = api.vmap(fun)(onp.array([0, 0]), onp.array([1, 2]))
    expected = (onp.array([4, 3]), onp.array([1, 2]))
    self.assertAllClose(ans, expected, check_dtypes=False)

  def testForiLoopBatched(self):
    def body_fun(i, loop_carry):
      x, y = loop_carry
      x = x + 1
      y = y + 2
      return x, y

    def fun(x):
      return lax.fori_loop(0, 10, body_fun, (x, 0))

    ans = api.vmap(fun)(onp.array([0, 1]))
    expected = (onp.array([10, 11]), onp.array([20, 20]))
    self.assertAllClose(ans, expected, check_dtypes=False)

  def testForiLoopBasic(self):
    def body_fun(i, tot):
      return lax.add(tot, i)

    def count(num):
      return lax.fori_loop(0, num, body_fun, 0)

    self.assertEqual(count(2), 1)
    self.assertEqual(count(3), 3)
    self.assertEqual(count(4), 6)
    for args_maker in [lambda: [2], lambda: [3], lambda: [4]]:
      self._CompileAndCheck(count, args_maker, True)

  def testForiLoopClosure(self):
    def count(num):
      def body_fun(i, tot):
        return lax.add(num, lax.add(tot, i))
      return lax.fori_loop(0, num, body_fun, 0)

    cfun = api.jit(count)

    self.assertEqual(count(2), 1 + 2**2)
    self.assertEqual(count(2), cfun(2))
    self.assertEqual(count(3), 3 + 3**2)
    self.assertEqual(count(3), cfun(3))
    self.assertEqual(count(4), 6 + 4**2)
    self.assertEqual(count(4), cfun(4))

  def testForiLoopTupleState(self):
    def sum_first_n(arr, num):
      def body_fun(i, state):
        arr, total = state
        arr_i = lax.dynamic_index_in_dim(arr, i, 0, False)
        return (arr, lax.add(total, arr_i))

      init_val = (arr, 0.)
      _, total = lax.fori_loop(0, lax.min(arr.shape[0], num), body_fun,
                               init_val)
      return total

    cfun = api.jit(sum_first_n)
    x = npr.RandomState(0).randn(10)

    for num in [0, 5, 10, 15]:
      self.assertAllClose(sum_first_n(x, num), onp.sum(x[:num]),
                          check_dtypes=False)
      self.assertAllClose(cfun(x, num), onp.sum(x[:num]), check_dtypes=False)
      self.assertAllClose(cfun(x, num), onp.sum(x[:num]), check_dtypes=False)

  def testForiLoopDictState(self):
    def sum_first_n(arr, num):
      def body_fun(i, state):
        arr, total = state['arr'], state['total']
        arr_i = lax.dynamic_index_in_dim(arr, i, 0, False)
        return {'arr': arr, 'total': lax.add(total, arr_i)}

      init_val = {'arr': arr, 'total': 0.}
      out_val = lax.fori_loop(0, lax.min(arr.shape[0], num), body_fun, init_val)
      return out_val['total']

    cfun = api.jit(sum_first_n)
    x = npr.RandomState(0).randn(10)

    for num in [0, 5, 10, 15]:
      self.assertAllClose(sum_first_n(x, num), onp.sum(x[:num]),
                          check_dtypes=False)
      self.assertAllClose(cfun(x, num), onp.sum(x[:num]), check_dtypes=False)
      self.assertAllClose(cfun(x, num), onp.sum(x[:num]), check_dtypes=False)

  def testForiLoopEmptyTupleInState(self):
    def sum_first_n(arr, num):
      def body_fun(i, state):
        arr, total, _ = state
        arr_i = lax.dynamic_index_in_dim(arr, i, 0, False)
        return (arr, lax.add(total, arr_i), ())

      init_val = (arr, 0., ())
      _, tot, _ = lax.fori_loop(0, lax.min(arr.shape[0], num), body_fun, init_val)
      return tot

    cfun = api.jit(sum_first_n)
    x = npr.RandomState(0).randn(10)

    for num in [0, 5, 10, 15]:
      self.assertAllClose(sum_first_n(x, num), onp.sum(x[:num]),
                          check_dtypes=False)
      self.assertAllClose(cfun(x, num), onp.sum(x[:num]), check_dtypes=False)
      self.assertAllClose(cfun(x, num), onp.sum(x[:num]), check_dtypes=False)

  def testCond(self):
    def fun(x):
      if x < 3:
        return (x, x)
      else:
        y = lax.mul(2, x)
        return y, lax.mul(2, y)

    @api.jit
    def cfun(x):
      def false_fun(x):
        y = lax.mul(2, x)
        return y, lax.mul(2, y)
      return lax.cond(lax.lt(x, 3), x, lambda x: (x, x), x, false_fun)

    self.assertEqual(fun(0), cfun(0))
    self.assertEqual(fun(0), (0, 0))
    self.assertEqual(fun(1), cfun(1))
    self.assertEqual(fun(1), (1, 1))
    self.assertEqual(fun(2), cfun(2))
    self.assertEqual(fun(2), (2, 2))
    self.assertEqual(fun(3), cfun(3))
    self.assertEqual(fun(3), (6, 12))
    self.assertEqual(fun(4), cfun(4))
    self.assertEqual(fun(4), (8, 16))

  def testIssue1379(self):

    def fun(pred):
      return lax.cond(pred, pred, lambda x: (True, x), pred, lambda x: (False, x))
    
    @api.jit
    def cfun(pred):
      return fun(pred)
    
    self.assertEqual(fun(0), cfun(0), (False,0))
    self.assertEqual(fun(0.), cfun(0.), (False,0.))
    self.assertEqual(fun(1), cfun(1), (True,1))
    self.assertEqual(fun(1.), cfun(1.), (True,1.))

    # test that proper errors are raised for wrong types
    for pred in ["abc", [], [1,2]]:
      for f in [fun, cfun]:
        self.assertRaises(TypeError, f, pred)
    
  def testNestedCond(self):
    def fun(x):
      if x < 2:
        return lax.mul(2, x)
      else:
        if x < 5:
          return lax.mul(3, x)
        else:
          return lax.mul(4, x)

    @api.jit
    def cfun(x):
      return lax.cond(
          lax.lt(x, 2),
          x, lambda x: lax.mul(2, x),
          x, lambda x: lax.cond(lax.lt(x, 5),
                                x, lambda x: lax.mul(3, x),
                                4, lambda y: lax.mul(y, x)))

    self.assertEqual(cfun(1), 2)
    self.assertEqual(cfun(3), 9)
    self.assertEqual(cfun(6), 24)
    self.assertEqual(cfun(1), fun(1))
    self.assertEqual(cfun(3), fun(3))
    self.assertEqual(cfun(6), fun(6))

  def testCondOneBranchConstant(self):
    def fun(x):
      if x < 3:
        return 5.
      else:
        return x

    @api.jit
    def cfun(x):
      return lax.cond(lax.lt(x, 3), x, lambda x: 5, x, lambda x: x)

    self.assertEqual(fun(0), cfun(0))
    self.assertEqual(cfun(0), 5)
    self.assertEqual(fun(4), cfun(4))
    self.assertEqual(cfun(4), 4)

  def testCondOneBranchConstantTuple(self):
    def fun(x):
      if x < 3:
        return (1., 2., 3.)
      else:
        return (x, 2., 4.)

    @api.jit
    def cfun(x):
      return lax.cond(lax.lt(x, 3),
                      x, lambda x: (1, 2., 3.),
                      x, lambda x: (x, 2., 4.))

    self.assertEqual(fun(0), cfun(0))
    self.assertEqual(cfun(0), (1, 2., 3.))
    self.assertEqual(fun(4), cfun(4))
    self.assertEqual(cfun(4), (4, 2., 4.))

  def testCondBatched(self):
    def fun(x, y, z):
      pred = lax.lt(x, 3)
      true_fun = lambda y: y
      false_fun = lambda z: lax.neg(z)
      return lax.cond(pred, y, true_fun, z, false_fun)

    # these cases stay as cond
    x = onp.array(2)
    y = onp.array([1, 2])
    z = onp.array([3, 4])
    ans = api.vmap(fun, (None, 0, 0))(x, y, z)
    jaxpr = api.make_jaxpr(api.vmap(fun, (None, 0, 0)))(x, y, z)
    expected = onp.array([1, 2])
    self.assertAllClose(ans, expected, check_dtypes=False)
    assert "select" not in str(jaxpr)

    x = onp.array(4)
    ans = api.vmap(fun, (None, 0, 0))(x, y, z)
    jaxpr = api.make_jaxpr(api.vmap(fun, (None, 0, 0)))(x, y, z)
    expected = onp.array([-3, -4])
    self.assertAllClose(ans, expected, check_dtypes=False)
    assert "select" not in str(jaxpr)

    fun = api.jit(fun)
    ans = api.vmap(fun, (None, 0, 0))(x, y, z)
    expected = onp.array([-3, -4])
    self.assertAllClose(ans, expected, check_dtypes=False)

    z = onp.array(5)
    ans = api.vmap(fun, (None, 0, None))(x, y, z)
    jaxpr = api.make_jaxpr(api.vmap(fun, (None, 0, None)))(x, y, z)
    expected = onp.array([-5, -5])
    self.assertAllClose(ans, expected, check_dtypes=False)
    assert "select" not in str(jaxpr)


    # these cases become select
    x = onp.array([2, 4])
    ans = api.vmap(fun, (0, 0, None))(x, y, z)
    jaxpr = api.make_jaxpr(api.vmap(fun, (0, 0, None)))(x, y, z)
    expected = onp.array([1, -5])
    self.assertAllClose(ans, expected, check_dtypes=False)
    assert "select" in str(jaxpr)

    z = onp.array([3, 4])
    ans = api.vmap(fun)(x, y, z)
    jaxpr = api.make_jaxpr(api.vmap(fun))(x, y, z)
    expected = onp.array([1, -4])
    self.assertAllClose(ans, expected, check_dtypes=False)
    assert "select" in str(jaxpr)

  def testIssue1263(self):
    def f(rng, x):
      cond = random.bernoulli(rng)
      return lax.cond(cond, x, lambda x: x, np.abs(x) - 1., lambda x: x)

    def body_fn(i, state):
      rng, x = state
      key, subkey = random.split(rng)
      return key, f(subkey, x)

    def g(rng, x):
      return lax.fori_loop(0, 10, body_fn, (rng, x))

    api.vmap(g)(random.split(random.PRNGKey(0), 3), np.ones((3, 4)))

  def testIssue514(self):
    # just check this doesn't crash
    lax.cond(True,
            (0, 0), lambda x: (x[0], 0),
            (1, 1), lambda x: x)

  def testIssue649(self):
    from jax import lax

    def body(x):
      a, b = x
      return (7, b + 1)

    def cond(x):
      a, b = x
      return b < 10

    out = lax.while_loop(cond, body, (33, 4))
    self.assertEqual(out, (7, 10))

  @parameterized.named_parameters(
      {"testcase_name": "_jit_scan={}_jit_f={}".format(jit_scan, jit_f),
       "jit_scan": jit_scan, "jit_f": jit_f}
      for jit_scan in [False, True]
      for jit_f in [False, True])
  def testScanImpl(self, jit_scan, jit_f):
    rng = onp.random.RandomState(0)

    d = rng.randn(2)
    def f(c, a):
      assert a.shape == (3,)
      assert c.shape == (4,)
      b = np.cos(np.sum(np.sin(a)) + np.sum(np.cos(c)) + np.sum(np.tan(d)))
      c = np.sin(c * b)
      assert b.shape == ()
      return c, b

    if jit_f:
      f = api.jit(f)
    if jit_scan:
      scan = api.jit(lax.scan, (0,))
    else:
      scan = lax.scan

    as_ = rng.randn(5, 3)
    c = rng.randn(4)

    ans =                scan(f, c, as_)
    expected = scan_reference(f, c, as_)
    self.assertAllClose(ans, expected, check_dtypes=False)

  @parameterized.named_parameters(
      {"testcase_name": "_jit_scan={}_jit_f={}".format(jit_scan, jit_f),
       "jit_scan": jit_scan, "jit_f": jit_f}
      for jit_scan in [False, True]
      for jit_f in [False, True])
  def testScanJVP(self, jit_scan, jit_f):
    rng = onp.random.RandomState(0)

    d = rng.randn(2)
    def f(c, a):
      assert a.shape == (3,)
      assert c.shape == (4,)
      b = np.cos(np.sum(np.sin(a)) + np.sum(np.cos(c)) + np.sum(np.tan(d)))
      c = np.sin(c * b)
      assert b.shape == ()
      return c, b

    if jit_f:
      f = api.jit(f)
    if jit_scan:
      scan = api.jit(lax.scan, (0,))
    else:
      scan = lax.scan

    as_ = rng.randn(5, 3)
    c = rng.randn(4)

    ans = api.jvp(lambda c, as_:                scan(f, c, as_), (c, as_), (c, as_))
    expected = api.jvp(lambda c, as_: scan_reference(f, c, as_), (c, as_), (c, as_))
    self.assertAllClose(ans, expected, check_dtypes=False)

    jtu.check_grads(partial(scan, f), (c, as_), order=2, modes=["fwd"])

  @parameterized.named_parameters(
      {"testcase_name": "_jit_scan={}_jit_f={}".format(jit_scan, jit_f),
       "jit_scan": jit_scan, "jit_f": jit_f}
      for jit_scan in [False, True]
      for jit_f in [False, True])
  def testScanLinearize(self, jit_scan, jit_f):
    rng = onp.random.RandomState(0)

    d = rng.randn(2)
    def f(c, a):
      assert a.shape == (3,)
      assert c.shape == (4,)
      b = np.cos(np.sum(np.sin(a)) + np.sum(np.cos(c)) + np.sum(np.tan(d)))
      c = np.sin(c * b)
      assert b.shape == ()
      return c, b

    if jit_f:
      f = api.jit(f)
    if jit_scan:
      scan = api.jit(lax.scan, (0,))
    else:
      scan = lax.scan

    as_ = rng.randn(5, 3)
    c = rng.randn(4)

    ans = api.linearize(lambda c, as_:                scan(f, c, as_), c, as_)[1](c, as_)
    expected = api.linearize(lambda c, as_: scan_reference(f, c, as_), c, as_)[1](c, as_)
    self.assertAllClose(ans, expected, check_dtypes=False)

  @parameterized.named_parameters(
      {"testcase_name": "_jit_scan={}_jit_f={}".format(jit_scan, jit_f),
       "jit_scan": jit_scan, "jit_f": jit_f}
      for jit_scan in [False, True]
      for jit_f in [False, True])
  def testScanGrad(self, jit_scan, jit_f):
    rng = onp.random.RandomState(0)

    d = rng.randn(2)
    def f(c, a):
      assert a.shape == (3,)
      assert c.shape == (4,)
      b = np.sum(np.sin(a)) + np.sum(np.sin(c)) + np.sum(np.sin(d))
      c = np.sin(c * b)
      assert b.shape == ()
      return c, b

    if jit_f:
      f = api.jit(f)
    if jit_scan:
      scan = api.jit(lax.scan, (0,))
    else:
      scan = lax.scan

    as_ = rng.randn(5, 3)
    c = rng.randn(4)

    ans = api.grad(lambda c, as_:      list(          scan(f, c, as_))[0].sum())(c, as_)
    expected = api.grad(lambda c, as_: list(scan_reference(f, c, as_))[0].sum())(c, as_)
    self.assertAllClose(ans, expected, check_dtypes=False)

    jtu.check_grads(partial(scan, f), (c, as_), order=2, modes=["rev"],
                    atol=1e-3, rtol=1e-3)

  def testScanRnn(self):
    r = npr.RandomState(0)

    n_in = 4
    n_hid = 2
    n_out = 1
    length = 3

    W_trans = r.randn(n_hid, n_hid + n_in)
    W_out = r.randn(n_out, n_hid + n_in)
    params = W_trans, W_out

    inputs = r.randn(length, n_in)
    targets = r.randn(length, n_out)

    def step(params, state, input):
      W_trans, W_out = params
      stacked = np.concatenate([state, input])
      output = np.tanh(np.dot(W_out, stacked))
      next_state = np.tanh(np.dot(W_trans, stacked))
      return next_state, output

    def rnn(params, inputs):
      init_state = np.zeros(n_hid)
      _, outputs = lax.scan(partial(step, params), init_state, inputs)
      return outputs

    def loss(params, inputs, targets):
      predictions = rnn(params, inputs)
      return np.sum((predictions - targets)**2)

    # evaluation doesn't crash
    loss(params, inputs, targets)

    # jvp evaluation doesn't crash
    api.jvp(lambda params: loss(params, inputs, targets), (params,), (params,))

    # jvp numerical check passes
    jtu.check_grads(loss, (params, inputs, targets), order=2, modes=["fwd"])

    # linearize works
    _, expected = api.jvp(loss, (params, inputs, targets),
                          (params, inputs, targets))
    _, linfun = api.linearize(loss, params, inputs, targets)
    ans = linfun(params, inputs, targets)
    self.assertAllClose(ans, expected, check_dtypes=False)

    # gradient evaluation doesn't crash
    api.grad(loss)(params, inputs, targets)

    # gradient check passes
    jtu.check_grads(loss, (params, inputs, targets), order=2)

    # we can vmap to batch things
    batch_size = 7
    batched_inputs = r.randn(batch_size, length, n_in)
    batched_targets = r.randn(batch_size, length, n_out)
    batched_loss = api.vmap(lambda x, y: loss(params, x, y))
    losses = batched_loss(batched_inputs, batched_targets)
    expected = onp.stack(list(map(lambda x, y: loss(params, x, y),
                                  batched_inputs, batched_targets)))
    self.assertAllClose(losses, expected, check_dtypes=False)

  def testIssue711(self):
    # Tests reverse-mode differentiation through a scan for which the scanned
    # function also involves reverse-mode differentiation.
    # See https://github.com/google/jax/issues/711
    def harmonic_bond(conf, params):
      return np.sum(conf * params)

    def minimize_structure(test_params):
      energy_fn = partial(harmonic_bond, params=test_params)
      grad_fn = api.grad(energy_fn)

      def apply_carry(carry, _):
        i, x = carry
        new_x = x - 0.1 * api.grad(energy_fn)(x)
        new_carry = (i+1, new_x)
        return new_carry, _

      x0 = np.array([1., 2., 3.])
      carry_final, _ = lax.scan(apply_carry, (0, x0), np.zeros((75, 0)))
      _, x_final = carry_final
      return x_final

    initial_params = 0.5
    minimize_structure(initial_params)  # doesn't crash

    def loss(test_params):
      x_final = minimize_structure(test_params)
      return np.sum(np.sin(1.0 - x_final))

    api.grad(loss)(0.25)  # doesn't crash

  def testIssue744(self):
    Point = collections.namedtuple('Point', ['x', 'y'])
    p0 = Point(x=np.array(1), y=np.array(2))

    def plus_one(p, iter_idx):
      return Point(p.x+1, p.y+1), iter_idx

    self.assertRaisesRegexp(
        ValueError,
        'scan got value with no leading axis to scan over.*',
        lambda: lax.scan(plus_one, p0, list(range(5))))

  def testScanHigherOrderDifferentiation(self):
    d = 0.75
    def f(c, a):
      b = np.sin(c * np.sum(np.cos(d * a)))
      c = 0.9 * np.cos(d * np.sum(np.sin(c * a)))
      return c, b

    as_ = np.arange(6.).reshape((3, 2))
    c = 1.

    jtu.check_grads(lambda c, as_: lax.scan(f, c, as_), (c, as_),
                    modes=["rev"], order=2)

  @parameterized.named_parameters(
      {"testcase_name": "_jit_scan={}_jit_f={}_in_axes={}".format(
          jit_scan, jit_f, in_axes),
       "jit_scan": jit_scan, "jit_f": jit_f, "in_axes": in_axes}
      for jit_scan in [False, True]
      for jit_f in [False, True]
      for in_axes in itertools.product([None, 0, 1], [None, 0, 1, 2])
      if in_axes != (None, None))
  def testScanVmap(self, jit_scan, jit_f, in_axes):
    rng = onp.random.RandomState(0)

    d = rng.randn(2)
    def f(c, a):
      assert a.shape == (3,)
      assert c.shape == (4,)
      b = np.cos(np.sum(np.sin(a)) + np.sum(np.cos(c)) + np.sum(np.tan(d)))
      c = np.sin(c * b)
      assert b.shape == ()
      return c, b

    if jit_f:
      f = api.jit(f)
    if jit_scan:
      scan = api.jit(lax.scan, (0,))
    else:
      scan = lax.scan

    as_shape = [5, 3]
    c_shape = [4]

    c_bdim, as_bdim = in_axes
    if c_bdim is not None:
      c_shape.insert(c_bdim, 7)
    if as_bdim is not None:
      as_shape.insert(as_bdim, 7)

    as_ = rng.randn(*as_shape)
    c = rng.randn(*c_shape)

    ans = api.vmap(lambda c, as_:                scan(f, c, as_), in_axes)(c, as_)
    expected = api.vmap(lambda c, as_: scan_reference(f, c, as_), in_axes)(c, as_)
    self.assertAllClose(ans, expected, check_dtypes=False)

  def testScanVmapTuples(self):
    def f(c, a):
      a1, a2 = a
      c1, c2 = c
      b = np.sum(np.cos(a1)) * np.sum(np.tan(c2 * a2))
      c = c1 * np.sin(np.sum(a1 * a2)), c2 * np.cos(np.sum(a1))
      return c, b

    in_axes = (0, (1, 2))

    r = onp.random.RandomState(0)
    as_ = (r.randn(3, 7), r.randn(3, 4, 7))
    c = (r.randn(7, 2), r.randn(7))

    expected_c_out, expected_bs = [], []
    for i in range(7):
      c_out, bs = lax.scan(f, (c[0][i], c[1][i]), (as_[0][:,i], as_[1][:,:,i]))
      expected_c_out.append(c_out)
      expected_bs.append(bs)
    expected_c_out_0, expected_c_out_1 = unzip2(expected_c_out)
    expected_c_out = (np.stack(expected_c_out_0), np.stack(expected_c_out_1))
    expected_bs = np.stack(expected_bs)
    expected = expected_c_out, expected_bs

    ans = api.vmap(lambda c, as_:            lax.scan(f, c, as_), in_axes)(c, as_)
    self.assertAllClose(ans, expected, check_dtypes=False)

  # TODO(mattjj, dougalm): fix this test when skip_checks is False
  def testIssue757(self):
    # code from https://github.com/google/jax/issues/757
    def fn(a):
        return np.cos(a)

    def loop(val):
        iterations = 10
        def apply_carry(x, i):
            return api.grad(fn, argnums=(0,))(x)[0], i

        final_val, _ = lax.scan(
            apply_carry,
            val,
            np.arange(iterations)
        )
        return final_val

    arg = 0.5
    api.jit(api.jacfwd(loop, argnums=(0,)))(arg)  # doesn't crash

  # TODO(mattjj): add a test for "the David Sussillo bug"

  def testIssue804(self):
    num_devices = xla_bridge.device_count()
    f = partial(lax.scan, lambda c, x: (c + lax.psum(x, "i") , c), 0.)
    api.pmap(f, axis_name="i")(np.ones((num_devices, 4)))  # doesn't crash

  def testMap(self):
    f = lambda x: x ** 2
    xs = np.arange(10)
    expected = xs ** 2
    actual = lax.map(f, xs)
    self.assertAllClose(actual, expected, check_dtypes=True)

  def testCaching(self):
    def cond(x):
      assert python_should_be_executing
      return x < 5

    def body(x):
      assert python_should_be_executing
      return x + 2

    python_should_be_executing = True
    lax.while_loop(cond, body, 0)

    python_should_be_executing = False
    lax.while_loop(cond, body, 0)

  def testCaching2(self):
    # This second caching test shows a different kind of caching that we haven't
    # implemented (but could!), namely that Python functions that are distinct
    # objects but are equivalent functions trigger cache hits. This kind of
    # caching could be salient when using lambda functions with control flow:
    #
    #   lax.while_loop(lambda x: x < 5, lambda x: x + 2, 0)
    #   lax.while_loop(lambda x: x < 5, lambda x: x + 2, 0)
    #
    # To get a cache hit on the second line we'd need to form a jaxpr and
    # compare them for equality (including the literals on identity). We could
    # implement that by adding a __hash__/__eq__ to core.Jaxpr and
    # core.TypedJaxpr (see #1221).
    raise SkipTest("not implemented")

    def cond(x):
      assert python_should_be_executing
      return x < 5

    def body(x):
      assert python_should_be_executing
      return x + 2

    python_should_be_executing = True
    lax.while_loop(cond, body, 0)

    def cond(x):
      assert python_should_be_executing
      return x < 5

    def body(x):
      assert python_should_be_executing
      return x + 2

    python_should_be_executing = False
    lax.while_loop(cond, body, 0)

  def testWhileCondConstant(self):
    out = lax.while_loop(lambda _: False, lambda _: (), ())  # doesn't crash
    self.assertEqual(out, ())

  def testIssue1316(self):
    def f(carry, _):
      c, key = carry
      key, _ = random.split(key)
      return (c, key), ()

    key = random.PRNGKey(0)
    api.grad(lambda c: lax.scan(f, (c, key), onp.ones(3))[0][0])(0.)  # doesn't crash

  def testIssue1361(self):
    @api.jit
    def jit_run_scan(x):
      def fun(carry, _):
        x, _ = carry
        return (2 * x, 0.), None
      (x, _), _ = lax.scan(fun, (x, 0.), np.arange(3))
      return x

    api.grad(lambda x: jit_run_scan(x))(0.)  # doesn't crash

  def test_define_implicit_gradient_scalar(self):

    def scalar_solve(f, y):
      return y / f(1.0)

    def binary_search(func, low=0.0, high=100.0, tolerance=1e-6):

      def cond(state):
        low, high = state
        return high - low > tolerance

      def body(state):
        low, high = state
        midpoint = 0.5 * (low + high)
        update_upper = func(midpoint) > 0
        low = np.where(update_upper, low, midpoint)
        high = np.where(update_upper, midpoint, high)
        return (low, high)

      solution, _ = lax.while_loop(cond, body, (low, high))
      return solution

    def sqrt_cubed(x, tangent_solve=scalar_solve):
      f = lambda y: y ** 2 - x ** 3
      # f_no_grad = lambda y: y ** 2 - lax.stop_gradient(x) ** 3
      # y = binary_search(f_no_grad)
      y = binary_search(lax.stop_gradient_fun(f))
      return lax.define_implicit_gradient(f, y, tangent_solve)

    value, grad = api.value_and_grad(sqrt_cubed)(5.0)
    self.assertAllClose(value, 5 ** 1.5, check_dtypes=False)
    self.assertAllClose(grad, api.grad(pow)(5.0, 1.5), check_dtypes=False)

    jtu.check_grads(sqrt_cubed, (5.0,), order=1, modes=['fwd'], rtol=1e-3)
    jtu.check_grads(sqrt_cubed, (5.0,), order=2, modes=['fwd'], rtol=1e-3)
    jtu.check_grads(sqrt_cubed, (5.0,), order=2, rtol=1e-3)

<<<<<<< HEAD
=======
    # TODO(shoyer): reenable when batching works
    # inputs = np.array([4.0, 5.0])
    # results = api.vmap(sqrt_cubed)(inputs)
    # self.assertAllClose(results, inputs ** 1.5, check_dtypes=False)

>>>>>>> 0289536b
    results = api.jit(sqrt_cubed)(5.0)
    self.assertAllClose(results, 5.0 ** 1.5, check_dtypes=False)

    def sqrt_cubed2(x):
      def tangent_solve(f, y):
        return y / f(1.0) + 0 * x  # just to make things interesting

      f = lambda y: y ** 2 - x ** 3
      y = binary_search(lax.stop_gradient_fun(f))
      return lax.define_implicit_gradient(f, y, tangent_solve)

    results = api.jit(sqrt_cubed2)(5.0)
    self.assertAllClose(results, 5.0 ** 1.5, check_dtypes=False)

    value, grad = api.jit(api.value_and_grad(sqrt_cubed))(5.0)
    self.assertAllClose(value, 5 ** 1.5, check_dtypes=False)
    self.assertAllClose(grad, api.grad(pow)(5.0, 1.5), check_dtypes=False)

  def test_define_implicit_gradient_vector(self):

    def vector_solve(f, y):
      return np.linalg.solve(api.jacobian(f)(y), y)

    def linear_solve(a, b):
      f = lambda y: np.dot(a, y) - b
      x = np.linalg.solve(a, b)
      return lax.define_implicit_gradient(f, x, vector_solve)

    rng = onp.random.RandomState(0)
    a = rng.randn(2, 2)
    b = rng.randn(2)
    jtu.check_grads(linear_solve, (a, b), order=2)

  # def test_root_errors(self):
  #   with self.assertRaisesRegex(TypeError, re.escape("f() output pytree")):
  #     lax.root(lambda x: (x, x), 0.0, lambda f, x: x, lambda f, x: x)
  #   with self.assertRaisesRegex(TypeError, re.escape("solve() output pytree")):
  #     lax.root(lambda x: x, 0.0, lambda f, x: (x, x), lambda f, x: x)

  #   def dummy_root_usage(x):
  #     f = lambda y: x - y
  #     return lax.root(f, 0.0, lambda f, x: x, lambda f, x: (x, x))

  #   with self.assertRaisesRegex(
  #       TypeError, re.escape("tangent_solve() output pytree")):
  #     api.jvp(dummy_root_usage, (0.0,), (0.0,))


  @parameterized.named_parameters(
      {"testcase_name": "nonsymmetric", "symmetric": False},
      {"testcase_name": "symmetric", "symmetric": True},
  )
  def test_linear_solve(self, symmetric):

    def explicit_jacobian_solve(matvec, b):
      return lax.stop_gradient(np.linalg.solve(api.jacobian(matvec)(b), b))

    def matrix_free_solve(matvec, b):
      return lax.linear_solve(
          matvec, b, explicit_jacobian_solve, symmetric=symmetric)

    def linear_solve(a, b):
      return matrix_free_solve(partial(np.dot, a), b)

    rng = onp.random.RandomState(0)
    a = rng.randn(3, 3)
    if symmetric:
      a = a + a.T
    b = rng.randn(3)
    jtu.check_grads(linear_solve, (a, b), order=2)

  def test_linear_solve_zeros(self):

    def explicit_jacobian_solve(matvec, b):
      return lax.stop_gradient(np.linalg.solve(api.jacobian(matvec)(b), b))

    def matrix_free_solve(matvec, b):
      return lax.linear_solve(matvec, b, explicit_jacobian_solve)

    def linear_solve(a, b):
      return matrix_free_solve(partial(np.dot, a), b)

    rng = onp.random.RandomState(0)
    a = rng.randn(3, 3)
    b = rng.randn(3)
    jtu.check_grads(lambda x: linear_solve(x, b), (a,), order=2)
    jtu.check_grads(lambda x: linear_solve(a, x), (b,), order=2)

  def test_linear_solve_iterative(self):

    def richardson_iteration(matvec, b, omega=0.1, tolerance=1e-6):
      # Equivalent to vanilla gradient descent:
      # https://en.wikipedia.org/wiki/Modified_Richardson_iteration
      def cond(x):
        return np.linalg.norm(matvec(x) - b) > tolerance
      def body(x):
        return x + omega * (b - matvec(x))
      return lax.while_loop(cond, body, np.zeros_like(b))

    def matrix_free_solve(matvec, b):
      return lax.linear_solve(matvec, b, richardson_iteration)

    def build_and_solve(a, b):
      # intentionally non-linear in a and b
      return matrix_free_solve(partial(np.dot, np.exp(a)), np.cos(b))

    rng = onp.random.RandomState(0)
    a = rng.randn(2, 2)
    b = rng.randn(2)
    expected = np.linalg.solve(np.exp(a), np.cos(b))
    actual = build_and_solve(a, b)
    self.assertAllClose(expected, actual, atol=1e-5, check_dtypes=True)
    jtu.check_grads(build_and_solve, (a, b), atol=1e-5, order=2)

  @parameterized.named_parameters(
      {"testcase_name": "nonsymmetric", "symmetric": False},
      {"testcase_name": "symmetric", "symmetric": True},
  )
  def test_custom_linear_solve(self, symmetric):

    def explicit_jacobian_solve(matvec, b):
      return lax.stop_gradient(np.linalg.solve(api.jacobian(matvec)(b), b))

    def matrix_free_solve(matvec, b):
      return lax.custom_linear_solve(
          matvec, b, explicit_jacobian_solve, explicit_jacobian_solve,
          symmetric=symmetric)

    def linear_solve(a, b):
      return matrix_free_solve(partial(np.dot, a), b)

    rng = onp.random.RandomState(0)
    a = rng.randn(3, 3)
    if symmetric:
      a = a + a.T
    b = rng.randn(3)
    jtu.check_grads(linear_solve, (a, b), order=2)

    expected = np.linalg.solve(a, b)
    actual = api.jit(linear_solve)(a, b)
    self.assertAllClose(expected, actual, check_dtypes=True)

    # TODO(shoyer): reenable when batching works
    # c = rng.randn(3, 2)
    # expected = np.linalg.solve(a, c)
    # actual = api.vmap(linear_solve, (None, 1), 1)(a, c)
    # self.assertAllClose(expected, actual, check_dtypes=True)

  def test_custom_linear_solve_zeros(self):

    def explicit_jacobian_solve(matvec, b):
      return lax.stop_gradient(np.linalg.solve(api.jacobian(matvec)(b), b))

    def matrix_free_solve(matvec, b):
      return lax.custom_linear_solve(matvec, b, explicit_jacobian_solve,
                                     explicit_jacobian_solve)

    def linear_solve(a, b):
      return matrix_free_solve(partial(np.dot, a), b)

    rng = onp.random.RandomState(0)
    a = rng.randn(3, 3)
    b = rng.randn(3)
    jtu.check_grads(lambda x: linear_solve(x, b), (a,), order=2)
    jtu.check_grads(lambda x: linear_solve(a, x), (b,), order=2)

  def test_custom_linear_solve_iterative(self):

    def richardson_iteration(matvec, b, omega=0.1, tolerance=1e-6):
      # Equivalent to vanilla gradient descent:
      # https://en.wikipedia.org/wiki/Modified_Richardson_iteration
      def cond(x):
        return np.linalg.norm(matvec(x) - b) > tolerance
      def body(x):
        return x + omega * (b - matvec(x))
      return lax.while_loop(cond, body, b)

    def matrix_free_solve(matvec, b):
      return lax.custom_linear_solve(matvec, b, richardson_iteration,
                                     richardson_iteration)

    def build_and_solve(a, b):
      # intentionally non-linear in a and b
      return matrix_free_solve(partial(np.dot, np.exp(a)), np.cos(b))

    rng = onp.random.RandomState(0)
    a = rng.randn(2, 2)
    b = rng.randn(2)
    expected = np.linalg.solve(np.exp(a), np.cos(b))
    actual = build_and_solve(a, b)
    self.assertAllClose(expected, actual, atol=1e-5, check_dtypes=True)
    jtu.check_grads(build_and_solve, (a, b), atol=1e-5, order=2)

    # TODO(shoyer): reenable when batching works
    # a2 = rng.randn(1, 2, 2)
    # b2 = rng.randn(1, 2, 2)
    # jtu.check_grads(api.vmap(build_and_solve), (a2, b2), atol=1e-5, order=2)

  def test_custom_linear_solve_cholesky(self):

    def positive_definive_solve(a, b):
      factors = jsp.linalg.cho_factor(a)
      def solve(matvec, x):
        return jsp.linalg.cho_solve(factors, x)
      return lax.custom_linear_solve(
          partial(np.dot, a), b, solve, symmetric=True)

    rng = onp.random.RandomState(0)
    a = rng.randn(2, 2)
    b = rng.randn(2)

    expected = np.linalg.solve(np.dot(a, a.T), b)
    actual = positive_definive_solve(np.dot(a, a.T), b)
    self.assertAllClose(expected, actual, check_dtypes=True)

    actual = api.jit(positive_definive_solve)(np.dot(a, a.T), b)
    self.assertAllClose(expected, actual, check_dtypes=True)

    # numerical gradients are only well defined if ``a`` is guaranteed to be
    # positive definite.
    jtu.check_grads(lambda x, y: positive_definive_solve(np.dot(x, x.T), y),
                    (a, b), order=2)

  def test_custom_linear_solve_lu(self):

    def linear_solve(a, b):
      a_factors = jsp.linalg.lu_factor(a)
      at_factors = jsp.linalg.lu_factor(a.T)
      def solve(matvec, x):
        return jsp.linalg.lu_solve(a_factors, x)
      def transpose_solve(vecmat, x):
        return jsp.linalg.lu_solve(at_factors, x)
      return lax.custom_linear_solve(
          partial(np.dot, a), b, solve, transpose_solve)

    rng = onp.random.RandomState(0)
    a = rng.randn(3, 3)
    b = rng.randn(3)

    expected = np.linalg.solve(a, b)
    actual = linear_solve(a, b)
    self.assertAllClose(expected, actual, check_dtypes=True)

    jtu.check_grads(linear_solve, (a, b), order=2)

  def test_custom_linear_solve_without_transpose_solve(self):

    def explicit_jacobian_solve(matvec, b):
      return lax.stop_gradient(np.linalg.solve(api.jacobian(matvec)(b), b))

    def loss(a, b):
      matvec = partial(np.dot, a)
      x = lax.custom_linear_solve(matvec, b, explicit_jacobian_solve)
      return np.sum(x)

    rng = onp.random.RandomState(0)
    a = rng.randn(2, 2)
    b = rng.randn(2)

    jtu.check_grads(loss, (a, b), atol=1e-5, order=2, modes=['fwd'])

    with self.assertRaisesRegexp(TypeError, "transpose_solve required"):
      api.grad(loss)(a, b)

  def test_custom_linear_solve_errors(self):

    solve = lambda f, x: x

    with self.assertRaisesRegex(TypeError, re.escape("matvec() output pytree")):
      lax.custom_linear_solve(lambda x: [x], 1.0, solve, solve)
    with self.assertRaisesRegex(TypeError, re.escape("solve() output pytree")):
      lax.custom_linear_solve(lambda x: x, 1.0, lambda f, x: [x], solve)
    with self.assertRaisesRegex(
        TypeError, re.escape("transpose_solve() output pytree")):
      lax.custom_linear_solve(lambda x: x, 1.0, solve, lambda f, x: [x])

    with self.assertRaisesRegex(ValueError, re.escape("solve() output shapes")):
      lax.custom_linear_solve(lambda x: x, 1.0, lambda f, x: np.ones(2), solve)

    def bad_matvec_usage(a):
      return lax.custom_linear_solve(
          lambda x: a * np.ones(2), 1.0, solve, solve)
    with self.assertRaisesRegex(ValueError, re.escape("matvec() output shapes")):
      api.jvp(bad_matvec_usage, (1.0,), (1.0,))


if __name__ == '__main__':
  absltest.main()<|MERGE_RESOLUTION|>--- conflicted
+++ resolved
@@ -1059,14 +1059,11 @@
     jtu.check_grads(sqrt_cubed, (5.0,), order=2, modes=['fwd'], rtol=1e-3)
     jtu.check_grads(sqrt_cubed, (5.0,), order=2, rtol=1e-3)
 
-<<<<<<< HEAD
-=======
     # TODO(shoyer): reenable when batching works
     # inputs = np.array([4.0, 5.0])
     # results = api.vmap(sqrt_cubed)(inputs)
     # self.assertAllClose(results, inputs ** 1.5, check_dtypes=False)
 
->>>>>>> 0289536b
     results = api.jit(sqrt_cubed)(5.0)
     self.assertAllClose(results, 5.0 ** 1.5, check_dtypes=False)
 
@@ -1113,73 +1110,6 @@
   #   with self.assertRaisesRegex(
   #       TypeError, re.escape("tangent_solve() output pytree")):
   #     api.jvp(dummy_root_usage, (0.0,), (0.0,))
-
-
-  @parameterized.named_parameters(
-      {"testcase_name": "nonsymmetric", "symmetric": False},
-      {"testcase_name": "symmetric", "symmetric": True},
-  )
-  def test_linear_solve(self, symmetric):
-
-    def explicit_jacobian_solve(matvec, b):
-      return lax.stop_gradient(np.linalg.solve(api.jacobian(matvec)(b), b))
-
-    def matrix_free_solve(matvec, b):
-      return lax.linear_solve(
-          matvec, b, explicit_jacobian_solve, symmetric=symmetric)
-
-    def linear_solve(a, b):
-      return matrix_free_solve(partial(np.dot, a), b)
-
-    rng = onp.random.RandomState(0)
-    a = rng.randn(3, 3)
-    if symmetric:
-      a = a + a.T
-    b = rng.randn(3)
-    jtu.check_grads(linear_solve, (a, b), order=2)
-
-  def test_linear_solve_zeros(self):
-
-    def explicit_jacobian_solve(matvec, b):
-      return lax.stop_gradient(np.linalg.solve(api.jacobian(matvec)(b), b))
-
-    def matrix_free_solve(matvec, b):
-      return lax.linear_solve(matvec, b, explicit_jacobian_solve)
-
-    def linear_solve(a, b):
-      return matrix_free_solve(partial(np.dot, a), b)
-
-    rng = onp.random.RandomState(0)
-    a = rng.randn(3, 3)
-    b = rng.randn(3)
-    jtu.check_grads(lambda x: linear_solve(x, b), (a,), order=2)
-    jtu.check_grads(lambda x: linear_solve(a, x), (b,), order=2)
-
-  def test_linear_solve_iterative(self):
-
-    def richardson_iteration(matvec, b, omega=0.1, tolerance=1e-6):
-      # Equivalent to vanilla gradient descent:
-      # https://en.wikipedia.org/wiki/Modified_Richardson_iteration
-      def cond(x):
-        return np.linalg.norm(matvec(x) - b) > tolerance
-      def body(x):
-        return x + omega * (b - matvec(x))
-      return lax.while_loop(cond, body, np.zeros_like(b))
-
-    def matrix_free_solve(matvec, b):
-      return lax.linear_solve(matvec, b, richardson_iteration)
-
-    def build_and_solve(a, b):
-      # intentionally non-linear in a and b
-      return matrix_free_solve(partial(np.dot, np.exp(a)), np.cos(b))
-
-    rng = onp.random.RandomState(0)
-    a = rng.randn(2, 2)
-    b = rng.randn(2)
-    expected = np.linalg.solve(np.exp(a), np.cos(b))
-    actual = build_and_solve(a, b)
-    self.assertAllClose(expected, actual, atol=1e-5, check_dtypes=True)
-    jtu.check_grads(build_and_solve, (a, b), atol=1e-5, order=2)
 
   @parameterized.named_parameters(
       {"testcase_name": "nonsymmetric", "symmetric": False},
