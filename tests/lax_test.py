# Copyright 2018 The JAX Authors.
#
# Licensed under the Apache License, Version 2.0 (the "License");
# you may not use this file except in compliance with the License.
# You may obtain a copy of the License at
#
#     https://www.apache.org/licenses/LICENSE-2.0
#
# Unless required by applicable law or agreed to in writing, software
# distributed under the License is distributed on an "AS IS" BASIS,
# WITHOUT WARRANTIES OR CONDITIONS OF ANY KIND, either express or implied.
# See the License for the specific language governing permissions and
# limitations under the License.
from __future__ import annotations

import collections
from functools import partial
import itertools
import operator
import types
import unittest
from unittest import SkipTest
from typing import Tuple

from absl.testing import absltest
from absl.testing import parameterized

import numpy as np

import jax
from jax import core
from jax import lax
import jax.numpy as jnp
from jax.test_util import check_grads
from jax import tree_util
import jax.util

from jax.interpreters import xla
from jax.interpreters import mlir
from jax.interpreters import batching
from jax.interpreters import pxla
from jax._src import array
from jax._src.lib.mlir.dialects import mhlo
from jax._src import dispatch
from jax._src import dtypes
from jax._src import test_util as jtu
from jax._src import lax_reference
from jax._src.util import prod
from jax._src.lax import lax as lax_internal

from jax.config import config
config.parse_flags_with_absl()


### lax tests

# For standard unops and binops, we can generate a large number of tests on
# arguments of appropriate shapes and dtypes using the following table.

float_dtypes = jtu.dtypes.all_floating
complex_elem_dtypes = jtu.dtypes.floating
complex_dtypes = jtu.dtypes.complex
inexact_dtypes = jtu.dtypes.all_inexact
int_dtypes = jtu.dtypes.all_integer
uint_dtypes = jtu.dtypes.all_unsigned
bool_dtypes = jtu.dtypes.boolean
default_dtypes = float_dtypes + int_dtypes
all_dtypes = float_dtypes + complex_dtypes + int_dtypes + uint_dtypes + bool_dtypes
python_scalar_types = [bool, int, float, complex]

compatible_shapes = [[(3,)], [(3, 4), (3, 1), (1, 4)], [(2, 3, 4), (2, 1, 4)]]

# We check cases where the preferred type is at least as wide as the input
# type and where both are either both floating-point or both integral,
# which are the only supported configurations.
preferred_type_combinations = [
  (np.float16, np.float16), (np.float16, np.float32), (np.float16, np.float64),
  (dtypes.bfloat16, dtypes.bfloat16), (dtypes.bfloat16, np.float32),
  (dtypes.bfloat16, np.float64), (np.float32, np.float32), (np.float32, np.float64),
  (np.float64, np.float64), (np.int8, np.int8), (np.int8, np.int16), (np.int8, np.int32),
  (np.int8, np.int64), (np.int16, np.int16), (np.int16, np.int32), (np.int16, np.int64),
  (np.int32, np.int32), (np.int32, np.int64), (np.int64, np.int64),
  (np.complex64, np.complex64), (np.complex64, np.complex128), (np.complex128, np.complex128),
  (np.int8, np.float16), (np.int8, dtypes.bfloat16), (np.int8, np.float32), (np.int8, np.float64),
  (np.int16, np.float16), (np.int16, dtypes.bfloat16), (np.int16, np.float32), (np.int16, np.float64),
  (np.int32, np.float32), (np.int32, np.float64), (np.int64, np.float64)]


OpRecord = collections.namedtuple(
    "OpRecord", ["op", "nargs", "dtypes", "rng_factory", "tol"])

def op_record(op, nargs, dtypes, rng_factory, tol=None):
  return OpRecord(op, nargs, dtypes, rng_factory, tol)

LAX_OPS = [
    op_record("neg", 1, default_dtypes + complex_dtypes, jtu.rand_small),
    op_record("sign", 1, default_dtypes + uint_dtypes, jtu.rand_small),
    op_record("floor", 1, float_dtypes, jtu.rand_small),
    op_record("ceil", 1, float_dtypes, jtu.rand_small),
    op_record("round", 1, float_dtypes, jtu.rand_default),
    op_record("nextafter", 2, [f for f in float_dtypes if f != dtypes.bfloat16],
              jtu.rand_default, tol=0),

    op_record("is_finite", 1, float_dtypes, jtu.rand_small),

    op_record("exp", 1, float_dtypes + complex_dtypes, jtu.rand_small),
    # TODO(b/142975473): on CPU, expm1 for float64 is only accurate to ~float32
    # precision.
    op_record("expm1", 1, float_dtypes + complex_dtypes, jtu.rand_small,
              {np.float64: 1e-8}),
    op_record("log", 1, float_dtypes + complex_dtypes, jtu.rand_positive),
    op_record("log1p", 1, float_dtypes + complex_dtypes, jtu.rand_positive),
    # TODO(b/142975473): on CPU, tanh for complex128 is only accurate to
    # ~float32 precision.
    # TODO(b/143135720): on GPU, tanh has only ~float32 precision.
    op_record("tanh", 1, float_dtypes + complex_dtypes, jtu.rand_small,
              {np.float64: 1e-9, np.complex128: 1e-7}),
    op_record("logistic", 1, float_dtypes + complex_dtypes, jtu.rand_default),
    op_record("sin", 1, float_dtypes + complex_dtypes, jtu.rand_default),
    op_record("cos", 1, float_dtypes + complex_dtypes, jtu.rand_default),
    op_record("atan2", 2, float_dtypes, jtu.rand_default),

    op_record("sqrt", 1, float_dtypes, jtu.rand_positive),
    op_record("sqrt", 1, complex_dtypes, jtu.rand_default),
    op_record("rsqrt", 1, float_dtypes, jtu.rand_positive),
    op_record("rsqrt", 1, complex_dtypes, jtu.rand_default),
    op_record("cbrt", 1, float_dtypes, jtu.rand_default),
    op_record("square", 1, float_dtypes + complex_dtypes, jtu.rand_default),
    op_record("reciprocal", 1, float_dtypes + complex_dtypes, jtu.rand_positive),
    op_record("tan", 1, float_dtypes + complex_dtypes, jtu.rand_default, {np.float32: 3e-5}),
    op_record("asin", 1, float_dtypes + complex_dtypes, jtu.rand_small, {np.complex128: 5e-12}),
    op_record("acos", 1, float_dtypes + complex_dtypes, jtu.rand_small),
    op_record("atan", 1, float_dtypes + complex_dtypes, jtu.rand_small),
    op_record("asinh", 1, float_dtypes + complex_dtypes, jtu.rand_default,
              tol={np.complex64: 1E-4, np.complex128: 1E-5}),
    op_record("acosh", 1, float_dtypes + complex_dtypes, jtu.rand_positive),
    # TODO(b/155331781): atanh has only ~float precision
    op_record("atanh", 1, float_dtypes + complex_dtypes, jtu.rand_small, {np.float64: 1e-9}),
    op_record("sinh", 1, float_dtypes + complex_dtypes, jtu.rand_default),
    op_record("cosh", 1, float_dtypes + complex_dtypes, jtu.rand_default),
    op_record("lgamma", 1, float_dtypes, jtu.rand_positive,
              {np.float32: 1e-3 if jtu.device_under_test() == "tpu" else 1e-5,
               np.float64: 1e-14}),
    op_record("digamma", 1, float_dtypes, jtu.rand_positive,
              {np.float64: 1e-14}),
    op_record("betainc", 3, float_dtypes, jtu.rand_positive,
              {np.float64: 1e-14}),
    op_record("igamma", 2,
              [f for f in float_dtypes if f not in [dtypes.bfloat16, np.float16]],
              jtu.rand_positive, {np.float64: 1e-14}),
    op_record("igammac", 2,
              [f for f in float_dtypes if f not in [dtypes.bfloat16, np.float16]],
              jtu.rand_positive, {np.float64: 1e-14}),
    op_record("erf", 1, float_dtypes, jtu.rand_small),
    op_record("erfc", 1, float_dtypes, jtu.rand_small),
    # TODO(b/142976030): the approximation of erfinf used by XLA is only
    # accurate to float32 precision.
    op_record("erf_inv", 1, float_dtypes, jtu.rand_small,
              {np.float64: 1e-9}),
    op_record("bessel_i0e", 1, float_dtypes, jtu.rand_default),
    op_record("bessel_i1e", 1, float_dtypes, jtu.rand_default),

    op_record("real", 1, complex_dtypes, jtu.rand_default),
    op_record("imag", 1, complex_dtypes, jtu.rand_default),
    op_record("complex", 2, complex_elem_dtypes, jtu.rand_default),
    op_record("conj", 1, complex_elem_dtypes + complex_dtypes,
              jtu.rand_default),
    op_record("abs", 1, default_dtypes + complex_dtypes, jtu.rand_default),
    op_record("pow", 2, float_dtypes + complex_dtypes, jtu.rand_positive),

    op_record("bitwise_and", 2, bool_dtypes, jtu.rand_small),
    op_record("bitwise_not", 1, bool_dtypes, jtu.rand_small),
    op_record("bitwise_or", 2, bool_dtypes, jtu.rand_small),
    op_record("bitwise_xor", 2, bool_dtypes, jtu.rand_small),
    op_record("population_count", 1, int_dtypes + uint_dtypes, jtu.rand_int),
    op_record("clz", 1, int_dtypes + uint_dtypes, jtu.rand_int),

    op_record("add", 2, default_dtypes + complex_dtypes, jtu.rand_small),
    op_record("sub", 2, default_dtypes + complex_dtypes, jtu.rand_small),
    op_record("mul", 2, default_dtypes + complex_dtypes, jtu.rand_small),
    op_record("div", 2, default_dtypes + complex_dtypes, jtu.rand_nonzero),
    op_record("rem", 2, default_dtypes, jtu.rand_nonzero),

    op_record("max", 2, all_dtypes, jtu.rand_small),
    op_record("min", 2, all_dtypes, jtu.rand_small),

    op_record("eq", 2, all_dtypes, jtu.rand_some_equal),
    op_record("ne", 2, all_dtypes, jtu.rand_small),
    op_record("ge", 2, default_dtypes, jtu.rand_small),
    op_record("gt", 2, default_dtypes, jtu.rand_small),
    op_record("le", 2, default_dtypes, jtu.rand_small),
    op_record("lt", 2, default_dtypes, jtu.rand_small),
]

ReducerOpRecord = collections.namedtuple(
  "ReducerOpRecord", ["op", "reference_op", "init_val", "dtypes", "primitive"]
)

LAX_REDUCE_OPS = [
  ReducerOpRecord(lax.add, np.add, 0, default_dtypes, lax.reduce_sum_p),
  ReducerOpRecord(lax.mul, np.multiply, 1, default_dtypes, lax.reduce_prod_p),
  ReducerOpRecord(lax.max, np.maximum, 0, uint_dtypes + bool_dtypes, lax.reduce_max_p),
  ReducerOpRecord(lax.max, np.maximum, -np.inf, float_dtypes, lax.reduce_max_p),
  ReducerOpRecord(lax.max, np.maximum, dtypes.iinfo(np.int32).min, [np.int32], lax.reduce_max_p),
  ReducerOpRecord(lax.max, np.maximum, dtypes.iinfo(np.int64).min, [np.int64], lax.reduce_max_p),
  ReducerOpRecord(lax.min, np.minimum, np.inf, float_dtypes, lax.reduce_min_p),
  ReducerOpRecord(lax.min, np.minimum, dtypes.iinfo(np.int32).max, [np.int32], lax.reduce_min_p),
  ReducerOpRecord(lax.min, np.minimum, dtypes.iinfo(np.int64).max, [np.int64], lax.reduce_min_p),
  ReducerOpRecord(lax.min, np.minimum, dtypes.iinfo(np.uint32).max, [np.uint32], lax.reduce_min_p),
  ReducerOpRecord(lax.min, np.minimum, dtypes.iinfo(np.uint64).max, [np.uint64], lax.reduce_min_p),
  ReducerOpRecord(lax.bitwise_and, np.bitwise_and, -1, int_dtypes + uint_dtypes + bool_dtypes, lax.reduce_and_p),
  ReducerOpRecord(lax.bitwise_or, np.bitwise_or, 0, int_dtypes + uint_dtypes + bool_dtypes, lax.reduce_or_p),
  ReducerOpRecord(lax.bitwise_xor, np.bitwise_xor, 0, int_dtypes + uint_dtypes + bool_dtypes, lax.reduce_xor_p),
]


class LaxTest(jtu.JaxTestCase):
  """Numerical tests for LAX operations."""

  @parameterized.parameters(itertools.chain.from_iterable(
      jtu.sample_product_testcases(
        [dict(op_name=rec.op, rng_factory=rec.rng_factory)],
        shapes=itertools.chain.from_iterable(
          itertools.combinations_with_replacement(shape_group, rec.nargs)
          for shape_group in compatible_shapes),
        dtype=rec.dtypes)
      for rec in LAX_OPS))
  def testOp(self, op_name, rng_factory, shapes, dtype):
    rng = rng_factory(self.rng())
    args_maker = lambda: [rng(shape, dtype) for shape in shapes]
    op = getattr(lax, op_name)
    self._CompileAndCheck(op, args_maker)

  @parameterized.parameters(itertools.chain.from_iterable(
      jtu.sample_product_testcases(
        [dict(op_name=rec.op, rng_factory=rec.rng_factory, tol=rec.tol)],
        shapes=itertools.chain.from_iterable(
          itertools.combinations_with_replacement(shape_group, rec.nargs)
          for shape_group in compatible_shapes),
        dtype=rec.dtypes)
      for rec in LAX_OPS))
  def testOpAgainstNumpy(self, op_name, rng_factory, shapes, dtype, tol):
    if (not config.x64_enabled and op_name == "nextafter"
        and dtype == np.float64):
      raise SkipTest("64-bit mode disabled")
    rng = rng_factory(self.rng())
    args_maker = lambda: [rng(shape, dtype) for shape in shapes]
    op = getattr(lax, op_name)
    numpy_op = getattr(lax_reference, op_name)
    self._CheckAgainstNumpy(numpy_op, op, args_maker, tol=tol)

  # TODO test shift_left, shift_right_arithmetic, shift_right_logical

  @jtu.sample_product(
    [dict(from_dtype=from_dtype, to_dtype=to_dtype)
     for from_dtype, to_dtype in itertools.product(
      [None, np.float32, np.int32, "float32", "int32"], repeat=2)],
    weak_type=[False, True],
  )
  def testConvertElementType(self, from_dtype, to_dtype, weak_type):
    rng = jtu.rand_default(self.rng())
    args_maker = lambda: [rng((2, 3), from_dtype)]
    op = lambda x: lax_internal._convert_element_type(x, to_dtype, weak_type)
    self._CompileAndCheck(op, args_maker)

    x = rng((1,), from_dtype)
    out = op(x)
    self.assertEqual(out.dtype, dtypes.canonicalize_dtype(to_dtype or x.dtype))
    self.assertEqual(out.aval.weak_type, weak_type)

  @jtu.sample_product(
    [dict(from_dtype=from_dtype, to_dtype=to_dtype)
     for from_dtype, to_dtype in itertools.product(
      [np.float32, np.int32, "float32", "int32"], repeat=2)],
  )
  def testConvertElementTypeAgainstNumpy(self, from_dtype, to_dtype):
    rng = jtu.rand_default(self.rng())
    args_maker = lambda: [rng((2, 3), from_dtype)]
    op = lambda x: lax.convert_element_type(x, to_dtype)
    numpy_op = lambda x: lax_reference.convert_element_type(x, to_dtype)
    self._CheckAgainstNumpy(numpy_op, op, args_maker)

  @jtu.sample_product(
    [dict(from_dtype=from_dtype, to_dtype=to_dtype)
     for from_dtype, to_dtype in itertools.product(
      [np.float32, np.int32, "float32", "int32"], repeat=2)],
  )
  def testBitcastConvertType(self, from_dtype, to_dtype):
    rng = jtu.rand_default(self.rng())
    args_maker = lambda: [rng((2, 3), from_dtype)]
    op = lambda x: lax.bitcast_convert_type(x, to_dtype)
    self._CompileAndCheck(op, args_maker)

  @jtu.sample_product(
    [dict(from_dtype=from_dtype, to_dtype=to_dtype)
     for from_dtype, to_dtype in itertools.product(
       [np.float32, np.int32, "float32", "int32"], repeat=2)],
  )
  def testBitcastConvertTypeAgainstNumpy(self, from_dtype, to_dtype):
    rng = jtu.rand_default(self.rng())
    args_maker = lambda: [rng((2, 3), from_dtype)]
    op = lambda x: lax.bitcast_convert_type(x, to_dtype)
    numpy_op = lambda x: lax_reference.bitcast_convert_type(x, to_dtype)
    self._CheckAgainstNumpy(numpy_op, op, args_maker)

  @jtu.sample_product(
    [dict(from_dtype=from_dtype, to_dtype=to_dtype)
     for from_dtype, to_dtype in itertools.product(
       [np.float32, np.int32, "float32", "int32"], repeat=2)],
    weak_type=[False, True],
  )
  def testBitcastConvertWeakType(self, from_dtype, to_dtype, weak_type):
    rng = jtu.rand_default(self.rng())
    x_in = lax_internal._convert_element_type(rng((2, 3), from_dtype),
                                              weak_type=weak_type)
    op = lambda x: lax.bitcast_convert_type(x, to_dtype)
    self.assertEqual(dtypes.is_weakly_typed(x_in), weak_type)
    x_out = op(x_in)
    self.assertEqual(dtypes.is_weakly_typed(x_out), False)
    x_out_jit = jax.jit(op)(x_in)
    self.assertEqual(dtypes.is_weakly_typed(x_out_jit), False)

  @jtu.sample_product(
    [dict(min_shape=min_shape, operand_shape=operand_shape, max_shape=max_shape)
     for min_shape, operand_shape, max_shape in [
          [(), (2, 3), ()],
          [(2, 3), (2, 3), ()],
          [(), (2, 3), (2, 3)],
          [(2, 3), (2, 3), (2, 3)],
     ]],
    dtype=default_dtypes,
  )
  def testClamp(self, min_shape, operand_shape, max_shape, dtype):
    rng = jtu.rand_default(self.rng())
    shapes = [min_shape, operand_shape, max_shape]
    args_maker = lambda: [rng(shape, dtype) for shape in shapes]
    self._CompileAndCheck(lax.clamp, args_maker)

  @jtu.sample_product(
    [dict(min_shape=min_shape, operand_shape=operand_shape, max_shape=max_shape)
     for min_shape, operand_shape, max_shape in [
          [(), (2, 3), ()],
          [(2, 3), (2, 3), ()],
          [(), (2, 3), (2, 3)],
          [(2, 3), (2, 3), (2, 3)],
     ]],
    dtype=default_dtypes,
  )
  def testClampAgainstNumpy(self, min_shape, operand_shape, max_shape, dtype):
    rng = jtu.rand_default(self.rng())
    shapes = [min_shape, operand_shape, max_shape]
    args_maker = lambda: [rng(shape, dtype) for shape in shapes]
    self._CheckAgainstNumpy(lax_reference.clamp, lax.clamp, args_maker)

  @jtu.sample_product(
    [dict(base_shape=shape, dim=dim) for shape in [(4,), (3, 4), (2, 3, 4)]
     for dim in range(len(shape))],
    num_arrs=[3],
    dtype=default_dtypes,
  )
  def testConcatenate(self, dim, base_shape, dtype, num_arrs):
    rng = jtu.rand_default(self.rng())
    shapes = [base_shape[:dim] + (size,) + base_shape[dim+1:]
              for size, _ in zip(itertools.cycle([3, 1, 4]), range(num_arrs))]
    args_maker = lambda: [rng(shape, dtype) for shape in shapes]
    op = lambda *args: lax.concatenate(args, dim)
    self._CompileAndCheck(op, args_maker)

  @jtu.sample_product(
    [dict(base_shape=shape, dim=dim) for shape in [(4,), (3, 4), (2, 3, 4)]
     for dim in range(len(shape))],
    num_arrs=[3],
    dtype=default_dtypes,
  )
  def testConcatenateAgainstNumpy(self, dim, base_shape, dtype, num_arrs):
    rng = jtu.rand_default(self.rng())
    shapes = [base_shape[:dim] + (size,) + base_shape[dim+1:]
              for size, _ in zip(itertools.cycle([3, 1, 4]), range(num_arrs))]
    args_maker = lambda: [rng(shape, dtype) for shape in shapes]
    op = lambda *args: lax.concatenate(args, dim)
    numpy_op = lambda *args: lax_reference.concatenate(args, dim)
    self._CheckAgainstNumpy(numpy_op, op, args_maker)

<<<<<<< HEAD
  @parameterized.named_parameters(jtu.cases_from_list(
      {"testcase_name":
       "_lhs_shape={}_rhs_shape={}_strides={}_padding={}".format(
           jtu.format_shape_dtype_string(lhs_shape, dtype),
           jtu.format_shape_dtype_string(rhs_shape, dtype), strides, padding),
          "lhs_shape": lhs_shape, "rhs_shape": rhs_shape, "dtype": dtype,
          "strides": strides, "padding": padding}
      for lhs_shape, rhs_shape in [
          ((b, i, 9, 10), (j, i, 4, 5))
          for b, i, j in itertools.product([2, 3], repeat=3)]
      for dtype in float_dtypes
      for strides in [(1, 1), (1, 2), (2, 1)]
      for padding in ["VALID", "SAME", "PYTORCH_SAME"]))
=======
  @jtu.sample_product(
    [dict(lhs_shape=(b, i, 9, 10), rhs_shape=(j, i, 4, 5))
     for b, i, j in itertools.product([2, 3], repeat=3)],
    dtype=float_dtypes,
    strides=[(1, 1), (1, 2), (2, 1)],
    padding=["VALID", "SAME"],
  )
>>>>>>> 9bb2c999
  def testConv(self, lhs_shape, rhs_shape, dtype, strides, padding):
    rng = jtu.rand_small(self.rng())
    args_maker = lambda: [rng(lhs_shape, dtype), rng(rhs_shape, dtype)]

    def fun(lhs, rhs):
      return lax.conv(lhs, rhs, strides, padding)

    self._CompileAndCheck(fun, args_maker)

  @jtu.sample_product(
    [dict(lhs_shape=(b, i, 9, 10), rhs_shape=(j, i, 4, 5))
     for b, i, j in itertools.product([2, 3], repeat=3)],
    [dict(dtype=dtype, preferred_element_type=preferred)
     for dtype, preferred in preferred_type_combinations]
  )
  def testConvPreferredElement(self, lhs_shape, rhs_shape, dtype, preferred_element_type):
    if (not config.x64_enabled and
       (dtype == np.float64 or preferred_element_type == np.float64
        or dtype == np.int64 or preferred_element_type == np.int64
        or dtype == np.complex128 or preferred_element_type == np.complex128)):
      raise SkipTest("64-bit mode disabled")
    if jtu.device_under_test() == "gpu" and np.issubdtype(dtype, np.integer):
      # TODO(b/183565702): Support integer convolutions on CPU/GPU.
      raise SkipTest("Integer convolution not yet supported on GPU")
    if (jtu.device_under_test() == "tpu" and
       (dtype == np.complex128 or preferred_element_type == np.complex128)):
      raise SkipTest("np.complex128 is not yet supported on TPU")
    if (jtu.device_under_test() == "tpu"
        and preferred_element_type == np.float32
        and dtype == np.int32):
      raise SkipTest("TODO(b/250714805): test fails on TPU")
    # x64 implementation is only accurate to ~float32 precision for this case.
    if dtype == np.complex64 and preferred_element_type == np.complex128:
      tol = 1e-5
    else:
      tol = {np.float64: 1e-14}
    rng = jtu.rand_default(self.rng())
    x = rng(lhs_shape, dtype)
    y = rng(rhs_shape, dtype)
    # We first compute the conv when both inputs are a lower-precision type and
    # preferred_element_type is a higher-precision type. We then compute results
    # where the inputs are first upcast to the higher-precision type and no
    # `preferred_element_type` is given. We expect the result to be extremely
    # similar given the semantics of `preferred_element_type`.
    result_with_preferred_type = lax.conv(
      x, y, (1, 1), "VALID",
      preferred_element_type=preferred_element_type)
    result_with_upcast_inputs = lax.conv(
      x.astype(preferred_element_type),
      y.astype(preferred_element_type),
      (1, 1), "VALID")
    self.assertArraysAllClose(
      result_with_preferred_type, result_with_upcast_inputs, rtol=tol, atol=tol)

  @jtu.sample_product(
    [dict(lhs_shape=(b, i, 9, 10), rhs_shape=(j, i, 4, 5))
     for b, i, j in itertools.product([2, 3], repeat=3)],
    dtype=float_dtypes,
    strides=[(1, 1), (1, 2), (2, 1)],
    padding=["VALID", "SAME"],
  )
  def testConvAgainstNumpy(self, lhs_shape, rhs_shape, dtype, strides, padding):
    rng = jtu.rand_small(self.rng())
    args_maker = lambda: [rng(lhs_shape, dtype), rng(rhs_shape, dtype)]
    op = lambda lhs, rhs: lax.conv(lhs, rhs, strides, padding)
    numpy_op = lambda lhs, rhs: lax_reference.conv(lhs, rhs, strides, padding)
    self._CheckAgainstNumpy(numpy_op, op, args_maker)

  @jtu.sample_product(
    [dict(lhs_shape=(b, i, 9, 10), rhs_shape=(j, i, 4, 5))
     for b, i, j in itertools.product([1, 2, 3], repeat=3)],
    dtype=float_dtypes,
    strides=[(1, 1), (1, 2), (2, 1)],
    padding=[((0, 0), (0, 0)), ((1, 2), (2, 0))],
    lhs_dilation=[(1, 1), (1, 2), (2, 2)],
    rhs_dilation=[(1, 1), (1, 2), (2, 2)],
  )
  def testConvWithGeneralPadding(self, lhs_shape, rhs_shape, dtype, strides,
                                 padding, lhs_dilation, rhs_dilation):
    rng = jtu.rand_small(self.rng())
    args_maker = lambda: [rng(lhs_shape, dtype), rng(rhs_shape, dtype)]

    def fun(lhs, rhs):
      return lax.conv_with_general_padding(
          lhs, rhs, strides, padding, lhs_dilation, rhs_dilation)

    self._CompileAndCheck(fun, args_maker)

  @jtu.sample_product(
    [dict(lhs_shape=(b, i, 9, 10), rhs_shape=(j, i, 4, 5))
     for b, i, j in itertools.product([1, 2, 3], repeat=3)],
    dtype=[np.float32],
    strides=[(1, 1), (1, 2), (2, 1)],
    padding=[((0, 0), (0, 0)), ((1, 2), (2, 0))],
    lhs_dilation=[(1, 1), (1, 2), (2, 2)],
    rhs_dilation=[(1, 1), (1, 2), (2, 2)],
  )
  def testConvWithGeneralPaddingAgainstNumpy(
      self, lhs_shape, rhs_shape, dtype, strides, padding, lhs_dilation,
      rhs_dilation):
    rng = jtu.rand_small(self.rng())
    args_maker = lambda: [rng(lhs_shape, dtype), rng(rhs_shape, dtype)]

    def fun(lhs, rhs):
      return lax.conv_with_general_padding(
          lhs, rhs, strides, padding, lhs_dilation, rhs_dilation,
          precision=lax.Precision.HIGHEST)

    def numpy_fun(lhs, rhs):
      return lax_reference.conv_with_general_padding(
          lhs, rhs, strides, padding, lhs_dilation, rhs_dilation)

    self._CheckAgainstNumpy(numpy_fun, fun, args_maker)

  @jtu.sample_product(
    [dict(lhs_shape=(b * batch_group_count, i * feature_group_count),
          rhs_shape=(j * feature_group_count * batch_group_count, i),
          batch_group_count=batch_group_count,
          feature_group_count=feature_group_count)
     for batch_group_count, feature_group_count in [(1, 1), (2, 1), (1, 2)]
     for b, i, j in itertools.product([2, 3], repeat=3)],
    [dict(dimension_numbers=("NC", "OI", "NC"), perms=([0, 1], [0, 1]))],
    dtype=all_dtypes,
  )
  def testConvGeneralDilated0D(self, lhs_shape, rhs_shape, dtype,
                               feature_group_count, batch_group_count,
                               dimension_numbers, perms):
    if np.issubdtype(dtype, np.integer) or np.issubdtype(dtype, np.bool_):
      # TODO(b/183565702): Support integer convolutions on CPU/GPU.
      if jtu.device_under_test() == "gpu":
        raise SkipTest("Integer convolution not yet supported on GPU")
    rng = jtu.rand_small(self.rng())
    lhs_perm, rhs_perm = perms  # permute to compatible shapes

    def args_maker():
      return [lax.transpose(rng(lhs_shape, dtype), lhs_perm),
              lax.transpose(rng(rhs_shape, dtype), rhs_perm)]

    def fun(lhs, rhs):
      return lax.conv_general_dilated(
          lhs, rhs, window_strides=(), padding=(),
          dimension_numbers=dimension_numbers,
          feature_group_count=feature_group_count,
          batch_group_count=batch_group_count)

    self._CompileAndCheck(fun, args_maker)

  @jtu.sample_product(
    [dict(lhs_shape=(b * batch_group_count, i * feature_group_count, 9, w),
          rhs_shape=(j * feature_group_count * batch_group_count, i, 4, 5),
          batch_group_count=batch_group_count,
          feature_group_count=feature_group_count)
     for batch_group_count, feature_group_count in [(1, 1), (2, 1), (1, 2)]
     for w in [0, 10]
     for b, i, j in itertools.product([2, 3], repeat=3)],
    [
      dict(dimension_numbers=("NCHW", "OIHW", "NCHW"),
           perms=([0, 1, 2, 3], [0, 1, 2, 3])),
      dict(dimension_numbers=("NHWC", "HWIO", "NHWC"),
           perms=([0, 2, 3, 1], [2, 3, 1, 0])),
      dict(dimension_numbers=("NCHW", "HWIO", "NHWC"),
           perms=([0, 1, 2, 3], [2, 3, 1, 0])),
    ],
    dtype=all_dtypes,
    strides=[(1, 1), (2, 1)],
    padding=[((1, 2), (2, 0)), ((10, 8), (7, 13))],
    lhs_dilation=[(1, 1), (1, 2), (1, 4)],
    rhs_dilation=[(1, 1), (1, 2), (1, 4)],
  )
  def testConvGeneralDilated(self, lhs_shape, rhs_shape, dtype, strides,
                             padding, lhs_dilation, rhs_dilation,
                             feature_group_count, batch_group_count,
                             dimension_numbers, perms):
    if np.issubdtype(dtype, np.integer) or np.issubdtype(dtype, np.bool_):
      # TODO(b/183565702): Support integer convolutions on CPU/GPU.
      if jtu.device_under_test() == "gpu":
        raise SkipTest("Integer convolution not yet supported on GPU")
    rng = jtu.rand_small(self.rng())
    lhs_perm, rhs_perm = perms  # permute to compatible shapes

    def args_maker():
      return [lax.transpose(rng(lhs_shape, dtype), lhs_perm),
              lax.transpose(rng(rhs_shape, dtype), rhs_perm)]

    def fun(lhs, rhs):
      return lax.conv_general_dilated(
          lhs, rhs, strides, padding, lhs_dilation, rhs_dilation,
          dimension_numbers, feature_group_count=feature_group_count,
          batch_group_count=batch_group_count)

    self._CompileAndCheck(fun, args_maker)

  def testConvGeneralDilatedPatchesOverlapping1D(self):
    lhs = np.array([[1]], np.float32).reshape((1, 1))
    patches = lax.conv_general_dilated_patches(
      lhs=lhs,
      filter_shape=(),
      window_strides=(),
      padding='SAME'
    )
    self.assertAllClose(lhs, patches)

    dn = ('NHC', 'OIH', 'NHC')
    lhs = np.array([1, 2, 3, 4, 5], np.float32).reshape((1, -1, 1))

    patches = lax.conv_general_dilated_patches(
        lhs=lhs,
        filter_shape=(2,),
        window_strides=(2,),
        padding='VALID',
        dimension_numbers=dn
    )
    self.assertAllClose(
        np.array([[1, 2],
                  [3, 4]], np.float32).reshape((1, 2, 2)), patches)

    patches = lax.conv_general_dilated_patches(
        lhs=lhs,
        filter_shape=(3,),
        window_strides=(1,),
        padding='SAME',
        dimension_numbers=dn
    )
    self.assertAllClose(
        np.array([[0, 1, 2],
                  [1, 2, 3],
                  [2, 3, 4],
                  [3, 4, 5],
                  [4, 5, 0]], np.float32).reshape((1, 5, 3)), patches)

    patches = lax.conv_general_dilated_patches(
        lhs=lhs,
        filter_shape=(3,),
        window_strides=(1,),
        padding='SAME',
        rhs_dilation=(2,),
        dimension_numbers=dn
    )
    self.assertAllClose(
        np.array([[0, 1, 3],
                  [0, 2, 4],
                  [1, 3, 5],
                  [2, 4, 0],
                  [3, 5, 0]], np.float32).reshape((1, 5, 3)), patches)

  def testConvGeneralDilatedPatchesOverlapping2D(self):
    lhs = np.array([[1, 2, 3],
                    [4, 5, 6]], np.float32).reshape((1, 2, 3, 1))
    patches = lax.conv_general_dilated_patches(
        lhs=lhs,
        filter_shape=(2, 2),
        window_strides=(1, 1),
        padding='SAME',
        dimension_numbers=('NHWC', 'OIHW', 'NHWC')
    )
    self.assertAllClose(np.array([[1, 2, 4, 5],
                                  [2, 3, 5, 6],
                                  [3, 0, 6, 0],
                                  [4, 5, 0, 0],
                                  [5, 6, 0, 0],
                                  [6, 0, 0, 0]],
                                 np.float32).reshape((1, 2, 3, 4)), patches)

  @jtu.sample_product(
    [dict(lhs_shape=lhs_shape, filter_shape=filter_shape, strides=strides,
          padding=padding, dimension_numbers=dim_nums)
     for lhs_shape, filter_shape, strides, padding, dim_nums in [
          ((2, 5), (), (), [], ("NC", "OI", "CN")),
          ((2, 3, 4), (2,), (2,), [(0, 2)], ("CNH", "OHI", "HNC")),
          ((3, 1, 4, 5), (1, 3), (1, 3), [(3, 1), (2, 2)],
           ("NCHW", "OIHW", "NCHW")),
          ((3, 2, 5, 6), (4, 3), (4, 3), [(5, 2), (2, 4)],
           None),
          ((1, 2, 3, 4), (1, 1), (1, 1), [(0, 0), (0, 0)],
           ("NCWH", "OHWI", "CNHW")),
          ((1, 2, 3, 4), (3, 2), (1, 1), [(0, 0), (0, 0)],
           ("CWHN", "HOWI", "NCHW")),
          ((2, 3, 4, 5, 6), (2, 1, 3), (2, 1, 3), [(1, 2), (5, 3), (3, 5)],
           ("NHWDC", "HDIWO", "DCWNH"))
     ]],
     dtype=all_dtypes,
     precision=[None, lax.Precision.DEFAULT, lax.Precision.HIGH,
                lax.Precision.HIGHEST],
  )
  def testConvGeneralDilatedPatchesNonOverlapping(self,
                                                  lhs_shape,
                                                  filter_shape,
                                                  dtype,
                                                  strides,
                                                  padding,
                                                  dimension_numbers,
                                                  precision):
    if np.issubdtype(dtype, np.integer) or np.issubdtype(dtype, np.bool_):
      # TODO(b/183565702): Support integer convolutions on CPU/GPU.
      if jtu.device_under_test() == "gpu":
        raise SkipTest("Integer convolution not yet supported on GPU")
    rng = jtu.rand_small(self.rng())
    lhs = rng(lhs_shape, dtype)

    if dimension_numbers is None:
      lhs_spec, rhs_spec, out_spec = "NCHW", "OIHW", "NCHW"
    else:
      lhs_spec, rhs_spec, out_spec = dimension_numbers

    filter_spec = ''.join(c for c in rhs_spec if c not in ('I', 'O'))
    patches_spec = out_spec.replace('C', 'C' + filter_spec.lower())

    full_padding = []
    for c in lhs_spec:
      if c in ('N', 'C'):
        full_padding += [(0, 0)]
      else:
        full_padding += [padding[filter_spec.index(c)]]

    lhs_padded = np.pad(lhs, full_padding, 'constant')
    out = lax.transpose(lhs_padded, [lhs_spec.index(c) for c in out_spec])

    patches = lax.conv_general_dilated_patches(
        lhs=lhs,
        filter_shape=filter_shape,
        window_strides=strides,
        padding=padding,
        dimension_numbers=dimension_numbers,
        precision=precision
    )

    source = []

    # Test that output spatial shape is factored into `#patches x patch_size`.
    for c in out_spec:
      out_c = out.shape[out_spec.index(c)]
      patch_c = patches.shape[out_spec.index(c)]

      if c == 'N':
        self.assertEqual(out_c, patch_c)
      elif c == 'C':
        self.assertEqual(out_c * np.prod(filter_shape), patch_c)
      else:
        self.assertEqual(out_c, patch_c * filter_shape[filter_spec.index(c)])

        source += [patches_spec.index(c), patches_spec.index(c.lower())]

    # Test that stacking patches together gives the source image, padded.
    c = out_spec.index('C')
    patches = patches.reshape(patches.shape[:c] +
                              (lhs_shape[lhs_spec.index('C')],) +
                              filter_shape +
                              patches.shape[c + 1:]
                              )
    patches = np.moveaxis(patches, source, range(len(source)))
    for i in range(len(filter_shape)):
      patches = patches.reshape(patches.shape[:i] + (-1,) +
                                patches.shape[2 + i:])
    patches = np.moveaxis(
        patches,
        range(len(filter_shape)),
        [out_spec.index(c) for c in out_spec if c not in ('N', 'C')])
    self.assertAllClose(out, patches)

  @jtu.sample_product(
    [dict(n=n, lhs_spec=lhs_spec, rhs_spec=rhs_spec, out_spec=out_spec)
     for n in [1, 2]
     for lhs_spec in [''.join(s)
                      for s in itertools.permutations('NCHWD'[:n + 2])]
     for rhs_spec in [''.join(s)
                      for s in itertools.permutations('OIHWDX'[:n + 2])]
     for out_spec in [''.join(s)
                      for s in itertools.permutations('NCHWDX'[:n + 2])]],
    dtype=inexact_dtypes,
    precision=[None, lax.Precision.DEFAULT, lax.Precision.HIGH,
               lax.Precision.HIGHEST,
               (lax.Precision.DEFAULT, lax.Precision.HIGHEST)],
    padding=['SAME', 'VALID'],
  )
  def testConvGeneralDilatedLocal(self, dtype, precision, n, padding, lhs_spec,
                                  rhs_spec, out_spec):
    """Make sure LCN with tiled CNN kernel matches CNN."""
    lhs_spec_default = 'NCHWDX'[:n + 2]
    rhs_spec_default = 'OIHWDX'[:n + 2]

    rng = jtu.rand_small(self.rng())

    lhs_default = rng((2, 4, 7, 6, 5, 8)[:n + 2], dtype)
    rhs_default = rng((5, 4, 2, 3, 1, 2)[:n + 2], dtype)

    window_strides = (1, 2, 3, 4)[:n]
    rhs_dilation = (2, 1, 3, 2)[:n]

    lhs_perm = [lhs_spec_default.index(c) for c in lhs_spec]
    lhs = np.transpose(lhs_default, lhs_perm)

    rhs_perm = [rhs_spec_default.index(c) for c in rhs_spec]
    rhs = np.transpose(rhs_default, rhs_perm)

    kwargs = dict(
        lhs=lhs,
        window_strides=window_strides,
        padding=padding,
        rhs_dilation=rhs_dilation,
        dimension_numbers=(lhs_spec, rhs_spec, out_spec),
        precision=precision
    )

    out_conv = lax.conv_general_dilated(rhs=rhs, **kwargs)

    rhs_local = np.moveaxis(rhs, (rhs_spec.index('O'), rhs_spec.index('I')),
                            (0, 1))
    rhs_local = rhs_local.reshape((rhs_local.shape[0], -1) + (1,) * n)

    rhs_shape = (rhs_local.shape[:2] +
                 tuple(out_conv.shape[out_spec.index(c)]
                       for c in rhs_spec_default[2:]))

    rhs_local = np.broadcast_to(rhs_local, rhs_shape)
    rhs_local = np.transpose(rhs_local, rhs_perm)

    filter_shape = [rhs.shape[i]
                    for i in range(n + 2) if rhs_spec[i] not in ('O', 'I')]
    out_local = lax.conv_general_dilated_local(rhs=rhs_local,
                                               filter_shape=filter_shape,
                                               **kwargs)

    self.assertAllClose(out_conv, out_local)

  # TODO(mattjj): test conv_general_dilated against numpy

  def testConv0DIsDot(self):
    rng = jtu.rand_default(self.rng())
    def args_maker():
      return [rng((10, 5), np.float32), rng((5, 7), np.float32)]
    jnp_fun = partial(lax.conv_general_dilated, window_strides=(),
                      padding='VALID', dimension_numbers=('NC', 'IO', 'NC'))
    self._CompileAndCheck(jnp_fun, args_maker)
    self._CheckAgainstNumpy(np.dot, jnp_fun, args_maker, tol=.1)

  def testGradConv0D(self):
    # Reproduces a failure in neural_tangents not caught in our presubmit tests
    # See cl/367416742.
    lhs = np.ones((2, 5), dtype=np.float32)
    rhs = np.ones((5, 10), dtype=np.float32)

    def f_jax(lhs, rhs):
      return lax.conv_general_dilated(
          lhs, rhs, window_strides=(),
          padding=(), lhs_dilation=(), rhs_dilation=(),
          dimension_numbers=lax.ConvDimensionNumbers((0, 1), (1, 0), (0, 1)),
          batch_group_count=1, feature_group_count=1, precision=None,
          preferred_element_type=None)
    res, pullback = jax.vjp(f_jax, lhs, rhs)
    grad = pullback(np.ones_like(res))
    self.assertAllClose((lhs * 10., rhs * 2.), grad)

  @staticmethod
  def _conv_transpose_via_grad(data, kernel, strides, padding,
                               rhs_dilation=None, dimension_numbers=None):
    """Helper method: calculates conv transpose via grad for testing."""
    assert len(data.shape) == len(kernel.shape)
    nspatial = len(data.shape) - 2
    one = (1,) * nspatial
    rhs_dilation = rhs_dilation or one
    dn = lax.conv_dimension_numbers(data.shape, kernel.shape,
                                    dimension_numbers)
    in_shape = np.take(data.shape, dn.lhs_spec)
    in_sdims = in_shape[2:]
    k_shape = np.take(kernel.shape, dn.rhs_spec)
    k_sdims = k_shape[2:]
    e_k_sdims = [(k-1) * r + 1 for k, r in zip(k_sdims, rhs_dilation)]
    if padding == 'VALID':
      o_sdims = [in_sdims[i]*strides[i] + max(e_k_sdims[i]-strides[i],0)
                 for i in range(nspatial)]
    elif padding == 'SAME':
      o_sdims = [in_sdims[i]*strides[i] for i in range(nspatial)]
    o_shape =  [in_shape[0], k_shape[1]] + o_sdims
    out_spec_inv = [x[0] for x in
                    sorted(enumerate(dn.out_spec), key=lambda x: x[1])]
    o_layout = np.take(np.array(o_shape), out_spec_inv)
    placeholder = np.ones(o_layout, data.dtype)
    conv = lambda x: lax.conv_general_dilated(x, kernel, strides, padding,
                                              one, rhs_dilation, dn)
    _, g = jax.vjp(conv, placeholder)
    return g(data)[0]

  @staticmethod
  def _transpose_conv_kernel(data, kernel, dimension_numbers):
    dn = lax.conv_dimension_numbers(data.shape, kernel.shape,
                                    dimension_numbers)
    spatial_axes = np.array(dn.rhs_spec)[2:]
    for axis in spatial_axes:
      kernel = np.flip(kernel, axis)
    kernel = np.swapaxes(kernel, dn.rhs_spec[0], dn.rhs_spec[1])
    return kernel

  @jtu.sample_product(
    [dict(lhs_shape=lhs_shape, rhs_shape=rhs_shape)
     for lhs_shape, rhs_shape in [
          ((b, 9, 10, i), (k, k, j, i))  # NB: i,j flipped in RHS for transpose
          for b, i, j, k in itertools.product([2,3],[2,3],[2,3],[3,4,5])]],
    dtype=float_dtypes,
    strides=[(1, 1), (1, 2), (2, 1), (2, 2), (3, 3)],
    padding=["VALID", "SAME"],
    dspec=[('NHWC', 'HWIO', 'NHWC'),],
    rhs_dilation=[None, (2, 2)],
  )
  @jtu.skip_on_flag("jax_skip_slow_tests", True)
  def testConvTranspose2DT(self, lhs_shape, rhs_shape, dtype, strides,
                          padding, dspec, rhs_dilation):
    rng = jtu.rand_small(self.rng())
    args_maker = lambda: [rng(lhs_shape, dtype), rng(rhs_shape, dtype)]

    # NB: this test calculates conv_transpose performing identically to the
    # lhs-grad of conv.
    def fun(lhs, rhs):
      return lax.conv_transpose(lhs, rhs, strides, padding,
                                rhs_dilation=rhs_dilation,
                                dimension_numbers=dspec,
                                transpose_kernel=True)

    def fun_via_grad(lhs, rhs):
      return self._conv_transpose_via_grad(lhs, rhs, strides, padding,
                                           rhs_dilation=rhs_dilation,
                                           dimension_numbers=dspec)

    # NB: below just checks for agreement, we're not calling numpy.
    self._CheckAgainstNumpy(fun_via_grad, fun, args_maker)

  @jtu.sample_product(
    [dict(lhs_shape=lhs_shape, rhs_shape=rhs_shape)
     for lhs_shape, rhs_shape in [
          ((b, 9, 10, i), (k, k, i, j))
          for b, i, j, k in itertools.product([2,3],[2,3],[2,3],[3,4,5])]],
    dtype=float_dtypes,
    strides=[(1, 1), (1, 2), (2, 1), (2, 2), (3, 3)],
    padding=["VALID", "SAME"],
    dspec=[('NHWC', 'HWIO', 'NHWC'),],
    rhs_dilation=[None, (2, 2)],
  )
  @jtu.skip_on_flag("jax_skip_slow_tests", True)
  def testConvTranspose2D(self, lhs_shape, rhs_shape, dtype, strides,
                          padding, dspec, rhs_dilation):
    rng = jtu.rand_small(self.rng())
    args_maker = lambda: [rng(lhs_shape, dtype), rng(rhs_shape, dtype)]

    def fun(lhs, rhs):
      return lax.conv_transpose(lhs, rhs, strides, padding,
                                rhs_dilation=rhs_dilation,
                                dimension_numbers=dspec,
                                transpose_kernel=False)

    def fun_via_grad(lhs, rhs):
      rhs_t = self._transpose_conv_kernel(lhs, rhs, dimension_numbers=dspec)
      return self._conv_transpose_via_grad(lhs, rhs_t, strides, padding,
                                           rhs_dilation=rhs_dilation,
                                           dimension_numbers=dspec)

    # NB: below just checks for agreement, we're not calling numpy.
    self._CheckAgainstNumpy(fun_via_grad, fun, args_maker)

  @jtu.sample_product(
    [dict(lhs_shape=lhs_shape, rhs_shape=rhs_shape)
     for lhs_shape, rhs_shape in [
          ((b, 10, i), (k, i, j))
          for b, i, j, k in itertools.product([2,3],[2,3],[2,3],[3,4,5])]],
    dtype=float_dtypes,
    strides=[(1,), (2,), (3,)],
    padding=["VALID", "SAME"],
    dspec=[('NHC', 'HIO', 'NHC'),],
    rhs_dilation=[None, (2,)],
  )
  def testConvTranspose1D(self, lhs_shape, rhs_shape, dtype, strides,
                          padding, dspec, rhs_dilation):
    rng = jtu.rand_small(self.rng())
    args_maker = lambda: [rng(lhs_shape, dtype), rng(rhs_shape, dtype)]

    def fun(lhs, rhs):
      return lax.conv_transpose(lhs, rhs, strides, padding,
                                dimension_numbers=dspec,
                                rhs_dilation=rhs_dilation,
                                transpose_kernel=False)

    def fun_via_grad(lhs, rhs):
      rhs_t = self._transpose_conv_kernel(lhs, rhs, dimension_numbers=dspec)
      return self._conv_transpose_via_grad(lhs, rhs_t, strides, padding,
                                           rhs_dilation=rhs_dilation,
                                           dimension_numbers=dspec)

    # NB: below just checks for agreement, we're not calling numpy.
    self._CheckAgainstNumpy(fun_via_grad, fun, args_maker)

  @jtu.sample_product(
    [dict(lhs_shape=lhs_shape, rhs_shape=rhs_shape)
     for lhs_shape, rhs_shape in [
          ((b, i), (i, j))
          for b, i, j in itertools.product([2,3],[2,3],[2,3])]],
    dtype=float_dtypes,
    strides=[()],
    padding=["VALID", "SAME"],
    dspec=[('NC', 'IO', 'NC'),],
    rhs_dilation=[None, ()],
  )
  def testConvTranspose0D(self, lhs_shape, rhs_shape, dtype, strides,
                          padding, dspec, rhs_dilation):
    rng = jtu.rand_small(self.rng())
    args_maker = lambda: [rng(lhs_shape, dtype), rng(rhs_shape, dtype)]

    def fun(lhs, rhs):
      return lax.conv_transpose(lhs, rhs, strides, padding,
                                dimension_numbers=dspec,
                                rhs_dilation=rhs_dilation,
                                transpose_kernel=False)

    def fun_via_grad(lhs, rhs):
      rhs_t = self._transpose_conv_kernel(lhs, rhs, dimension_numbers=dspec)
      return self._conv_transpose_via_grad(lhs, rhs_t, strides, padding,
                                           rhs_dilation=rhs_dilation,
                                           dimension_numbers=dspec)

    # NB: below just checks for agreement, we're not calling numpy.
    self._CheckAgainstNumpy(fun_via_grad, fun, args_maker)

  def testConvTransposePaddingList(self):
    # Regression test for https://github.com/google/jax/discussions/8695
    a = jnp.ones((28,28))
    b = jnp.ones((3,3))
    c = lax.conv_general_dilated(a[None, None], b[None, None], (1,1), [(0,0),(0,0)], (1,1))
    self.assertAllClose(c, 9 * jnp.ones((1, 1, 26, 26)))

  def testConvInvalidPadding(self):
    x = jnp.ones((1, 10, 10, 5), dtype=jnp.bfloat16)
    with self.assertRaisesRegex(ValueError,
                                r"padding argument.*, got \(3, 3\)"):
      jax.lax.conv_general_dilated_patches(x, (5, 5), window_strides=(1, 1),
                                           padding=(3, 3))

  @jtu.sample_product(
    [dict(lhs_shape=lhs_shape, rhs_shape=rhs_shape)
     for lhs_shape in [(3,), (4, 3)] for rhs_shape in [(3,), (3, 6)]],
    dtype=all_dtypes,
    precision=[None, lax.Precision.DEFAULT, lax.Precision.HIGH,
               lax.Precision.HIGHEST,
               (lax.Precision.DEFAULT, lax.Precision.HIGHEST)],
  )
  def testDot(self, lhs_shape, rhs_shape, dtype, precision):
    rng = jtu.rand_default(self.rng())
    args_maker = lambda: [rng(lhs_shape, dtype), rng(rhs_shape, dtype)]
    self._CompileAndCheck(partial(lax.dot, precision=precision), args_maker)

  @jtu.sample_product(
    [dict(lhs_shape=lhs_shape, rhs_shape=rhs_shape)
     for lhs_shape in [(3,), (4, 3)] for rhs_shape in [(3,), (3, 6)]],
    [dict(dtype=d, preferred_element_type=p)
     for d, p in preferred_type_combinations],
  )
  def testDotPreferredElement(self, lhs_shape, rhs_shape, dtype, preferred_element_type):
    if (not config.x64_enabled and
       (dtype == np.float64 or preferred_element_type == np.float64
        or dtype == np.int64 or preferred_element_type == np.int64)):
      raise SkipTest("64-bit mode disabled")
    if (jtu.device_under_test() == "tpu" and
       (dtype == np.complex128 or preferred_element_type == np.complex128)):
      raise SkipTest("np.complex128 is not yet supported on TPU")
    if jtu.device_under_test() == "gpu":
      # TODO(b/189287598)
      raise SkipTest("dot_general with preferred_element_type returns NaN non-deterministically on GPU")
    rng = jtu.rand_default(self.rng())
    x = rng(lhs_shape, dtype)
    y = rng(rhs_shape, dtype)
    # We first compute the dot when both inputs are a lower-precision type and
    # preferred_element_type is a higher-precision type. We then compute results
    # where the inputs are first upcast to the higher-precision type and no
    # `preferred_element_type` is given. We expect the result to be extremely
    # similar given the semantics of `preferred_element_type`.
    result_with_preferred_type = lax.dot(x, y, preferred_element_type=preferred_element_type)
    result_with_upcast_inputs = lax.dot(
      x.astype(preferred_element_type),
      y.astype(preferred_element_type))
    self.assertArraysAllClose(result_with_preferred_type, result_with_upcast_inputs)

  @jtu.sample_product(
    [dict(lhs_shape=lhs_shape, rhs_shape=rhs_shape)
     for lhs_shape in [(3,), (4, 3)] for rhs_shape in [(3,), (3, 6)]],
    dtype=all_dtypes
  )
  def testDotAgainstNumpy(self, lhs_shape, rhs_shape, dtype):
    rng = jtu.rand_default(self.rng())
    args_maker = lambda: [rng(lhs_shape, dtype), rng(rhs_shape, dtype)]
    tol = {
      np.float16: 1e-2,
      np.float64: max(jtu.default_tolerance()[np.dtype(np.float64)], 1e-14),
      np.complex128: max(jtu.default_tolerance()[np.dtype(np.complex128)],
                          1e-14)
    }
    lax_op = partial(lax.dot, precision=lax.Precision.HIGHEST)
    self._CheckAgainstNumpy(lax_reference.dot, lax_op, args_maker, tol=tol)

  @jtu.sample_product(
    [dict(lhs_shape=lhs_shape, rhs_shape=rhs_shape,
          lhs_contracting=lhs_contracting, rhs_contracting=rhs_contracting)
     for lhs_shape, rhs_shape, lhs_contracting, rhs_contracting in [
          [(5,), (5,), [0], [0]],
          [(5, 7), (5,), [0], [0]],
          [(7, 5), (5,), [1], [0]],
          [(3, 5), (2, 5), [1], [1]],
          [(5, 3), (5, 2), [0], [0]],
          [(5, 3, 2), (5, 2, 4), [0], [0]],
          [(5, 3, 2), (5, 2, 4), [0,2], [0,1]],
          [(5, 3, 2), (3, 5, 2, 4), [0,2], [1,2]],
          [(1, 2, 2, 3), (1, 2, 3, 1), [1], [1]],
          [(3, 2), (2, 4), [1], [0]],
      ]],
    dtype=all_dtypes,
  )
  def testDotGeneralContractOnly(self, lhs_shape, rhs_shape, dtype,
                                 lhs_contracting, rhs_contracting):
    rng = jtu.rand_small(self.rng())
    args_maker = lambda: [rng(lhs_shape, dtype), rng(rhs_shape, dtype)]
    dimension_numbers = ((lhs_contracting, rhs_contracting), ([], []))

    def fun(lhs, rhs):
      return lax.dot_general(lhs, rhs, dimension_numbers)

    self._CompileAndCheck(fun, args_maker, check_dtypes=False)

  @jtu.sample_product(
    [dict(lhs_shape=lhs_shape, rhs_shape=rhs_shape,
          dimension_numbers=dimension_numbers)
      for lhs_shape, rhs_shape, dimension_numbers in [
          ((3, 3, 2), (3, 2, 4), (([2], [1]), ([0], [0]))),
          ((3, 3, 2), (2, 3, 4), (([2], [0]), ([0], [1]))),
          ((3, 4, 2, 4), (3, 4, 3, 2), (([2], [3]), ([0, 1], [0, 1]))),
      ]],
    dtype=all_dtypes,
  )
  def testDotGeneralContractAndBatch(self, lhs_shape, rhs_shape, dtype,
                                     dimension_numbers):
    rng = jtu.rand_small(self.rng())
    args_maker = lambda: [rng(lhs_shape, dtype), rng(rhs_shape, dtype)]

    def fun(lhs, rhs):
      return lax.dot_general(lhs, rhs, dimension_numbers)

    self._CompileAndCheck(fun, args_maker, check_dtypes=False)

  @jtu.sample_product(
    [dict(lhs_shape=lhs_shape, rhs_shape=rhs_shape,
          dimension_numbers=dimension_numbers)
      for lhs_shape, rhs_shape, dimension_numbers in [
          ((3, 3, 2), (3, 2, 4), (([2], [1]), ([0], [0]))),
          ((3, 3, 2), (2, 3, 4), (([2], [0]), ([0], [1]))),
          ((3, 4, 2, 4), (3, 4, 3, 2), (([2], [3]), ([0, 1], [0, 1]))),
      ]],
    dtype=all_dtypes,
  )
  def testDotGeneralAgainstNumpy(self, lhs_shape, rhs_shape, dtype,
                                 dimension_numbers):
    rng = jtu.rand_small(self.rng())
    args_maker = lambda: [rng(lhs_shape, dtype), rng(rhs_shape, dtype)]
    op = lambda x, y: lax.dot_general(x, y, dimension_numbers)
    numpy_op = lambda x, y: lax_reference.dot_general(x, y, dimension_numbers)
    self._CheckAgainstNumpy(numpy_op, op, args_maker)

  @jtu.sample_product(
    shape=[(), (2, 3)],
    dtype=default_dtypes,
    broadcast_sizes=[(), (2,), (1, 2)],
  )
  def testBroadcast(self, shape, dtype, broadcast_sizes):
    rng = jtu.rand_default(self.rng())
    args_maker = lambda: [rng(shape, dtype)]
    op = lambda x: lax.broadcast(x, broadcast_sizes)
    self._CompileAndCheck(op, args_maker)

  @jtu.sample_product(
    shape=[(), (2, 3)],
    dtype=default_dtypes,
    broadcast_sizes=[(), (2,), (1, 2)],
  )
  def testBroadcastAgainstNumpy(self, shape, dtype, broadcast_sizes):
    rng = jtu.rand_default(self.rng())
    args_maker = lambda: [rng(shape, dtype)]
    op = lambda x: lax.broadcast(x, broadcast_sizes)
    numpy_op = lambda x: lax_reference.broadcast(x, broadcast_sizes)
    self._CheckAgainstNumpy(numpy_op, op, args_maker)

  @jtu.sample_product(
    [dict(inshape=inshape, outshape=outshape, dimensions=dimensions)
      for inshape, outshape, dimensions in [
          ([2], [2, 2], [0]),
          ([2], [2, 2], [1]),
          ([2], [2, 3], [0]),
          ([], [2, 3], []),
          ([1], [2, 3], [1]),
      ]],
    dtype=default_dtypes,
  )
  def testBroadcastInDim(self, inshape, dtype, outshape, dimensions):
    rng = jtu.rand_default(self.rng())
    args_maker = lambda: [rng(inshape, dtype)]
    op = lambda x: lax.broadcast_in_dim(x, outshape, dimensions)
    self._CompileAndCheck(op, args_maker)

  def testBroadcastInDimOperandShapeTranspose(self):
    # Regression test for https://github.com/google/jax/issues/5276
    def f(x):
      return lax.broadcast_in_dim(x, (2, 3, 4), broadcast_dimensions=(0, 1, 2)).sum()
    def g(x):
      return lax.broadcast_in_dim(x.reshape((3,)), (2, 3, 4), broadcast_dimensions=(1,)).sum()
    x = np.ones((1, 3, 1))
    self.assertArraysEqual(jax.grad(f)(x), jax.grad(g)(x))

  @parameterized.parameters(
    {"inshape": inshape, "outshape": outshape,
      "broadcast_dimensions": broadcast_dimensions, "err_msg": err_msg}
    for inshape, outshape, broadcast_dimensions, err_msg in [
      ([2], [2, 2], [0, 1], ('broadcast_dimensions must have length equal to '
                              'operand ndim')),
      ([2, 2], [2], [0, 1], ('target broadcast shape must have equal or higher rank '
                             'to the operand shape')),
      ([2], [2, 3], [2], ('broadcast_in_dim broadcast_dimensions must be a subset of output '
                          'dimensions')),
      ([2], [3], [0], ('operand dimension sizes must either be 1, or be '
                       'equal to their corresponding dimensions in the target broadcast shape')),
      ([2, 2], [2, 2], [1, 0], ('broadcast_dimensions must be strictly increasing')),
    ])
  def testBroadcastInDimShapeCheck(self, inshape, outshape, broadcast_dimensions, err_msg):
    rng = jtu.rand_default(self.rng())
    x = rng(inshape, np.float32)
    with self.assertRaisesRegex(TypeError, err_msg):
      lax.broadcast_in_dim(x, shape=outshape, broadcast_dimensions=broadcast_dimensions)

  @jtu.sample_product(
    [dict(inshape=inshape, outshape=outshape, dimensions=dimensions)
      for inshape, outshape, dimensions in [
          ([2], [2, 2], [0]),
          ([2], [2, 2], [1]),
          ([2], [2, 3], [0]),
          ([], [2, 3], []),
          ([1], [2, 3], [1]),
      ]],
    dtype=default_dtypes,
  )
  def testBroadcastInDimAgainstNumpy(self, inshape, dtype, outshape, dimensions):
    rng = jtu.rand_default(self.rng())
    args_maker = lambda: [rng(inshape, dtype)]
    op = lambda x: lax.broadcast_in_dim(x, outshape, dimensions)
    numpy_op = lambda x: lax_reference.broadcast_in_dim(x, outshape, dimensions)
    self._CheckAgainstNumpy(numpy_op, op, args_maker)

  @parameterized.parameters(
    {"inshape": inshape, "dimensions": dimensions, "error_type": error_type,
     "err_msg": err_msg}
    for inshape, dimensions, error_type, err_msg in [
      ((1, 2, 3), (0, 0), ValueError, 'dimensions are not unique'),
      ((1, 2, 3), (3,), ValueError, 'axis 3 is out of bounds'),
      ((1, 2, 3), (-4,), ValueError, 'axis -4 is out of bounds'),
      ((1, 2, 3), (1,), ValueError, 'cannot select an axis to squeeze out'),
      ((1, 2, 3), (None,), TypeError, 'cannot be interpreted as an integer'),
    ])
  def testSqueezeShapeCheck(self, inshape, dimensions, error_type, err_msg):
    rng = jtu.rand_default(self.rng())
    x = rng(inshape, np.float32)
    with self.assertRaisesRegex(error_type, err_msg):
      lax.squeeze(x, dimensions=dimensions)

  @jtu.sample_product(
    [dict(arg_shape=arg_shape, dimensions=dimensions)
      for arg_shape, dimensions in [
        [(1,), (0,)],
        [(1,), (-1,)],
        [(2, 1, 4), (1,)],
        [(2, 1, 3, 1), (1,)],
        [(2, 1, 3, 1), (1, 3)],
        [(2, 1, 3, 1), (3,)],
      ]],
  )
  def testSqueeze(self, arg_shape, dimensions):
    rng = jtu.rand_default(self.rng())
    args_maker = lambda: [rng(arg_shape, np.float32)]
    op = lambda x: lax.squeeze(x, dimensions)
    numpy_op = lambda x: lax_reference.squeeze(x, dimensions)
    self._CompileAndCheck(op, args_maker)
    self._CheckAgainstNumpy(numpy_op, op, args_maker)
    check_grads(op, args_maker(), 2, ["fwd", "rev"], eps=1.)

  @jtu.sample_product(
    input_type=["np.array", "jnp.array", "float", "np.float32"],
    jit=[True, False],
  )
  def testEmptySqueezeReturnType(self, input_type, jit):
    if input_type == "np.array":
      operand = np.arange(5)
    elif input_type == "jnp.array":
      operand = jnp.arange(5)
    elif input_type == "float":
      operand = 2.0
    elif input_type == "np.float32":
      operand = np.float32(2.0)
    else:
      raise ValueError(f"Unrecognized input_type={input_type}")

    op = lambda x: lax.squeeze(x, dimensions=())
    if jit:
      op = jax.jit(op)
    result = op(operand)
    self.assertIsInstance(result, jax.Array)

  @jtu.sample_product(
    [dict(arg_shape=arg_shape, out_shape=out_shape)
     for arg_shape, out_shape in [
        [(3, 4), (12,)], [(2, 1, 4), (8,)], [(2, 2, 4), (2, 8)]
     ]],
    dtype=default_dtypes,
  )
  def testReshape(self, arg_shape, out_shape, dtype):
    rng = jtu.rand_default(self.rng())
    args_maker = lambda: [rng(arg_shape, dtype)]
    op = lambda x: lax.reshape(x, out_shape)
    self._CompileAndCheck(op, args_maker)

  @jtu.sample_product(
    [dict(arg_shape=arg_shape, out_shape=out_shape)
     for arg_shape, out_shape in [
        [(3, 4), (12,)], [(2, 1, 4), (8,)], [(2, 2, 4), (2, 8)]
     ]],
    dtype=default_dtypes,
  )
  def testReshapeAgainstNumpy(self, arg_shape, out_shape, dtype):
    rng = jtu.rand_default(self.rng())
    args_maker = lambda: [rng(arg_shape, dtype)]
    op = lambda x: lax.reshape(x, out_shape)
    numpy_op = lambda x: lax_reference.reshape(x, out_shape)
    self._CheckAgainstNumpy(numpy_op, op, args_maker)

  def testRoundRoundingMethods(self):
    x = np.array([-2.5, -1.5, -0.5, 0.5, 1.5, 2.5], dtype=np.float32)
    self.assertAllClose(lax.round(x, lax.RoundingMethod.AWAY_FROM_ZERO),
                        np.array([-3, -2, -1, 1, 2, 3], dtype=np.float32))
    self.assertAllClose(lax.round(x, lax.RoundingMethod.TO_NEAREST_EVEN),
                        np.array([-2, -2, 0, 0, 2, 2], dtype=np.float32))

  @jtu.sample_product(
    [dict(shape=shape, pads=pads) for shape, pads in [
        ((0, 2), [(1, 2, 1), (0, 1, 0)]),
        ((2, 3), [(1, 2, 1), (0, 1, 0)]),
        ((2,), [(1, 2, 0)]),
        ((1, 2), [(1, 2, 0), (3, 4, 0)]),
        ((1, 2), [(0, 0, 0), (0, 0, 0)]),
        ((2,), [(1, 2, 3),]),
        ((3, 2), [(1, 2, 1), (3, 4, 2)]),
        ((2,), [(-1, 2, 0),]),
        ((4, 2), [(-1, -2, 0), (1, 2, 0)]),
        ((4, 2), [(-1, 2, 0), (1, 2, 2)]),
        ((5,), [(-1, -2, 2),]),
        ((4, 2), [(-1, -2, 1), (1, 2, 2)])
      ]
    ],
    dtype=default_dtypes,
  )
  def testPad(self, shape, dtype, pads):
    rng = jtu.rand_small(self.rng())
    args_maker = lambda: [rng(shape, dtype)]
    fun = lambda operand: lax.pad(operand, np.array(0, dtype), pads)
    self._CompileAndCheck(fun, args_maker)

  @jtu.sample_product(
    shape=[(2, 3)],
    dtype=default_dtypes,
    pads=[
        [(0, 0, 0), (0, 0, 0)],  # no padding
        [(1, 1, 0), (2, 2, 0)],  # only positive edge padding
        [(1, 2, 1), (0, 1, 0)],  # edge padding and interior padding
        [(0, 0, 0), (-1, -1, 0)],  # negative padding
        [(0, 0, 0), (-2, -2, 4)],  # add big dilation then remove from edges
        [(0, 0, 0), (-2, -3, 1)],  # remove everything in one dimension
    ]
  )
  def testPadAgainstNumpy(self, shape, dtype, pads):
    rng = jtu.rand_small(self.rng())
    args_maker = lambda: [rng(shape, dtype)]
    op = lambda x: lax.pad(x, np.array(0, dtype), pads)
    numpy_op = lambda x: lax_reference.pad(x, np.array(0, dtype), pads)
    self._CheckAgainstNumpy(numpy_op, op, args_maker)

  def testPadErrors(self):
    with self.assertRaisesRegex(ValueError, "padding_config"):
      lax.pad(np.zeros(2), 0., [(0, 1, 0), (0, 1, 0)])
    with self.assertRaisesRegex(ValueError, "interior padding in padding_config must be nonnegative"):
      lax.pad(np.zeros(2), 0., [(0, 1, -1)])
    with self.assertRaisesRegex(ValueError, "Dimension size after padding is not at least 0"):
      lax.pad(np.zeros(2), 0., [(-3, 0, 0)])
    with self.assertRaisesRegex(ValueError, "Dimension size after padding is not at least 0"):
      lax.pad(np.zeros(2), 0., [(-4, 0, 1)])

  def testReverse(self):
    rev = jax.jit(lambda operand: lax.rev(operand, dimensions))

    dimensions = []
    self.assertAllClose(np.array([0, 1, 2, 3]), rev(np.array([0, 1, 2, 3])),
                        check_dtypes=False)

    dimensions = [0]
    self.assertAllClose(np.array([3, 2, 1]), rev(np.array([1, 2, 3])),
                        check_dtypes=False)

    dimensions = [0, 1]
    self.assertAllClose(np.array([[6, 5, 4], [3, 2, 1]]),
                        rev(np.array([[1, 2, 3], [4, 5, 6]])),
                        check_dtypes=False)

  @jtu.sample_product(
    [dict(arg_shape=arg_shape, pred_shape=pred_shape)
      for arg_shape in [(), (3,), (2, 3)]
      for pred_shape in ([(), arg_shape] if arg_shape else [()])
    ],
    arg_dtype=default_dtypes,
  )
  def testSelect(self, pred_shape, arg_shape, arg_dtype):
    rng = jtu.rand_default(self.rng())
    def args_maker():
      return [rng(pred_shape, np.bool_), rng(arg_shape, arg_dtype),
              rng(arg_shape, arg_dtype)]
    return self._CheckAgainstNumpy(lax_reference.select, lax.select, args_maker)
    return self._CompileAndCheck(lax.select, args_maker)

  @jtu.sample_product(
    [dict(arg_shape=arg_shape, pred_shape=pred_shape)
      for arg_shape in [(), (3,), (2, 3)]
      for pred_shape in ([(), arg_shape] if arg_shape else [()])
    ],
    [dict(pred_dtype=pred_dtype, num_args=num_args)
     for (pred_dtype, num_args) in (
          list(itertools.product([np.dtype(np.bool_), np.dtype(np.int32)],
                                 [1, 2])) +
          [(np.dtype(np.int32), 6)])],
    arg_dtype=default_dtypes,
  )
  def testSelectN(self, pred_dtype, pred_shape, arg_shape, arg_dtype, num_args):
    if pred_dtype == np.bool_:
      pred_rng = jtu.rand_default(self.rng())
    else:
      pred_rng = jtu.rand_int(self.rng(), low=-1, high=num_args + 1)
    rng = jtu.rand_default(self.rng())
    def args_maker():
      return [pred_rng(pred_shape, pred_dtype)] + (
          [rng(arg_shape, arg_dtype) for _ in range(num_args)])
    return self._CheckAgainstNumpy(lambda c, *xs: np.choose(c, xs, mode='clip'),
                                   lax.select_n, args_maker)
    return self._CompileAndCheck(lax.select_n, args_maker)

  @jtu.sample_product(
    [dict(shape=shape, starts=indices, limits=limit_indices,
          strides=strides)
      for shape, indices, limit_indices, strides in [
        [(3,), (1,), (2,), None],
        [(7,), (4,), (7,), None],
        [(5,), (1,), (5,), (2,)],
        [(8,), (1,), (6,), (2,)],
        [(5, 3), (1, 1), (3, 2), None],
        [(5, 3), (1, 1), (3, 1), None],
        [(7, 5, 3), (4, 0, 1), (7, 1, 3), None],
        [(5, 3), (1, 1), (2, 1), (1, 1)],
        [(5, 3), (1, 1), (5, 3), (2, 1)],
      ]
    ],
    dtype=default_dtypes,
  )
  def testSlice(self, shape, dtype, starts, limits, strides):
    rng = jtu.rand_default(self.rng())
    args_maker = lambda: [rng(shape, dtype)]
    op = lambda x: lax.slice(x, starts, limits, strides)
    self._CompileAndCheck(op, args_maker)

  @jtu.sample_product(
    [dict(shape=shape, starts=indices, limits=limit_indices,
          strides=strides)
      for shape, indices, limit_indices, strides in [
        [(3,), (1,), (2,), None],
        [(7,), (4,), (7,), None],
        [(5,), (1,), (5,), (2,)],
        [(8,), (1,), (6,), (2,)],
        [(5, 3), (1, 1), (3, 2), None],
        [(5, 3), (1, 1), (3, 1), None],
        [(7, 5, 3), (4, 0, 1), (7, 1, 3), None],
        [(5, 3), (1, 1), (2, 1), (1, 1)],
        [(5, 3), (1, 1), (5, 3), (2, 1)],
      ]
    ],
    dtype=default_dtypes,
  )
  def testSliceAgainstNumpy(self, shape, dtype, starts, limits, strides):
    rng = jtu.rand_default(self.rng())
    args_maker = lambda: [rng(shape, dtype)]
    op = lambda x: lax.slice(x, starts, limits, strides)
    numpy_op = lambda x: lax_reference.slice(x, starts, limits, strides)
    self._CheckAgainstNumpy(numpy_op, op, args_maker)

  @jtu.sample_product(
    [dict(shape=shape, indices=indices, size_indices=size_indices)
      for shape, indices, size_indices in [
        [(3,), np.array((1,)), (1,)],
        [(5, 3), (1, 1), (3, 1)],
        [(5, 3), np.array((1, 1)), (3, 1)],
        [(7, 5, 3), np.array((4, 1, 0)), (2, 0, 1)],
      ]
    ],
    dtype=default_dtypes,
  )
  def testDynamicSlice(self, shape, dtype, indices, size_indices):
    rng = jtu.rand_default(self.rng())
    args_maker = lambda: [rng(shape, dtype), np.array(indices)]
    op = lambda x, starts: lax.dynamic_slice(x, starts, size_indices)
    self._CompileAndCheck(op, args_maker)

  @jtu.sample_product(
    [dict(shape=shape, indices=indices, size_indices=size_indices)
      for shape, indices, size_indices in [
        [(3,), (1,), (1,)],
        [(5, 3), (1, 1), (3, 1)],
        [(7, 5, 3), (4, 1, 0), (2, 0, 1)],
      ]
    ],
    dtype=default_dtypes,
  )
  def testDynamicSliceAgainstNumpy(self, shape, dtype, indices, size_indices):
    rng = jtu.rand_default(self.rng())
    args_maker = lambda: [rng(shape, dtype), np.array(indices)]
    op = lambda x, s: lax.dynamic_slice(x, s, size_indices)
    numpy_op = lambda x, s: lax_reference.dynamic_slice(x, s, size_indices)
    self._CheckAgainstNumpy(numpy_op, op, args_maker)

  def testDynamicSliceInDim(self):
    # Regression test for mixed type problem in dynamic_slice_in_dim.
    rng = jtu.rand_default(self.rng())
    x = rng((6, 7), np.int32)
    np.testing.assert_equal(lax.dynamic_slice_in_dim(x, 2, 3), x[2:5])

  def testDynamicSliceArraySliceSizes(self):
    rng = jtu.rand_default(self.rng())
    x = rng((6, 7), np.int32)
    np.testing.assert_equal(lax.dynamic_slice(x, [2, 3], jnp.array([2, 2])),
                            x[2:4, 3:5])

  def testDynamicSliceWithNonScalarIndex(self):
    x = jnp.ones((6, 7), np.int32)
    with self.assertRaises(TypeError):
      lax.dynamic_slice_in_dim(x, jnp.array([2, 2]), 3)

  @jtu.sample_product(
    [dict(shape=shape, indices=indices, update_shape=update_shape)
      for shape, indices, update_shape in [
        [(3,), (1,), (1,)],
        [(5, 3), (1, 1), (3, 1)],
        [(7, 5, 3), (4, 1, 0), (2, 0, 1)],
      ]
    ],
    dtype=default_dtypes,
  )
  def testDynamicUpdateSlice(self, shape, dtype, indices, update_shape):
    rng = jtu.rand_default(self.rng())

    def args_maker():
      return [rng(shape, dtype), rng(update_shape, dtype), np.array(indices)]

    self._CompileAndCheck(lax.dynamic_update_slice, args_maker)

  @jtu.sample_product(
    [dict(shape=shape, indices=indices, update_shape=update_shape)
      for shape, indices, update_shape in [
        [(3,), (1,), (1,)],
        [(5, 3), (1, 1), (3, 1)],
        [(7, 5, 3), (4, 1, 0), (2, 0, 1)],
      ]
    ],
    dtype=default_dtypes,
  )
  def testDynamicUpdateSliceAgainstNumpy(self, shape, dtype, indices,
                                         update_shape):
    rng = jtu.rand_default(self.rng())

    def args_maker():
      return [rng(shape, dtype), rng(update_shape, dtype), np.array(indices)]

    self._CheckAgainstNumpy(lax_reference.dynamic_update_slice,
                            lax.dynamic_update_slice, args_maker)

  def testDynamicUpdateSliceBatched(self):
    # Regression test for https://github.com/google/jax/issues/9083
    x = jnp.arange(5)
    y = jnp.arange(6, 9)
    ind = jnp.arange(6)
    expected = jnp.vstack([lax.dynamic_update_slice(x, y, (i,)) for i in ind])
    actual = jax.vmap(lax.dynamic_update_slice, (None, None, 0))(x, y, (ind,))
    self.assertAllClose(expected, actual)

  def testDynamicUpdateSliceWithNonScalarIndex(self):
    x = jnp.ones((6, 7), np.int32)
    with self.assertRaises(TypeError):
      lax.dynamic_update_slice_in_dim(x, jnp.ones((2, 7), np.int32),
                                      jnp.array([2, 2]), axis=0)

  @jtu.sample_product(
    [dict(shape=shape, perm=perm)
      for shape, perm in [
        [(3, 4), (1, 0)],
        [(3, 4), (0, 1)],
        [(3, 4, 5), (2, 1, 0)],
        [(3, 4, 5), (1, 0, 2)],
      ]
     ],
    dtype=default_dtypes,
  )
  def testTranspose(self, shape, dtype, perm):
    rng = jtu.rand_default(self.rng())
    args_maker = lambda: [rng(shape, dtype)]
    op = lambda x: lax.transpose(x, perm)
    self._CompileAndCheck(op, args_maker)

  def testTransposeWithArrayPermutation(self):
    x = lax.transpose(np.ones((2, 3)), jnp.array([1, 0]))
    self.assertEqual((3, 2), x.shape)

  @jtu.sample_product(
    [dict(shape=shape, perm=perm)
      for shape, perm in [
        [(3, 4), (1, 0)],
        [(3, 4), (0, 1)],
        [(3, 4, 5), (2, 1, 0)],
        [(3, 4, 5), (1, 0, 2)],
      ]
     ],
    dtype=default_dtypes,
  )
  def testTransposeAgainstNumpy(self, shape, dtype, perm):
    rng = jtu.rand_default(self.rng())
    args_maker = lambda: [rng(shape, dtype)]
    op = lambda x: lax.transpose(x, perm)
    numpy_op = lambda x: lax_reference.transpose(x, perm)
    self._CheckAgainstNumpy(numpy_op, op, args_maker)

  @jtu.sample_product(
    [dict(op=rec.op, reference_op=rec.reference_op, init_val=rec.init_val,
          primitive=rec.primitive, dtype=dtype)
     for rec in LAX_REDUCE_OPS for dtype in rec.dtypes],
    [dict(shape=shape, dims=dims)
      for shape, dims in [
        [(3, 4, 5), (0,)],
        [(3, 4, 5), (1, 2)],
        [(3, 4, 5), (0, 2)],
        [(3, 4, 5), (0, 1, 2)],
      ]
    ],
  )
  def testReduce(self, op, reference_op, init_val, shape, dtype, dims, primitive):
    if not config.x64_enabled and dtype in (np.float64, np.int64, np.uint64):
      raise SkipTest("x64 mode is disabled.")
    def reference_fun(operand):
      if hasattr(reference_op, "reduce"):
        initial = np.array(init_val, dtype=dtype)
        result = reference_op.reduce(operand, axis=dims, initial=initial)
      else:
        result = reference_op(operand, axis=dims)

      return result.astype(dtype)

    rng_factory = (jtu.rand_default if dtypes.issubdtype(dtype, np.integer)
                   else jtu.rand_small)
    rng = rng_factory(self.rng())
    init_val = np.asarray(init_val, dtype=dtype)
    fun = lambda operand, init_val: lax.reduce(operand, init_val, op, dims)
    args_maker = lambda: [rng(shape, dtype), init_val]
    self._CompileAndCheck(fun, args_maker)

    # we separately test the version that uses a concrete init_val because it
    # can hit different code paths
    fun = lambda operand: lax.reduce(operand, init_val, op, dims)
    args_maker = lambda: [rng(shape, dtype)]
    self._CompileAndCheck(fun, args_maker)
    self._CheckAgainstNumpy(reference_fun, fun, args_maker)

    # check that the correct monoid reducer primitive is used inside the jaxpr.
    # This requires the init_val (monoid identity element) to be static
    jaxpr = jax.make_jaxpr(fun)(rng(shape, dtype))
    self.assertEqual(jaxpr.eqns[0].primitive, primitive)

  @jtu.sample_product(
    op=["add", "mul"],
    op_namespace=[lax, operator],
    arr_weak_type=[False, True],
    init_weak_type=[False, True],
  )
  def testReduceWeakType(self, op_namespace, op, arr_weak_type, init_weak_type):
    op = getattr(op_namespace, op)
    arr = lax_internal._convert_element_type(np.arange(10), int,
                                             weak_type=arr_weak_type)
    init = lax_internal._convert_element_type(1, int, weak_type=init_weak_type)
    fun = lambda arr, init: lax.reduce(arr, init, op, (0,))
    out = fun(arr, init)
    self.assertEqual(dtypes.is_weakly_typed(out), arr_weak_type and init_weak_type)
    out_jit = jax.jit(fun)(arr, init)
    self.assertEqual(dtypes.is_weakly_typed(out_jit), arr_weak_type and init_weak_type)

  def testReduceWindowScalar(self):
    rng = jtu.rand_small(self.rng())
    dtype = jnp.float32
    init_val = np.asarray(0, dtype=dtype)
    op = lax.add

    def fun(operand, init_val):
      return lax.reduce_window(
          operand, init_val, op, window_dimensions=(), window_strides=(),
          padding=(), base_dilation=(), window_dilation=())

    def reference_fun(operand, init_val):
      return lax_reference.reduce_window(
          operand, init_val, op, window_dimensions=(), window_strides=(),
          padding=(), base_dilation=())

    args_maker = lambda: [rng((), dtype), init_val]
    self._CompileAndCheck(fun, args_maker)
    self._CheckAgainstNumpy(reference_fun, fun, args_maker)

  @jtu.sample_product(
    [dict(init_val=init_val, op=op, dtype=dtype)
      for init_val, op, dtypes in [
          (0, lax.add, [np.float32]),
          (-np.inf, lax.max, [np.float32]),
          (np.inf, lax.min, [np.float32]),
      ]
      for dtype in dtypes
    ],
    [dict(shape=shape, dims=dims, strides=strides, padding=padding,
          base_dilation=base_dilation, window_dilation=window_dilation)
      for shape, dims, strides, padding, base_dilation, window_dilation in (
        itertools.chain(
          itertools.product(
            [(4, 6)],
            [(2, 1), (1, 2)],
            [(1, 1), (2, 1), (1, 2)],
            ["VALID", "SAME", [(0, 3), (1, 2)]],
            [(1, 1), (2, 3)],
            [(1, 1), (1, 2)]),
          itertools.product(
            [(3, 2, 4, 6)], [(1, 1, 2, 1), (2, 1, 2, 1)],
            [(1, 2, 2, 1), (1, 1, 1, 1)],
            ["VALID", "SAME", [(0, 1), (1, 0), (2, 3), (0, 2)]],
            [(1, 1, 1, 1), (2, 1, 3, 2)],
            [(1, 1, 1, 1), (1, 2, 2, 1)])))
    ],
  )
  def testReduceWindow(self, op, init_val, dtype, shape, dims, strides, padding,
                       base_dilation, window_dilation):
    rng = jtu.rand_small(self.rng())
    init_val = np.asarray(init_val, dtype=dtype)

    def fun(operand, init_val):
      return lax.reduce_window(operand, init_val, op, dims, strides, padding,
                               base_dilation, window_dilation)

    def reference_fun(operand, init_val):
      return lax_reference.reduce_window(operand, init_val, op, dims, strides,
                                         padding, base_dilation)

    args_maker = lambda: [rng(shape, dtype), init_val]
    self._CompileAndCheck(fun, args_maker)
    if all(d == 1 for d in window_dilation):
      self._CheckAgainstNumpy(reference_fun, fun, args_maker)

    # we separately test the version that uses a concrete init_val because it
    # can hit different code paths
    def fun(operand):
      return lax.reduce_window(operand, init_val, op, dims, strides, padding,
                               base_dilation, window_dilation)

    args_maker = lambda: [rng(shape, dtype)]
    self._CompileAndCheck(fun, args_maker)

  @jtu.sample_product(
    [dict(shape=shape, dims=dims, strides=strides, padding=padding,
          base_dilation=base_dilation, window_dilation=window_dilation)
      for shape, dims, strides, padding, base_dilation, window_dilation in (
        itertools.chain(
          itertools.product(
            [(4, 6)],
            [(2, 1), (1, 2)],
            [(1, 1), (2, 1), (1, 2)],
            ["VALID", "SAME", [(0, 3), (1, 2)]],
            [(1, 1), (2, 3)],
            [(1, 1), (1, 2)]),
          itertools.product(
            [(3, 2, 4, 6)], [(1, 1, 2, 1), (2, 1, 2, 1)],
            [(1, 2, 2, 1), (1, 1, 1, 1)],
            ["VALID", "SAME", [(0, 1), (1, 0), (2, 3), (0, 2)]],
            [(1, 1, 1, 1), (2, 1, 3, 2)],
            [(1, 1, 1, 1), (1, 2, 2, 1)])))
    ],
    dtype=[np.float32],
  )
  # TODO(b/183233858): variadic reduce-window is not implemented on XLA:GPU
  @jtu.skip_on_devices("gpu")
  def testReduceWindowVariadic(self, dtype, shape, dims, strides, padding,
                               base_dilation, window_dilation):
    if (jtu.device_under_test() == "tpu" and
        any(d != 1 for d in window_dilation)):
      raise SkipTest("TPU support missing for arbitrary window dilation.")
    rng = jtu.rand_small(self.rng())
    init_values = (np.asarray(0, dtype=dtype), np.array(-np.inf, dtype=dtype))

    def reducer(xs, ys):
      x1, x2 = xs
      y1, y2 = ys
      return (x1 + y1, lax.max(x2, y2))

    def fun(*operands):
      return lax.reduce_window(operands, init_values, reducer, dims, strides,
                               padding, base_dilation, window_dilation)

    def reference_fun(*operands):
      return [
          lax_reference.reduce_window(operand, init_val, op, dims, strides,
                                      padding, base_dilation)
          for operand, init_val, op in zip(operands, init_values,
                                           [np.add, np.maximum])]

    args_maker = lambda: [rng(shape, dtype), rng(shape, dtype)]
    self._CompileAndCheck(fun, args_maker)
    if all(d == 1 for d in window_dilation):
      self._CheckAgainstNumpy(reference_fun, fun, args_maker)


  def testReduceWindowFailures(self):
    def empty_window_test():
      return lax.reduce_window(np.ones((1,)), 0., lax.add, padding='VALID',
                               window_dimensions=(0,), window_strides=(1,))

    def zero_stride_test():
      return lax.reduce_window(np.ones((1,)), 0., lax.add, padding='VALID',
                               window_dimensions=(1,), window_strides=(0,))

    for failure_fun in [empty_window_test, zero_stride_test]:
      with self.assertRaisesRegex(TypeError, "must have every element be"):
        failure_fun()

    with self.assertRaisesRegex(
        ValueError,
        "reduce_window output must have the same tree structure as the "
        "operands.*"):
      return lax.reduce_window(
          np.ones((1,)), 0., lambda x, y: [x + y],
          padding='VALID', window_dimensions=(1,), window_strides=(1,))

  @jtu.sample_product(
    [dict(shape=shape, window_dimensions=window_dimensions,
          base_dilation=base_dilation, window_dilation=window_dilation)
      for shape, window_dimensions, base_dilation, window_dilation in (
        itertools.chain(
          itertools.product(
            [(4, 6)],
            [(1, 1), (3, 4)],
            [(1, 1), (1, 2), (2, 13), (40, 60)],
            [(1, 1), (1, 2), (2, 13), (40, 60)]),
          itertools.product(
            [(3, 2, 4, 6)],
            [(1, 1, 1, 1), (2, 1, 2, 1)],
            [(1, 1, 1, 1), (1, 2, 2, 1), (30, 40, 3, 2)],
            [(1, 1, 1, 1), (1, 2, 2, 1), (30, 40, 3, 2)])))
     ],
  )
  def testReduceWindowShapeDilation(self, shape, window_dimensions,
                                    base_dilation, window_dilation):
    operand, padding, strides = np.ones(shape), 'SAME', (1,) * len(shape)
    result = lax.reduce_window(operand, 0., lax.add, padding=padding,
                               window_strides=strides,
                               window_dimensions=window_dimensions)
    # With a stride of 1 in each direction and a padding of 'SAME', the
    # shape of the input should be equal to the shape of the result according
    # to https://www.tensorflow.org/xla/operation_semantics#reducewindow.
    self.assertEqual(shape, result.shape)

  def testReduceWindowWithEmptyOutput(self):
    # https://github.com/google/jax/issues/10315
    shape = (5, 3, 2)
    operand, padding, strides = np.ones(shape), 'VALID', (1,) * len(shape)
    out = jax.eval_shape(lambda x: lax.reduce_window(x, 0., lax.add, padding=padding,
                         window_strides=strides,
                         window_dimensions=(3, 1, 1),
                         window_dilation=(3, 1, 1)), operand)
    self.assertEqual((0, 3, 2), out.shape)


  @jtu.sample_product(
    [dict(op=op, np_op=np_op) for op, np_op in [
      (lax.cumsum, np.cumsum),
      (lax.cumprod, np.cumprod),
      (lax.cummax, np.maximum.accumulate),
      (lax.cummin, np.minimum.accumulate),
    ]],
    [dict(shape=shape, axis=axis)
     for shape in [[10], [3, 4, 5]] for axis in range(len(shape))],
    dtype=default_dtypes,
    reverse=[False, True],
  )
  def testCumulativeReduce(self, op, np_op, shape, dtype, axis, reverse):
    rng_factory = (jtu.rand_default if dtypes.issubdtype(dtype, np.integer)
                   else jtu.rand_small)
    rng = rng_factory(self.rng())
    fun = partial(op, axis=axis, reverse=reverse)
    def np_fun(x):
      if reverse:
        return np.flip(np_op(np.flip(x, axis), axis=axis, dtype=dtype), axis)
      else:
        return np_op(x, axis=axis, dtype=dtype)
    args_maker = lambda: [rng(shape, dtype)]
    self._CompileAndCheck(fun, args_maker)
    self._CheckAgainstNumpy(np_fun, fun, args_maker)


  @jtu.sample_product(
    shape=[(), (3,), (3, 4)],
    dtype=float_dtypes,
    out_dtype=float_dtypes,
  )
  def testReducePrecision(self, shape, dtype, out_dtype):
    rng = jtu.rand_default(self.rng())
    args_maker = lambda: [rng(shape, dtype)]
    info = dtypes.finfo(out_dtype)
    fun = lambda x: lax.reduce_precision(x, info.nexp, info.nmant)
    np_fun = lambda x: np.asarray(x).astype(out_dtype).astype(dtype)
    self._CheckAgainstNumpy(np_fun, fun, args_maker)
    self._CompileAndCheck(fun, args_maker)


  @jtu.sample_product(
    [dict(shape=shape, axis=axis)
     for shape in [(5,), (5, 7)] for axis in [-1, len(shape) - 1]],
    dtype=all_dtypes,
    is_stable=[False, True],
  )
  def testSort(self, shape, dtype, axis, is_stable):
    rng = jtu.rand_default(self.rng())
    args_maker = lambda: [rng(shape, dtype)]
    fun = lambda x: lax.sort(x, dimension=axis, is_stable=is_stable)
    self._CompileAndCheck(fun, args_maker)

  @jtu.sample_product(dtype=float_dtypes)
  def testSortFloatSpecialValues(self, dtype):
    # Test confirms that
    # - NaNs are sorted to the end, regardless of representation
    # - sign bit of 0.0 is ignored
    x = jnp.array([-np.inf, 0.0, -0.0, np.inf, np.nan, -np.nan], dtype=dtype)
    index = lax.iota(dtypes.int_, x.size)
    argsort = lambda x: lax.sort_key_val(x, lax.iota(dtypes.int_, x.size), is_stable=True)[1]
    self.assertArraysEqual(argsort(x), index)
    self.assertArraysEqual(jax.jit(argsort)(x), index)

  @jtu.sample_product(
    [dict(shape=shape, axis=axis)
     for shape in [(5,), (5, 7)] for axis in [-1, len(shape) - 1]],
    dtype=all_dtypes,
    is_stable=[False, True],
  )
  def testSortAgainstNumpy(self, shape, dtype, axis, is_stable):
    rng = jtu.rand_default(self.rng())
    args_maker = lambda: [rng(shape, dtype)]
    op = lambda x: lax.sort(x, dimension=axis, is_stable=is_stable)
    def numpy_op(x):
      if is_stable:
        return lax_reference.sort(x, axis, kind='stable')
      else:
        return lax_reference.sort(x, axis)
    self._CheckAgainstNumpy(numpy_op, op, args_maker)


  @jtu.sample_product(
    [dict(shape=shape, axis=axis)
     for shape in [(3,), (5, 3)] for axis in [-1, len(shape) - 1]],
    key_dtype=float_dtypes + complex_dtypes + int_dtypes + uint_dtypes,
    val_dtype=[np.float32, np.int32, np.uint32],
    is_stable=[False, True],
  )
  def testSortKeyVal(self, shape, key_dtype, val_dtype, axis, is_stable):
    if (np.issubdtype(key_dtype, np.complexfloating) and
        jtu.device_under_test() == "cpu"):
      raise SkipTest("Complex-valued sort not implemented")
    rng = jtu.rand_default(self.rng())
    # This test relies on the property that wherever keys are tied, values are
    # too, since we don't guarantee the same ordering of values with equal keys.
    # To avoid that case, we generate unique keys (globally in the key array).
    def args_maker():
      flat_keys = np.arange(prod(shape), dtype=key_dtype)
      keys = self.rng().permutation(flat_keys).reshape(shape)
      values = rng(shape, val_dtype)
      return keys, values

    fun = lambda keys, values: lax.sort_key_val(keys, values, axis, is_stable)
    self._CompileAndCheck(fun, args_maker)

  @jtu.sample_product(
    [dict(shape=shape, num_keys=num_keys)
     for shape in [(3, 5), (4, 3)] for num_keys in range(1, shape[0] + 1)],
    dtype=all_dtypes,
  )
  def testSortNumKeys(self, shape, dtype, num_keys):
    rng = jtu.rand_default(self.rng())
    args_maker = lambda: [rng(shape, dtype)]
    lax_fun = lambda x: lax.sort(tuple(x), num_keys=num_keys)
    numpy_fun = lambda x: tuple(x[:, np.lexsort(x[:num_keys][::-1])])
    # self._CompileAndCheck(lax_fun, args_maker)
    self._CheckAgainstNumpy(numpy_fun, lax_fun, args_maker)

  @jtu.sample_product(
    [dict(shape=shape, axis=axis)
     for shape in [(3,), (5, 3)] for axis in [-1, len(shape) - 1]],
    key_dtype=float_dtypes + complex_dtypes + int_dtypes + uint_dtypes,
    val_dtype=[np.float32, np.int32, np.uint32],
  )
  def testSortKeyValAgainstNumpy(self, shape, key_dtype, val_dtype, axis):
    if (np.issubdtype(key_dtype, np.complexfloating) and
        jtu.device_under_test() == "cpu"):
      raise SkipTest("Complex-valued sort not implemented")
    rng = jtu.rand_default(self.rng())
    # This test relies on the property that wherever keys are tied, values are
    # too, since we don't guarantee the same ordering of values with equal keys.
    # To avoid that case, we generate unique keys (globally in the key array).
    def args_maker():
      flat_keys = np.arange(prod(shape), dtype=key_dtype)
      keys = self.rng().permutation(flat_keys).reshape(shape)
      values = rng(shape, val_dtype)
      return keys, values

    op = lambda ks, vs: lax.sort_key_val(ks, vs, axis)
    numpy_op = lambda ks, vs: lax_reference.sort_key_val(ks, vs, axis)
    self._CheckAgainstNumpy(numpy_op, op, args_maker)

  @jtu.sample_product(
    dtype=[np.float32, np.int32, np.uint32],
    shape=[(3,), (5, 3)],
    k=[1, 3],
  )
  def testTopK(self, shape, dtype, k):
    def args_maker():
      flat_values = np.arange(prod(shape), dtype=dtype)
      values = self.rng().permutation(flat_values).reshape(shape)
      return [values]
    def reference_top_k(x):
      bcast_idxs = np.broadcast_to(np.arange(shape[-1], dtype=np.int32), shape)
      sorted_vals, sorted_idxs = lax_reference.sort_key_val(x, bcast_idxs)
      return sorted_vals[..., :-k-1:-1], sorted_idxs[..., :-k-1:-1]
    op = lambda vs: lax.top_k(vs, k=k)
    self._CheckAgainstNumpy(op, reference_top_k, args_maker)
    self._CompileAndCheck(op, args_maker)

  @jtu.sample_product(
    [dict(lhs_shape=lhs_shape, rhs_shape=rhs_shape)
      for lhs_shape, rhs_shape in [((3, 2), (2, 4)),
                                   ((5, 3, 2), (5, 2, 4)),
                                   ((1, 2, 2, 3), (1, 2, 3, 1))]],
    dtype=float_dtypes,
  )
  def testBatchMatMul(self, lhs_shape, rhs_shape, dtype):
    rng = jtu.rand_small(self.rng())
    arg_maker = lambda: [rng(lhs_shape, dtype), rng(rhs_shape, dtype)]
    self._CompileAndCheck(lax.batch_matmul, arg_maker)

  def testCollapse(self):

    @jax.jit
    def collapse_first_two(x):
      return lax.collapse(x, 0, 2)

    self.assertEqual((6,), collapse_first_two(np.zeros((2, 3))).shape)
    self.assertEqual((6, 4), collapse_first_two(np.zeros((2, 3, 4))).shape)
    self.assertEqual((2, 3, 4),
                     collapse_first_two(np.zeros((1, 2, 3, 4))).shape)

  @jtu.sample_product(
    [dict(shape=shape, idxs=idxs, axes=axes)
      for shape, idxs, axes in [
          [(3, 4, 5), (np.array([0, 2, 1]),), (0,)],
          [(3, 4, 5), (np.array([-1, -2]),), (0,)],
          [(3, 4, 5), (np.array([0, 2]), np.array([1, 3])), (0, 1)],
          [(3, 4, 5), (np.array([0, 2]), np.array([1, 3])), [0, 2]],
    ]],
    dtype=all_dtypes,
  )
  def testIndexTake(self, shape, dtype, idxs, axes):
    rng = jtu.rand_default(self.rng())
    rand_idxs = lambda: tuple(rng(e.shape, e.dtype) for e in idxs)
    args_maker = lambda: [rng(shape, dtype), rand_idxs()]
    fun = lambda src, idxs: lax.index_take(src, idxs, axes)
    self._CompileAndCheck(fun, args_maker)

  @jtu.sample_product(
    [dict(shape=shape, idxs=idxs, dnums=dnums, slice_sizes=slice_sizes)
      for shape, idxs, dnums, slice_sizes in [
          ((5,), np.array([[0], [2]]), lax.GatherDimensionNumbers(
            offset_dims=(), collapsed_slice_dims=(0,), start_index_map=(0,)),
            (1,)),
          ((10,), np.array([[0], [0], [0]]), lax.GatherDimensionNumbers(
            offset_dims=(1,), collapsed_slice_dims=(), start_index_map=(0,)),
            (2,)),
          ((10, 5,), np.array([[0], [2], [1]]), lax.GatherDimensionNumbers(
            offset_dims=(1,), collapsed_slice_dims=(0,), start_index_map=(0,)),
            (1, 3)),
          ((10, 5), np.array([[0, 2], [1, 0]]), lax.GatherDimensionNumbers(
            offset_dims=(1,), collapsed_slice_dims=(0,), start_index_map=(0, 1)),
            (1, 3)),
    ]],
    dtype=all_dtypes,
  )
  def testGather(self, shape, dtype, idxs, dnums, slice_sizes):
    rng = jtu.rand_default(self.rng())
    rng_idx = jtu.rand_int(self.rng(), high=max(shape))
    rand_idxs = lambda: rng_idx(idxs.shape, idxs.dtype)
    args_maker = lambda: [rng(shape, dtype), rand_idxs()]
    fun = partial(lax.gather, dimension_numbers=dnums, slice_sizes=slice_sizes)
    self._CompileAndCheck(fun, args_maker)

  # These tests are adapted from the corresponding tests in
  # tensorflow/compiler/xla/service/shape_inference_test.cc with slight
  # variations to account for the implicit setting of index_vector_dim in JAX.
  @parameterized.named_parameters(
      {"testcase_name": f"_{testcase_name}", "operand_shape": operand_shape,
       "indices_shape": indices_shape,
       "dimension_numbers": lax.GatherDimensionNumbers(
          offset_dims=offset_dims,
          collapsed_slice_dims=collapsed_slice_dims,
          start_index_map=start_index_map),
       "slice_sizes": slice_sizes, "msg": msg}
      for (testcase_name, operand_shape, indices_shape, offset_dims,
           collapsed_slice_dims, start_index_map, slice_sizes, msg) in [
        ("NonAscendingWindowIndices", (10, 9, 8, 7, 6), (5, 4, 3, 2, 1),
         (4, 5, 6, 8, 7), (), (0, 1, 2, 3, 4), (10, 9, 8, 7, 6),
         "offset_dims in gather op must be sorted"),
        ("RepeatedWindowIndices", (10, 9, 8, 7, 6), (5, 4, 3, 2, 1),
         (4, 5, 6, 7, 7), (), (0, 1, 2, 3, 4), (10, 9, 8, 7, 6),
         "offset_dims in gather op must not repeat"),
        ("WindowIndexOutOfBounds", (10, 9, 8, 7, 6), (5, 4, 3, 2, 1),
         (4, 5, 100, 101, 102), (), (0, 1, 2, 3, 4), (10, 9, 8, 7, 6),
         "Offset dimension 2 in gather op is out of bounds"),
        ("WindowIndexBarelyOutOfBounds", (10, 9, 8, 7, 6), (5, 4, 3, 2, 1),
         (4, 5, 6, 7, 9), (), (0, 1, 2, 3, 4), (10, 9, 8, 7, 6),
         "Offset dimension 4 in gather op is out of bounds"),
        ("MismatchingElidedWindowDims", (10, 9, 8, 7, 6), (5, 4, 3, 2, 5),
         (4, 5, 6, 7, 8), (4,), (0, 1, 2, 3, 4), (10, 9, 8, 7, 6),
         ("All components of the offset index in a gather op must either be a "
          "offset dimension or explicitly collapsed")),
        ("OutOfBoundsWindowToInputMapping", (10, 9, 8, 7, 6), (5, 4, 3, 2, 5),
         (4, 5, 6, 7, 8), (0, 1, 2, 3, 19), (0, 1, 2, 3, 4), (10, 9, 8, 7, 6),
         "Invalid collapsed_slice_dims set in gather op; valid range is"),
        ("RepeatedWindowToInputMapping", (10, 9, 8, 7, 6), (5, 4, 3, 2, 5),
         (4, 5, 6, 7, 8), (0, 1, 2, 3, 3), (0, 1, 2, 3, 4), (10, 9, 8, 7, 6),
         "collapsed_slice_dims in gather op must not repeat"),
        ("MismatchingGatherToInputMapping", (10, 9, 8, 7, 6), (5, 4, 3, 2, 5),
         (4, 5, 6, 7, 8), (), (0, 1, 2, 3), (10, 9, 8, 7, 6),
         ("Gather op has 4 elements in start_index_map and the bound of "
          "dimension index_vector_dim=4 of indices is 5. These two "
          "numbers must be equal.")),
        ("OutOfBoundsGatherToInputMapping", (10, 9, 8, 7, 6), (5, 4, 3, 2, 5),
         (4, 5, 6, 7, 8), (), (0, 1, 2, 3, 7), (10, 9, 8, 7, 6),
         "Invalid start_index_map"),
        ("RepeatedGatherToInputMapping", (10, 9, 8, 7, 6), (5, 4, 3, 2, 5),
         (4, 5, 6, 7, 8), (), (0, 1, 2, 3, 3), (10, 9, 8, 7, 6),
         "start_index_map in gather op must not repeat"),
        ("NonAscendingElidedWindowDims", (10, 9, 8, 7, 6), (5, 4, 3, 2, 5),
         (4, 5, 6, 7, 8), (2, 1), (0, 1, 2, 3, 4), (10, 9, 8, 7, 6),
         "collapsed_slice_dims in gather op must be sorted"),
        ("WindowBoundsTooLarge", (10, 9, 8, 7, 6), (5, 4, 3, 2, 5),
         (4, 5, 6, 7), (2,), (0, 1, 2, 3, 4), (10, 9, 8, 100, 6),
         "Slice size at index 3 in gather op is out of range"),
        ("MismatchingNumberOfWindowBounds", (10, 9, 8, 7, 6), (5, 4, 3, 2, 5),
         (4, 5, 6, 7), (), (0, 1, 2, 3, 4), (10, 9, 8, 7),
         "Gather op must have one slice size for every input dimension"),
        ("WindowBoundsNot1ForElidedDim", (10, 9, 8, 7, 6), (5, 4, 3, 2, 5),
         (4, 5, 6, 7), (1,), (0, 1, 2, 3, 4), (10, 9, 8, 7, 6),
         ("Gather op can only collapse slice dims with bound 1, but bound "
          "is 9 for index 1 at position 0."))
      ]
  )
  def testGatherShapeCheckingRule(self, operand_shape, indices_shape,
                                  dimension_numbers, slice_sizes, msg):
    operand = np.ones(operand_shape, dtype=np.int32)
    indices = np.ones(indices_shape, dtype=np.int32)

    with self.assertRaisesRegex(TypeError, msg):
      lax.gather(operand, indices, dimension_numbers, slice_sizes)

  @jtu.sample_product(
    [dict(arg_shape=arg_shape, idxs=idxs, update_shape=update_shape,
          dnums=dnums)
      for arg_shape, idxs, update_shape, dnums in [
          ((5,), np.array([[0], [2]]), (2,), lax.ScatterDimensionNumbers(
            update_window_dims=(), inserted_window_dims=(0,),
            scatter_dims_to_operand_dims=(0,))),
          ((10,), np.array([[0], [0], [0]]), (3, 2), lax.ScatterDimensionNumbers(
            update_window_dims=(1,), inserted_window_dims=(),
            scatter_dims_to_operand_dims=(0,))),
          ((10, 5,), np.array([[0], [2], [1]]), (3, 3), lax.ScatterDimensionNumbers(
            update_window_dims=(1,), inserted_window_dims=(0,),
            scatter_dims_to_operand_dims=(0,))),
    ]],
    dtype=inexact_dtypes,
    mode=["clip", "fill", None],
  )
  def testScatterAdd(self, arg_shape, dtype, idxs, update_shape, dnums, mode):
    rng = jtu.rand_default(self.rng())
    rng_idx = jtu.rand_int(self.rng(), high=max(arg_shape))
    rand_idxs = lambda: rng_idx(idxs.shape, idxs.dtype)
    args_maker = lambda: [rng(arg_shape, dtype), rand_idxs(),
                          rng(update_shape, dtype)]
    fun = partial(lax.scatter_add, dimension_numbers=dnums, mode=mode)
    self._CompileAndCheck(fun, args_maker)

  @jtu.sample_product(
    [dict(arg_shape=arg_shape, idxs=idxs, update_shape=update_shape,
          dnums=dnums)
      for arg_shape, idxs, update_shape, dnums in [
          ((5,), np.array([[0], [2]]), (2,), lax.ScatterDimensionNumbers(
            update_window_dims=(), inserted_window_dims=(0,),
            scatter_dims_to_operand_dims=(0,))),
          ((10,), np.array([[0], [0], [0]]), (3, 2), lax.ScatterDimensionNumbers(
            update_window_dims=(1,), inserted_window_dims=(),
            scatter_dims_to_operand_dims=(0,))),
          ((10, 5,), np.array([[0], [2], [1]]), (3, 3), lax.ScatterDimensionNumbers(
            update_window_dims=(1,), inserted_window_dims=(0,),
            scatter_dims_to_operand_dims=(0,))),
    ]],
    dtype=float_dtypes,
  )
  def testScatterMin(self, arg_shape, dtype, idxs, update_shape, dnums):
    rng = jtu.rand_default(self.rng())
    rng_idx = jtu.rand_int(self.rng(), high=max(arg_shape))
    rand_idxs = lambda: rng_idx(idxs.shape, idxs.dtype)
    args_maker = lambda: [rng(arg_shape, dtype), rand_idxs(),
                          rng(update_shape, dtype)]
    fun = partial(lax.scatter_min, dimension_numbers=dnums)
    self._CompileAndCheck(fun, args_maker)

  @jtu.sample_product(
    [dict(arg_shape=arg_shape, idxs=idxs, update_shape=update_shape,
          dnums=dnums)
      for arg_shape, idxs, update_shape, dnums in [
          ((5,), np.array([[0], [2]]), (2,), lax.ScatterDimensionNumbers(
            update_window_dims=(), inserted_window_dims=(0,),
            scatter_dims_to_operand_dims=(0,))),
          ((10,), np.array([[0], [0], [0]]), (3, 2), lax.ScatterDimensionNumbers(
            update_window_dims=(1,), inserted_window_dims=(),
            scatter_dims_to_operand_dims=(0,))),
          ((10, 5,), np.array([[0], [2], [1]]), (3, 3), lax.ScatterDimensionNumbers(
            update_window_dims=(1,), inserted_window_dims=(0,),
            scatter_dims_to_operand_dims=(0,))),
    ]],
    dtype=float_dtypes,
  )
  def testScatterMax(self, arg_shape, dtype, idxs, update_shape, dnums):
    rng = jtu.rand_default(self.rng())
    rng_idx = jtu.rand_int(self.rng(), high=max(arg_shape))
    rand_idxs = lambda: rng_idx(idxs.shape, idxs.dtype)
    args_maker = lambda: [rng(arg_shape, dtype), rand_idxs(),
                          rng(update_shape, dtype)]
    fun = partial(lax.scatter_max, dimension_numbers=dnums)
    self._CompileAndCheck(fun, args_maker)

  @jtu.sample_product(
    [dict(arg_shape=arg_shape, idxs=idxs, update_shape=update_shape,
          dnums=dnums)
      for arg_shape, idxs, update_shape, dnums in [
          ((5,), np.array([[0], [2]]), (2,), lax.ScatterDimensionNumbers(
            update_window_dims=(), inserted_window_dims=(0,),
            scatter_dims_to_operand_dims=(0,))),
          ((10,), np.array([[0], [0], [0]]), (3, 2), lax.ScatterDimensionNumbers(
            update_window_dims=(1,), inserted_window_dims=(),
            scatter_dims_to_operand_dims=(0,))),
          ((10, 5,), np.array([[0], [2], [1]]), (3, 3), lax.ScatterDimensionNumbers(
            update_window_dims=(1,), inserted_window_dims=(0,),
            scatter_dims_to_operand_dims=(0,))),
    ]],
    dtype=float_dtypes,
  )
  def testScatter(self, arg_shape, dtype, idxs, update_shape, dnums):
    rng = jtu.rand_default(self.rng())
    rng_idx = jtu.rand_int(self.rng(), high=max(arg_shape))
    rand_idxs = lambda: rng_idx(idxs.shape, idxs.dtype)
    args_maker = lambda: [rng(arg_shape, dtype), rand_idxs(),
                          rng(update_shape, dtype)]
    fun = partial(lax.scatter, dimension_numbers=dnums)
    self._CompileAndCheck(fun, args_maker)

  # These tests are adapted from the corresponding tests in
  # tensorflow/compiler/xla/service/shape_inference_test.cc with slight
  # variations to account for the implicit setting of index_vector_dim in JAX.
  @parameterized.named_parameters(
      {"testcase_name": f"_{testcase_name}", "operand_shape": operand_shape,
       "indices": indices, "update_shape": update_shape,
       "dimension_numbers": lax.ScatterDimensionNumbers(
          update_window_dims=update_window_dims,
          inserted_window_dims=inserted_window_dims,
          scatter_dims_to_operand_dims=scatter_dims_to_operand_dims),
       "msg": msg}
      for (testcase_name, operand_shape, indices, update_shape,
           update_window_dims, inserted_window_dims,
           scatter_dims_to_operand_dims, msg) in [
              ("ScatterWithUpdatesBiggerThanInput", (64, 48), np.zeros((32, 1)),
               (65, 32), (0,), (1,), (1,), "Bounds of the window dimensions"),
              ("ScatterWithUpdatesBiggerThanInputV2", (64, 48),
               np.zeros((32, 1)), (32, 49), (1,), (0,), (1,),
               "Bounds of the window dimensions"),
              ("ScatterWithUpdatesNotMatchingIndices", (64, 48),
               np.zeros((32, 1)), (64, 31), (0,), (1,), (1,),
               "Bounds of the scatter dimensions"),
              ("ScatterWithUpdatesNotMatchingIndicesV2", (64, 48),
               np.zeros((32, 1)), (31, 48), (1,), (0,), (1,),
               "Bounds of the scatter dimensions"),
              ("ScatterNdWithUpdatesBiggerThanInput", (64, 48),
               np.zeros((10, 9, 8, 7, 1)), (10, 9, 8, 7, 65), (4,), (1,),
               (0,), "Bounds of the window dimensions"),
              ("ScatterNdWithUpdatesNotMatchingIndices", (64, 48),
               np.zeros((10, 9, 8, 7, 1)), (9, 9, 8, 7, 64), (4,), (1,), (0,),
               "Bounds of the scatter dimensions"),
              ("InvalidUpdates", (50, 49, 48, 47, 46),
               np.zeros((10, 9, 8, 7, 5)), (10, 9, 8, 7, 3, 2, 4, 1),
               (4, 5, 6), (1, 2), (0, 1, 2, 3, 4),
               "Updates tensor must be of rank 7; got 8."),
              ("NonAscendingUpdateWindowDims", (6, 5, 4, 3, 2),
               np.zeros((5, 4, 3, 2, 1)), (10, 9, 8, 7, 6, 5, 4, 3, 2),
               (4, 5, 6, 8, 7), (), (0, 1, 2, 3, 4),
               "update_window_dims in scatter op must be sorted"),
              ("RepeatedUpdateWindowDims", (6, 5, 4, 3, 2),
               np.zeros((5, 4, 3, 2, 1)), (10, 9, 8, 7, 6, 5, 4, 3, 2),
               (4, 5, 6, 7, 7), (), (0, 1, 2, 3, 4),
               "update_window_dims in scatter op must not repeat"),
              ("OutOfBoundsUpdateWindowDims", (6, 5, 4, 3, 2),
               np.zeros((5, 4, 3, 2, 1)), (10, 9, 8, 7, 6, 5, 4, 3, 2),
               (4, 5, 6, 7, 9), (), (0, 1, 2, 3, 4),
               "Invalid update_window_dims set in scatter op"),
              ("NonAscendingInsertedWindowDims", (50, 49, 48, 47, 46),
               np.zeros((10, 9, 8, 7, 5)), (10, 9, 8, 7, 3, 2, 4),
               (4, 5, 6), (2, 1), (0, 1, 2, 3, 4),
               "inserted_window_dims in scatter op must be sorted"),
              ("RepeatedInsertedWindowDims", (50, 49, 48, 47, 46),
               np.zeros((10, 9, 8, 7, 5)), (10, 9, 8, 7, 3, 2, 4),
               (4, 5, 6), (1, 1), (0, 1, 2, 3, 4),
               "inserted_window_dims in scatter op must not repeat"),
              ("OutOfBoundsInsertedWindowDims", (50, 49, 48, 47, 46),
               np.zeros((10, 9, 8, 7, 5)), (10, 9, 8, 7, 3, 2, 4),
               (4, 5, 6), (1, 5), (0, 1, 2, 3, 4),
               "Invalid inserted_window_dims set in scatter op"),
              ("MismatchingScatterDimsToOperandDims", (50, 49, 48, 47, 46),
               np.zeros((10, 9, 8, 7, 5)), (10, 9, 8, 7, 3, 2, 4),
               (4, 5, 6), (1, 2), (0, 1, 2, 3),
               ("Scatter op has 4 elements in scatter_dims_to_operand_dims and "
                "the bound of dimension index_vector_dim=4 of indices "
                "is 5. These two numbers must be equal")),
              ("OutOfBoundsScatterDimsToOperandDims", (50, 49, 48, 47, 46),
               np.zeros((10, 9, 8, 7, 5)), (10, 9, 8, 7, 3, 2, 4),
               (4, 5, 6), (1, 2), (0, 1, 2, 3, 10),
               "Invalid scatter_dims_to_operand_dims mapping"),
              ("RepeatedValuesInScatterDimsToOperandDims", (50, 49, 48, 47, 46),
               np.zeros((10, 9, 8, 7, 5)), (10, 9, 8, 7, 3, 2, 4),
               (4, 5, 6), (1, 2), (0, 1, 2, 2, 3),
               "scatter_dims_to_operand_dims in scatter op must not repeat"),
              ("InsufficientWindowDims", (50, 49, 48, 47, 46),
               np.zeros((10, 9, 8, 7, 5)), (10, 9, 8, 7, 3, 2, 4),
               (4, 5, 6), (1,), (0, 1, 2, 3),
               ("Scatter op has window of size 4; doesn't match operand of "
                "rank 5."))
           ]
      )
  def testScatterShapeCheckingRule(self, operand_shape, indices,
                                   update_shape, dimension_numbers, msg):

    def f(x, y):
      operand = lax.broadcast(x, operand_shape)
      updates = lax.broadcast(y, update_shape)
      return lax.scatter(operand, indices, updates, dimension_numbers)
    with self.assertRaisesRegex(TypeError, msg):
      jax.eval_shape(f, np.int32(1), np.int32(1))

  def testIssue831(self):
    # Tests the DeviceTuple constant handler
    def f(x):
      g = lambda *args: args[1]
      return jax.jit(lax.fori_loop, static_argnums=(2,))( 0, 10, g, x)

    jax.jit(f)(1.)  # doesn't crash

  def testReshapeWithUnusualShapes(self):
    ans = lax.reshape(np.ones((3,), np.float32), (lax.add(1, 2), 1))
    self.assertAllClose(ans, np.ones((3, 1), np.float32))

    self.assertRaisesRegex(
      TypeError,
      "Shapes must be 1D sequences of concrete values of integer type.*",
      lambda: lax.reshape(np.ones(3,), (np.array([3, 1]),)))

    self.assertRaisesRegex(
      TypeError,
      "Shapes must be 1D sequences of concrete values of integer type.*",
      lambda: lax.reshape(np.ones(3,), (1.5, 2.0)))

  def testDynamicSliceTypeErrors(self):
    self.assertRaisesRegex(
      TypeError,
      "index arguments to dynamic_slice must be integers of the same type",
      lambda: lax.dynamic_slice(np.ones((3, 4), dtype=np.float32),
                                (np.int32(1), np.int16(2)), (2, 2)))

  def testDynamicUpdateSliceTypeErrors(self):
    self.assertRaisesRegex(
      TypeError,
      "index arguments to dynamic_update_slice must be integers of the same "
      "type",
      lambda: lax.dynamic_update_slice(np.ones((3, 4), dtype=np.float32),
                                       np.zeros((2, 2), dtype=np.float32),
                                       (np.int32(1), np.int16(2))))

  def test_tie_in_error(self):
    raise SkipTest("test no longer needed after trivializing tie_in")
    # with core.skipping_checks():
    #   with self.assertRaisesRegex(
    #       TypeError, ".* of type .*tuple.* is not a valid JAX type"):
    #     jax.make_jaxpr(lambda x: lax.tie_in((x, x), 1))(1.)

  def test_primitive_jaxtype_error(self):
    with jax.enable_checks(False):
      with self.assertRaisesRegex(
          TypeError, "Argument .* of type .* is not a valid JAX type"):
        lax.add(1, 'hi')

  def test_reduction_with_repeated_axes_error(self):
    with self.assertRaisesRegex(ValueError, "duplicate value in 'axes' .*"):
      lax.reduce(np.arange(3), 0, lax.add, (0, 0))

  @parameterized.parameters([lax.rem, lax.lt, lax.gt, lax.ge, lax.le])
  def test_ops_do_not_accept_complex_dtypes(self, op):
    with self.assertRaisesRegex(TypeError, ".*does not accept dtype complex.*"):
      op(2+3j, 4+5j)

  def test_population_count_booleans_not_supported(self):
    # https://github.com/google/jax/issues/3886
    msg = "population_count does not accept dtype bool"
    with self.assertRaisesRegex(TypeError, msg):
      lax.population_count(True)

  def test_conv_general_dilated_different_input_ranks_error(self):
    # https://github.com/google/jax/issues/4316
    msg = ("conv_general_dilated lhs and rhs must have the same number of "
           "dimensions")
    dimension_numbers = lax.ConvDimensionNumbers(lhs_spec=(0, 1, 2),
                                                 rhs_spec=(0, 1, 2),
                                                 out_spec=(0, 1, 2))
    kwargs = { 'window_strides': (1,)
             , 'padding': ((0, 0),)
             , 'lhs_dilation': (1,)
             , 'rhs_dilation': (1,)
             , 'dimension_numbers': dimension_numbers
             , 'feature_group_count': 1
             , 'batch_group_count': 1
             , 'precision': None
             }
    lhs, rhs = np.ones((1, 1, 1)), np.ones((1, 1, 1, 1))
    with self.assertRaisesRegex(ValueError, msg):
      lax.conv_general_dilated(lhs, rhs, **kwargs)

  def test_window_strides_dimension_shape_rule(self):
    # https://github.com/google/jax/issues/5087
    msg = ("conv_general_dilated window and window_strides must have "
           "the same number of dimensions")
    lhs = jax.numpy.zeros((1, 1, 3, 3))
    rhs = np.zeros((1, 1, 1, 1))
    with self.assertRaisesRegex(ValueError, msg):
      jax.lax.conv(lhs, rhs, [1], 'SAME')

  def test_reduce_window_scalar_init_value_shape_rule(self):
    # https://github.com/google/jax/issues/4574
    args = { "operand": np.ones((4, 4), dtype=np.int32)
           , "init_value": np.zeros((1,), dtype=np.int32)
           , "computation": lax.max
           , "window_dimensions": (2, 2)
           , "window_strides": (2, 2)
           , "padding": "VALID"
           , "base_dilation": (1, 1)
           , "window_dilation": (1, 1)
           }

    msg = (r"reduce_window expected init_values to be scalars but init_values "
           r"have shapes \[\(1,\)\].")
    with self.assertRaisesRegex(TypeError, msg):
      lax.reduce_window(**args)

  def test_reduce_correctly_works_with_pytrees(self):
    operands = {'x': [np.ones(5), np.arange(5)]}
    init_values = {'x': [0., 0]}
    result = lax.reduce(operands, init_values,
                        lambda x, y: tree_util.tree_map(lax.add, x, y),
                        [0])
    self.assertDictEqual(result, {'x': [5., 10]})

  def test_reduce_with_mismatched_pytrees_errors(self):
    operands = {'x': np.ones(5)}
    bad_init_values = {'y': 0.}

    with self.assertRaisesRegex(ValueError, 'Operands must have the same '
                                'tree structure as init_values'):
      lax.reduce(operands, bad_init_values,
                 lambda x, y: dict(x=x['x'] + y['x']), [0])

  def test_reduce_with_nonscalar_inits_errors(self):
    operands = {'x': np.ones(5)}
    bad_init_values = {'x': np.ones(5)}

    with self.assertRaisesRegex(ValueError,
                                'reduce found non-scalar initial value'):
      lax.reduce(operands, bad_init_values,
                 lambda x, y: dict(x=x['x'] + y['x']), [0])

  def test_select_jvp_complexity(self):
    jaxpr = jax.make_jaxpr(lambda x: jax.jvp(lambda x: lax.select(True, x, x),
                                             (x,), (1.,)))(1.)
    self.assertLen(jaxpr.jaxpr.eqns, 2)

  def testRngBitGenerator(self):
    # This test covers the original behavior of lax.rng_bit_generator, which
    # required x64=True, and only checks shapes and jit invariance.
    if not config.x64_enabled:
      raise SkipTest("RngBitGenerator requires 64bit key")

    key = np.array((1, 2)).astype(np.uint64)
    def fn(k):
      return lax.rng_bit_generator(
          k, shape=(5, 7), algorithm=lax.RandomAlgorithm.RNG_THREE_FRY)

    out = fn(key)
    out_jit = jax.jit(fn)(key)
    self.assertEqual(out[0].shape, (2,))
    self.assertEqual(out[1].shape, (5, 7))
    self.assertArraysEqual(out[0], out_jit[0])
    self.assertArraysEqual(out[1], out_jit[1])

  def testRngBitGenerator2(self):
    def f(key):
      return lax.rng_bit_generator(key, shape=(5, 7))

    key = np.array((1, 2, 3, 4)).astype(np.uint32)
    out1 = f(key)
    out2 = jax.jit(f)(key)
    self.assertEqual(out1[0].shape, (4,))
    self.assertEqual(out1[1].shape, (5, 7))
    self.assertArraysEqual(out1[0], out2[0])
    self.assertArraysEqual(out1[1], out2[1])

  @jtu.skip_on_devices("tpu")
  def testRngBitGeneratorReturnedKey(self):
    # This test ensures that the key bit-packing/unpacking operations used in
    # the translation rule for rng_bit_generator, on older jaxlibs and at time
    # of writing on GPU, are inverses of one another.
    key = np.array([3, 1, 4, 2], dtype=np.dtype('uint32'))
    new_key, _ = lax.rng_bit_generator(key, (0,))
    self.assertAllClose(key, new_key)

  @jtu.sample_product(
    dtype=all_dtypes + python_scalar_types,
    weak_type=[True, False],
  )
  def test_const(self, dtype, weak_type):
    if dtype in set(python_scalar_types):
      val = dtype(0)
    else:
      val = lax_internal._convert_element_type(0, dtype, weak_type=weak_type)

    const = lax_internal._const(val, 0)
    self.assertEqual(dtypes.dtype(val, canonicalize=True),
                     dtypes.dtype(const, canonicalize=True))


  def testIgammaSpecial(self):
    self.assertEqual(lax.igamma(1., np.inf), 1.)
    self.assertEqual(lax.igammac(1., np.inf), 0.)

  def testRegressionIssue5728(self):
    # The computation in this test gave garbage data on CPU due to an LLVM bug.
    @jax.jit
    def f(inputs):
      out_action_2 = lax.slice_in_dim(inputs, 0, 15, axis=-1)
      mask = lax.slice_in_dim(inputs, 7, 22, axis=-1)
      out_action_2 = lax.select(lax.eq(mask, np.float32(0)),
                                lax.broadcast(np.float32(42), (1, 15)),
                                out_action_2)
      return lax.pad(out_action_2, np.float32(42), [(0, 0, 0), (0, 15, 0)])
    self.assertArraysEqual(np.full((1, 30), np.float32(42)),
                           f(np.zeros((1, 24), dtype=np.float32)))

  def testDynamicSliceU8Index(self):
    # Regression test for u8 index in dynamic-slice (#6122)
    # TODO(b/183216273): enable this test for CPU & GPU when possible.
    if jtu.device_under_test() == "cpu":
      raise unittest.SkipTest("DynamicSliceU8Index test is a known failure on CPU.")
    if jtu.device_under_test() == "gpu":
      raise unittest.SkipTest("DynamicSliceU8Index test is a known failure on GPU.")
    x = np.arange(200)
    np.testing.assert_equal(
        np.array(lax.dynamic_slice(x, np.uint8([128]), (1,))), [128])


class LazyConstantTest(jtu.JaxTestCase):
  def _Check(self, make_const, expected):
    # check casting to ndarray works
    asarray_result = np.asarray(make_const())

    # check passing as an argument works (should hit constant handler)
    zero = np.array(0, expected.dtype)
    argument_result = lax.add(zero, make_const())

    # check looping into a compiled computation works
    jit_result = jax.jit(lambda x: lax.add(x, make_const()))(zero)

    # ensure they're all the same
    self.assertAllClose(asarray_result, expected)
    self.assertAllClose(argument_result, expected)
    self.assertAllClose(jit_result, expected)

    # ensure repr doesn't crash
    repr(make_const())

  @jtu.sample_product(
    dtype=default_dtypes + [None],
    shape=[(), (3,), (2, 3), (2, 3, 4), (1001, 1001)],
    fill_value=[0, 1, np.pi],
  )
  def testFilledConstant(self, shape, fill_value, dtype):
    make_const = lambda: lax.full(shape, fill_value, dtype)
    expected = np.full(shape, fill_value,
                        dtype or dtypes.dtype(fill_value))
    self._Check(make_const, expected)

  @jtu.sample_product(
    [dict(shape=shape, dimension=dimension)
     for shape in [(), (3,), (2, 3), (2, 3, 4)]
     # TODO(mattjj): re-enable (1001, 1001), (101, 101, 101),
     for dimension in range(len(shape))],
    dtype=default_dtypes,
  )
  def testIotaConstant(self, dtype, shape, dimension):
    make_const = lambda: lax.broadcasted_iota(dtype, shape, dimension)

    arr = np.arange(shape[dimension], dtype=dtypes.canonicalize_dtype(dtype))
    singleton_shape = [1] * len(shape)
    singleton_shape[dimension] = shape[dimension]
    expected = np.broadcast_to(arr.reshape(singleton_shape), shape)

    self._Check(make_const, expected)


  @jtu.sample_product(
    [dict(shape=shape, axes=axes)
      for shape, axes in [
          [(2, 3), (0, 1)],
          [(2, 3, 4), (0, 1)],
          [(2, 3, 4), (0, 2)],
          [(2, 3, 4), (1, 2)],
          [(2, 3, 4), (0, 1, 2)],
          [(2, 3, 4, 2), (0, 1, 2)],
          [(2, 3, 4, 2), (0, 2, 3)],
          [(1001, 1001), (0, 1)],
      ]],
    dtype=default_dtypes,
  )
  def testDeltaConstant(self, dtype, shape, axes):
    make_const = lambda: lax_internal._delta(dtype, shape, axes)
    # don't check the asarray case, just assume it's right
    expected = np.asarray(make_const())
    self._Check(make_const, expected)

  def testBroadcastInDim(self):
    arr = lax.full((2, 1), 1.) + 1.
    arr_np = np.full((2, 1), 1.) + 1.
    expected = lax_reference.broadcast_in_dim(arr_np, (2, 1, 3), (0, 2))
    make_const = lambda: lax.broadcast_in_dim(arr, (2, 1, 3), (0, 2))
    self._Check(make_const, expected)

  @jtu.sample_product(
    input_type=[int, float, np.int32, np.float32, np.array],
    dtype=[np.int32, np.float32],
    jit=[True, False],
    value=[0, 1],
  )
  def testConvertElementReturnType(self, input_type, dtype, value, jit):
    op = lambda x: lax.convert_element_type(x, dtype)
    if jit:
      op = jax.jit(op)
    result = op(input_type(value))
    assert isinstance(result, jax.Array)

  @jtu.sample_product(dtype_in=all_dtypes, dtype_out=all_dtypes)
  @jtu.ignore_warning(category=np.ComplexWarning)
  def testConvertElementTypeAvoidsCopies(self, dtype_in, dtype_out):
    x = jax.device_put(np.zeros(5, dtype_in))
    self.assertEqual(x.dtype, dtype_in)
    y = lax.convert_element_type(x, dtype_out)
    self.assertEqual(y.dtype, dtype_out)
    if config.jax_array:
      x_buf = x._arrays[0]
      y_buf = y._arrays[0]
    else:
      x_buf = x.device_buffer
      y_buf = y.device_buffer
    if np.dtype(dtype_in) == np.dtype(dtype_out):
      self.assertEqual(x_buf.unsafe_buffer_pointer(),
                       y_buf.unsafe_buffer_pointer())
    else:
      self.assertNotEqual(x_buf.unsafe_buffer_pointer(),
                          y_buf.unsafe_buffer_pointer())

  @jtu.sample_product(
    index_dtype=jtu.dtypes.all_inexact + jtu.dtypes.boolean,
    jax_fn=[lax.argmin, lax.argmax],
  )
  def testArgMinMaxIndexDtypeError(self, jax_fn, index_dtype):
    with self.assertRaisesRegex(TypeError,
                                "index_dtype must be an integer type"):
      jax_fn(np.ones((2, 2)), axis=0, index_dtype=index_dtype)

  @parameterized.parameters([lax.argmin, lax.argmax])
  def testArgMinMaxEmptyError(self, jax_fn):
    with self.assertRaisesRegex(ValueError,
                                "require non-empty reduced dimension"):
      jax_fn(np.ones((0, 2)), axis=0, index_dtype=np.int32)

  @parameterized.parameters([lax.argmin, lax.argmax])
  def testArgMinMaxInvalidAxisError(self, jax_fn):
    with self.assertRaisesRegex(ValueError,
                                "Invalid axis -1 for operand"):
      jax_fn(np.ones((2, 3)), axis=-1, index_dtype=np.int32)

  @jtu.sample_product(
    jax_fn=[lax.argmin, lax.argmax],
    weak_type=[False, True],
  )
  def testArgMinMaxWeakType(self, jax_fn, weak_type):
    op = lambda x: jax_fn(x, axis=0, index_dtype=np.int32)
    x_in = lax_internal._convert_element_type(np.ones((2, 2)),
                                              weak_type=weak_type)
    self.assertEqual(dtypes.is_weakly_typed(x_in), weak_type)
    x_out = op(x_in)
    self.assertEqual(dtypes.is_weakly_typed(x_out), False)
    x_out_jit = jax.jit(op)(x_in)
    self.assertEqual(dtypes.is_weakly_typed(x_out_jit), False)

  def testArgMaxOfNanChoosesNaN(self):
    self.assertEqual(lax.argmax(np.array([0., np.nan]), axis=0,
                                index_dtype=np.int32), 1)

  unary_op_types = {}
  for r in LAX_OPS:
    if r.nargs == 1:
      unary_op_types[r.op] = (unary_op_types.get(r.op, set()) |
                              {np.dtype(t) for t in r.dtypes})

  @parameterized.named_parameters(
      {"testcase_name": f"_{op}", "op_name": op, "rec_dtypes": dtypes}
      for op, dtypes in unary_op_types.items())
  def testUnaryWeakTypes(self, op_name, rec_dtypes):
    """Test that all lax unary ops propagate weak_type information appropriately."""
    if op_name == "bitwise_not":
      raise unittest.SkipTest("https://github.com/google/jax/issues/12066")
    # Find a valid dtype for the function.
    for dtype in [np.float_, np.int_, np.complex_, np.bool_]:
      dtype = dtypes.canonicalize_dtype(dtype)
      if dtype in rec_dtypes:
        py_val = dtype.type(1).item()
        lax_val = lax.full((), py_val, dtype)
        break
    else:
      raise ValueError(f"no available dtypes in {rec_dtypes}")

    op = getattr(lax, op_name)
    py_op = op(py_val)
    lax_op = op(lax_val)

    self.assertAllClose(py_op, lax_op, check_dtypes=True)
    self.assertFalse(lax_op.aval.weak_type)
    if type(py_val) == bool:
      # Booleans should have weak types stripped.
      self.assertFalse(py_op.aval.weak_type)
    else:
      self.assertTrue(py_op.aval.weak_type)

  def testCumsumLengthOne(self):
    # regression test for issue 4672
    x = lax.full((1,), 1)
    out = lax.cumsum(x)
    self.assertArraysEqual(out, x)

  def testLog1pNearOne(self):
    expected = np.log1p(np.float32(1e-5))
    np.testing.assert_array_almost_equal_nulp(
        expected.astype(np.float32), lax.log1p(np.float32(1e-5)))
    np.testing.assert_array_almost_equal_nulp(
        expected.astype(np.complex64), lax.log1p(np.complex64(1e-5)))

  @parameterized.named_parameters(
      dict(testcase_name='_same', pad_type='SAME', answer=[(0, 1)]),
      dict(
          testcase_name='_pytorch_same',
          pad_type='PYTORCH_SAME',
          answer=[(1, 0)],
      ),
      dict(testcase_name='_valid', pad_type='VALID', answer=[(0, 0)]),
  )
  def testPadTypeToPads(self, pad_type, answer):
    result = lax.padtype_to_pads(
        in_shape=[768],
        window_shape=[3],
        window_strides=2,
        padding=pad_type,
    )
    self.assertEqual(result, answer)


class LaxNamedShapeTest(jtu.JaxTestCase):

  def test_abstract_eval(self):
    aval1 = core.ShapedArray((2, 3), np.float32, False, {'i': 10})
    out, _ = lax.sin_p.abstract_eval(aval1)
    self.assertEqual(out, aval1)

    aval1 = core.ShapedArray((2, 3), np.float32, False, {'i': 10})
    aval2 = core.ShapedArray((2, 3), np.float32, False, {'j': 5})
    expected = core.ShapedArray((2, 3), np.float32, False, {'i': 10, 'j': 5})
    out, _ = lax.add_p.abstract_eval(aval1, aval2)
    self.assertEqual(out, expected)

  def test_abstract_eval_collective(self):
    with core.extend_axis_env('i', 10, None):
      aval1 = core.ShapedArray((2, 3), np.float32, False, {'i': 10, 'j': 5})
      expected = core.ShapedArray((2, 3), np.float32, False, {'j': 5})
      (out,), _ = lax.psum_p.abstract_eval(aval1, axes=('i',), axis_index_groups=None)
      self.assertEqual(out, expected)

class FooTyRules:
  # handlers

  @staticmethod
  def physical_avals(aval):
    return [core.ShapedArray((*aval.shape, 2), jnp.dtype('uint32'))]

  @staticmethod
  def aval_to_ir_types(aval):
    aval2, = FooTyRules.physical_avals(aval)
    return mlir.aval_to_ir_types(aval2)

  @staticmethod
  def physical_op_sharding(aval, sharding):
    return sharding._to_xla_op_sharding(aval.ndim)

  @staticmethod
  def result_handler(sticky_device, aval):
    def handler(_, buf):
      buf.aval = core.ShapedArray(buf.shape, buf.dtype)
      return FooArray(aval.shape, buf)
    return handler

  @staticmethod
  def global_sharded_result_handler(aval, out_sharding, committed,
                                    is_out_sharding_from_xla):
    def handler(bufs):
      buf, = bufs
      buf.aval = core.ShapedArray(buf.shape, buf.dtype)
      return FooArray(aval.shape, buf)
    return handler

  # element-type-polymorphic primitive lowering rules

  @staticmethod
  def empty_mlir(ctx):
    return mlir.ir_constants(np.zeros((2,), dtype=np.dtype('uint32')))

  @staticmethod
  def slice_mlir(ctx, x, start_indices, limit_indices, strides):
    start_indices = (*start_indices, 0)
    limit_indices = (*limit_indices, 2)
    strides = (*strides, 1)
    return mhlo.SliceOp(x,
                        mlir.dense_int_elements(start_indices),
                        mlir.dense_int_elements(limit_indices),
                        mlir.dense_int_elements(strides)).results

  @staticmethod
  def dynamic_slice_mlir(ctx, x, start_indices, slice_sizes):
    dtype = dtypes.canonicalize_dtype(np.dtype('int64'))
    start_indices = (*start_indices, mlir.ir_constant(np.array(0, dtype=dtype)))
    slice_sizes_ = mlir.dense_int_elements((*slice_sizes, 2))
    return mhlo.DynamicSliceOp(x, start_indices, slice_sizes_).results

  @staticmethod
  def dynamic_update_slice_mlir(ctx, x, update, *start_indices):
    aval_out, = ctx.avals_out
    dtype = dtypes.canonicalize_dtype(np.dtype('int64'))
    start_indices = (*start_indices, mlir.ir_constant(np.array(0, dtype=dtype)))
    return mhlo.DynamicUpdateSliceOp(mlir.aval_to_ir_type(aval_out), x, update,
                                     start_indices).results

  @staticmethod
  def broadcast_in_dim_mlir(ctx, x, *dyn_shape, shape, broadcast_dimensions):
    if dyn_shape: raise NotImplementedError
    aval_out, = ctx.avals_out
    broadcast_dimensions = [*broadcast_dimensions, aval_out.ndim]
    return mhlo.BroadcastInDimOp(
        mlir.aval_to_ir_type(aval_out), x,
        mlir.dense_int_elements(broadcast_dimensions)).results

  @staticmethod
  def transpose_mlir(ctx, x, *, permutation):
    perm = [*permutation, len(permutation)]
    return mhlo.TransposeOp(x, mlir.dense_int_elements(perm)).results

  @staticmethod
  def gather_mlir(ctx, x, indices, *,
                  dimension_numbers, slice_sizes, unique_indices,
                  indices_are_sorted, mode, fill_value):
    aval_x, aval_indices = ctx.avals_in
    aval_y, = ctx.avals_out
    dimension_numbers = dimension_numbers._replace(
        offset_dims=(*dimension_numbers.offset_dims, aval_y.ndim))
    slice_sizes = (*slice_sizes, 2)
    gather_lower = partial(
        lax_internal.slicing._gather_lower, dimension_numbers=dimension_numbers,
        slice_sizes=slice_sizes, unique_indices=unique_indices,
        indices_are_sorted=indices_are_sorted, mode=mode, fill_value=fill_value)
    aval_x_raw = core.ShapedArray((*aval_x.shape, 2), np.dtype('uint32'))
    aval_y_raw = core.ShapedArray((*aval_y.shape, 2), np.dtype('uint32'))
    return mlir.delegate_lowering(ctx, gather_lower, x, indices,
                                  avals_in=[aval_x_raw, aval_indices],
                                  avals_out=[aval_y_raw])


class FooTy:
  name = 'foo'
  _rules = FooTyRules

  def __hash__(self) -> int:
    return hash(FooTy)
  def __eq__(self, other) -> bool:
    return type(other) is FooTy
  def __repr__(self) -> str:
    return self.name
  __str__ = __repr__

# primitives

make_p = core.Primitive('make')
bake_p = core.Primitive('bake')
take_p = core.Primitive('take')

def make(shape): return make_p.bind(shape=tuple(shape))
def bake(k):     return bake_p.bind(k)
def take(k):     return take_p.bind(k)

@make_p.def_abstract_eval
def make_abstract_eval(*, shape):
  return core.ShapedArray(shape, FooTy())

@bake_p.def_abstract_eval
def bake_abstract_eval(x):
  if type(x.dtype) != FooTy: raise TypeError
  return core.ShapedArray(tuple(reversed(x.shape)), FooTy())

@take_p.def_abstract_eval
def take_abstract_eval(x):
  return core.ShapedArray(x.shape, jnp.dtype('float32'))

# runtime ('outside jit') data types

class FooArray:
  shape: Tuple[int, ...]
  data: jnp.ndarray

  def __init__(self, shape, data):
    assert data.shape == (*shape, 2)
    self.shape = shape
    self.data = data

  def __repr__(self) -> str:
    shape = ','.join(map(str, self.shape))
    return f'foo[{shape}] with value\n{self.data}'

  size = property(lambda self: self.data.size // 2)
  ndim = property(lambda self: self.data.ndim - 1)

def device_put_foo_array(x: FooArray, device):
  if isinstance(x.data, array.ArrayImpl):
    return array._device_put_array(x.data, device)
  return dispatch._device_put_array(x.data, device)

def shard_foo_array_handler(x, devices, indices, mode):
  device, = devices
  if isinstance(x.data, array.ArrayImpl):
    return array._device_put_array(x.data, device)
  return dispatch._device_put_array(x.data, device)

def foo_array_constant_handler(x, c):
  if config.jax_array:
    return array._array_mlir_constant_handler(x.data, c)
  return mlir._device_array_constant_handler(x.data, c)

def make_lowering(*, shape):
  return jnp.zeros((*shape, 2), 'uint32')

def bake_lowering(k):
  return k.T

def take_lowering(k):
  return jnp.broadcast_to(jnp.float32(k.size), k.shape)


def bake_vmap(batched_args, batch_dims):
  xs, = batched_args
  bdim_in, = batch_dims
  ys = bake(xs)
  perm = list(reversed(range(xs.ndim)))
  bdim_out = perm[bdim_in]
  return ys, bdim_out


class CustomElementTypesTest(jtu.JaxTestCase):

  def setUp(self):
    core.opaque_dtypes.add(FooTy)
    core.pytype_aval_mappings[FooArray] = \
        lambda x: core.ShapedArray(x.shape, FooTy())
    xla.canonicalize_dtype_handlers[FooArray] = lambda x: x
    xla.pytype_aval_mappings[FooArray] = \
        lambda x: core.ShapedArray(x.shape, FooTy())
    dispatch.device_put_handlers[FooArray] = device_put_foo_array
    pxla.shard_arg_handlers[FooArray] = shard_foo_array_handler
    mlir._constant_handlers[FooArray] = foo_array_constant_handler
    mlir.register_lowering(make_p, mlir.lower_fun(make_lowering, False))
    mlir.register_lowering(bake_p, mlir.lower_fun(bake_lowering, False))
    mlir.register_lowering(take_p, mlir.lower_fun(take_lowering, False))
    batching.defvectorized(take_p)
    batching.primitive_batchers[bake_p] = bake_vmap

  def tearDown(self):
    core.opaque_dtypes.remove(FooTy)
    del core.pytype_aval_mappings[FooArray]
    del xla.canonicalize_dtype_handlers[FooArray]
    del xla.pytype_aval_mappings[FooArray]
    del dispatch.device_put_handlers[FooArray]
    del mlir._constant_handlers[FooArray]
    del mlir._lowerings[make_p]
    del mlir._lowerings[bake_p]
    del mlir._lowerings[take_p]
    del batching.primitive_batchers[take_p]
    del batching.primitive_batchers[bake_p]

  def test_shaped_array_construction(self):
    aval = core.ShapedArray((), FooTy())
    self.assertEqual(aval.str_short(), 'foo[]')
    aval = core.ShapedArray((3, 4), FooTy())
    self.assertEqual(aval.str_short(), 'foo[3,4]')

  def test_make_jaxpr_identity(self):
    x = types.SimpleNamespace(shape=(3,), dtype=FooTy())
    jaxpr = jax.make_jaxpr(lambda x: x)(x).jaxpr
    # { lambda ; a:foo[3]. let  in (a,) }
    self.assertLen(jaxpr.invars, 1)
    a, = jaxpr.invars
    self.assertEqual(a.aval, core.ShapedArray((3,), FooTy()))
    self.assertLen(jaxpr.outvars, 1)
    a, = jaxpr.outvars
    self.assertEqual(a.aval, core.ShapedArray((3,), FooTy()))

  # tests after here need the primitives

  def test_make_jaxpr_with_primitives(self):
    def f():
      k1 = make((3, 4))
      k2 = bake(k1)
      x  = take(k2)
      return x

    jaxpr = jax.make_jaxpr(f)().jaxpr
    # { lambda ; . let
    #     a:foo[3,4] = make[shape=(3, 4)]
    #     b:foo[4,3] = bake a
    #     c:f32[4,3] = take b
    #   in (c,) }
    self.assertLen(jaxpr.invars, 0)
    self.assertLen(jaxpr.eqns, 3)
    e1, e2, e3 = jaxpr.eqns

    self.assertIs(e1.primitive, make_p)
    self.assertLen(e1.outvars, 1)
    a, = e1.outvars
    self.assertEqual(a.aval, core.ShapedArray((3, 4), FooTy()))

    self.assertIs(e2.primitive, bake_p)
    self.assertLen(e2.outvars, 1)
    b, = e2.outvars
    self.assertEqual(b.aval, core.ShapedArray((4, 3), FooTy()))

    self.assertIs(e3.primitive, take_p)
    self.assertLen(e3.outvars, 1)
    c, = e3.outvars
    self.assertEqual(c.aval, core.ShapedArray((4, 3), np.dtype('float32')))

  # tests after here need FooArray and lowerings

  def test_jit_closure(self):
    k = FooArray((), jnp.arange(2, dtype='uint32'))

    @jax.jit
    def f():
      jnp.add(1, 1)  # make jit not hit trivial dispatch path
      return k

    y = f()  # doesn't crash
    self.assertIsInstance(y, FooArray)
    self.assertEqual(y.shape, ())

  def test_jit_identity(self):
    k = FooArray((), jnp.arange(2, dtype='uint32'))

    @jax.jit
    def f(k):
      jnp.add(1, 1)  # make jit not hit trivial dispatch path
      return k

    y = f(k)  # doesn't crash
    self.assertIsInstance(y, FooArray)
    self.assertEqual(y.shape, ())

  def test_jit_multiple_primitives(self):
    @jax.jit
    def f():
      k1 = make((3,))
      k2 = bake(k1)
      y  = take(k2)
      return y

    y = f()
    self.assertArraysAllClose(y, jnp.array([3., 3., 3.]), check_dtypes=False)

  def test_scan_jaxpr(self):
    ks = jax.jit(lambda: make((3, 4)))()
    f = lambda ks: jax.lax.scan(lambda _, k: (None, bake(k)), None, ks)
    jaxpr = jax.make_jaxpr(f)(ks).jaxpr
    # { lambda ; a:foo[3,4]. let
    #     b:foo[3,4] = scan[
    #       jaxpr={ lambda ; c:foo[4]. let d:foo[4] = bake c in (d,) }
    #     ] a
    #   in (b,) }
    self.assertLen(jaxpr.invars, 1)
    a, = jaxpr.invars
    self.assertEqual(a.aval, core.ShapedArray((3, 4), FooTy()))
    self.assertLen(jaxpr.eqns, 1)
    e, = jaxpr.eqns
    self.assertLen(e.outvars, 1)
    b, = e.outvars
    self.assertEqual(b.aval, core.ShapedArray((3, 4), FooTy()))

  def test_scan_lowering(self):
    ks = jax.jit(lambda: make((3, 4)))()
    f = lambda ks: jax.lax.scan(lambda _, k: (None, bake(k)), None, ks)
    _, out = jax.jit(f)(ks)  # doesn't crash
    self.assertIsInstance(out, FooArray)
    self.assertEqual(out.shape, (3, 4))

  def test_vmap(self):
    ks = jax.jit(lambda: make((3, 4, 5)))()
    ys = jax.vmap(jax.jit(lambda k: take(bake(k))))(ks)
    expected = jnp.broadcast_to(3 * 4 * 5, (3, 5, 4)).astype('float32')
    self.assertAllClose(ys, expected)

  def test_slice(self):
    ks = jax.jit(lambda: make((3, 4)))()
    ys = jax.jit(lambda x: lax.slice_in_dim(x, 1, 3))(ks)
    self.assertIsInstance(ys, FooArray)
    self.assertEqual(ys.shape, (2, 4))

  def test_dynamic_slice(self):
    ks = jax.jit(lambda: make((3, 4)))()
    ys = jax.jit(lambda x, i: lax.dynamic_slice_in_dim(x, i, 2))(ks, 1)
    self.assertIsInstance(ys, FooArray)
    self.assertEqual(ys.shape, (2, 4))

  def test_transpose(self):
    ks = jax.jit(lambda: make((3, 4)))()
    ys = jax.jit(lambda x: x.T)(ks)
    self.assertIsInstance(ys, FooArray)
    self.assertEqual(ys.shape, (4, 3))

  def test_gather(self):
    ks = jax.jit(lambda: make((3, 4)))()
    ys = jax.jit(lambda x: x[1])(ks)
    self.assertIsInstance(ys, FooArray)
    self.assertEqual(ys.shape, (4,))

    ks = jax.jit(lambda: make((3, 4, 5)))()

    ys = jax.jit(lambda x: x[1])(ks)
    self.assertIsInstance(ys, FooArray)
    self.assertEqual(ys.shape, (4, 5))

    ys = jax.jit(lambda x: x[1, 2:4])(ks)
    self.assertIsInstance(ys, FooArray)
    self.assertEqual(ys.shape, (2, 5))

    ys = jax.jit(lambda x: x[1, 2:4, 3])(ks)
    self.assertIsInstance(ys, FooArray)
    self.assertEqual(ys.shape, (2,))

    ys = jax.jit(lambda x: x[:, 2:4, 3:4])(ks)
    self.assertIsInstance(ys, FooArray)
    self.assertEqual(ys.shape, (3, 2, 1))

  def test_xla_reverse_bug(self):
    # Regression test for b/248295786
    # This was an XLA bug related to an incorrect optimization of reverse
    def f(x):
      y = jnp.array([2, 5])
      return lax.rev(x * y, (0,))
    x = jnp.array([1, 2])
    self.assertArraysEqual(f(x), jax.jit(f)(x))

  # TODO(frostig,mattjj): more polymorphic primitives tests

if __name__ == '__main__':
  absltest.main(testLoader=jtu.JaxTestLoader())<|MERGE_RESOLUTION|>--- conflicted
+++ resolved
@@ -381,29 +381,13 @@
     numpy_op = lambda *args: lax_reference.concatenate(args, dim)
     self._CheckAgainstNumpy(numpy_op, op, args_maker)
 
-<<<<<<< HEAD
-  @parameterized.named_parameters(jtu.cases_from_list(
-      {"testcase_name":
-       "_lhs_shape={}_rhs_shape={}_strides={}_padding={}".format(
-           jtu.format_shape_dtype_string(lhs_shape, dtype),
-           jtu.format_shape_dtype_string(rhs_shape, dtype), strides, padding),
-          "lhs_shape": lhs_shape, "rhs_shape": rhs_shape, "dtype": dtype,
-          "strides": strides, "padding": padding}
-      for lhs_shape, rhs_shape in [
-          ((b, i, 9, 10), (j, i, 4, 5))
-          for b, i, j in itertools.product([2, 3], repeat=3)]
-      for dtype in float_dtypes
-      for strides in [(1, 1), (1, 2), (2, 1)]
-      for padding in ["VALID", "SAME", "PYTORCH_SAME"]))
-=======
   @jtu.sample_product(
     [dict(lhs_shape=(b, i, 9, 10), rhs_shape=(j, i, 4, 5))
      for b, i, j in itertools.product([2, 3], repeat=3)],
     dtype=float_dtypes,
     strides=[(1, 1), (1, 2), (2, 1)],
-    padding=["VALID", "SAME"],
-  )
->>>>>>> 9bb2c999
+    padding=["VALID", "SAME", "PYTORCH_SAME"],
+  )
   def testConv(self, lhs_shape, rhs_shape, dtype, strides, padding):
     rng = jtu.rand_small(self.rng())
     args_maker = lambda: [rng(lhs_shape, dtype), rng(rhs_shape, dtype)]
