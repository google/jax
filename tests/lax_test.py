# Copyright 2018 Google LLC
#
# Licensed under the Apache License, Version 2.0 (the "License");
# you may not use this file except in compliance with the License.
# You may obtain a copy of the License at
#
#     https://www.apache.org/licenses/LICENSE-2.0
#
# Unless required by applicable law or agreed to in writing, software
# distributed under the License is distributed on an "AS IS" BASIS,
# WITHOUT WARRANTIES OR CONDITIONS OF ANY KIND, either express or implied.
# See the License for the specific language governing permissions and
# limitations under the License.


import collections
import functools
from functools import partial
import itertools
from typing import Optional, cast
import unittest
from unittest import skip, SkipTest

from absl.testing import absltest
from absl.testing import parameterized

import numpy as onp
import numpy.random as npr

import jax
from jax import api
from jax import core
from jax import dtypes
from jax import lax
from jax import lib
from jax import test_util as jtu
from jax import lax_reference
from jax import dtypes
from jax.test_util import check_grads
from jax.interpreters import xla
from jax.lib import xla_client
import jax.util

from jax.config import config
config.parse_flags_with_absl()
FLAGS = config.FLAGS


def num_float_bits(dtype):
  return dtypes.finfo(dtypes.canonicalize_dtype(dtype)).bits


### lax tests

# For standard unops and binops, we can generate a large number of tests on
# arguments of appropriate shapes and dtypes using the following table.

def supported_dtypes(dtypes):
  return [t for t in dtypes if t in jtu.supported_dtypes()]

float_dtypes = supported_dtypes([dtypes.bfloat16, onp.float16, onp.float32,
                                 onp.float64])
complex_elem_dtypes = supported_dtypes([onp.float32, onp.float64])
complex_dtypes = supported_dtypes([onp.complex64, onp.complex128])
inexact_dtypes = float_dtypes + complex_dtypes
int_dtypes = supported_dtypes([onp.int32, onp.int64])
uint_dtypes = supported_dtypes([onp.uint32, onp.uint64])
bool_dtypes = [onp.bool_]
default_dtypes = float_dtypes + int_dtypes
all_dtypes = float_dtypes + complex_dtypes + int_dtypes + bool_dtypes

compatible_shapes = [[(3,)], [(3, 4), (3, 1), (1, 4)], [(2, 3, 4), (2, 1, 4)]]


OpRecord = collections.namedtuple(
    "OpRecord", ["op", "nargs", "dtypes", "rng_factory", "tol"])

def op_record(op, nargs, dtypes, rng_factory, tol=None):
  return OpRecord(op, nargs, dtypes, rng_factory, tol)

LAX_OPS = [
    op_record("neg", 1, default_dtypes + complex_dtypes, jtu.rand_small),
    op_record("sign", 1, default_dtypes + uint_dtypes, jtu.rand_small),
    op_record("floor", 1, float_dtypes, jtu.rand_small),
    op_record("ceil", 1, float_dtypes, jtu.rand_small),
    op_record("round", 1, float_dtypes, jtu.rand_default),
    op_record("nextafter", 2, [f for f in float_dtypes if f != dtypes.bfloat16],
              jtu.rand_default, tol=0),

    op_record("is_finite", 1, float_dtypes, jtu.rand_small),

    op_record("exp", 1, float_dtypes + complex_dtypes, jtu.rand_small),
    # TODO(b/142975473): on CPU, expm1 for float64 is only accurate to ~float32
    # precision.
    op_record("expm1", 1, float_dtypes + complex_dtypes, jtu.rand_small,
              {onp.float64: 1e-8}),
    op_record("log", 1, float_dtypes + complex_dtypes, jtu.rand_positive),
    op_record("log1p", 1, float_dtypes + complex_dtypes, jtu.rand_positive),
    # TODO(b/142975473): on CPU, tanh for complex128 is only accurate to
    # ~float32 precision.
    # TODO(b/143135720): on GPU, tanh has only ~float32 precision.
    op_record("tanh", 1, float_dtypes + complex_dtypes, jtu.rand_small,
              {onp.float64: 1e-9, onp.complex128: 1e-7}),
    op_record("sin", 1, float_dtypes + complex_dtypes, jtu.rand_default),
    op_record("cos", 1, float_dtypes + complex_dtypes, jtu.rand_default),
    op_record("atan2", 2, float_dtypes, jtu.rand_default),

    op_record("sqrt", 1, float_dtypes + complex_dtypes, jtu.rand_positive),
    op_record("rsqrt", 1, float_dtypes + complex_dtypes, jtu.rand_positive),
    op_record("square", 1, float_dtypes + complex_dtypes, jtu.rand_default),
    op_record("reciprocal", 1, float_dtypes + complex_dtypes, jtu.rand_positive),
    op_record("tan", 1, float_dtypes, jtu.rand_default, {onp.float32: 1e-5}),
    op_record("asin", 1, float_dtypes, jtu.rand_small),
    op_record("acos", 1, float_dtypes, jtu.rand_small),
    op_record("atan", 1, float_dtypes, jtu.rand_small),
    op_record("asinh", 1, float_dtypes, jtu.rand_default),
    op_record("acosh", 1, float_dtypes, jtu.rand_positive),
<<<<<<< HEAD
=======
    op_record("atanh", 1, float_dtypes, jtu.rand_small),
>>>>>>> a4922ced
    op_record("sinh", 1, float_dtypes + complex_dtypes, jtu.rand_default),
    op_record("cosh", 1, float_dtypes + complex_dtypes, jtu.rand_default),
    op_record("lgamma", 1, float_dtypes, jtu.rand_positive,
              {onp.float32: 1e-3 if jtu.device_under_test() == "tpu" else 1e-5,
               onp.float64: 1e-14}),
    op_record("digamma", 1, float_dtypes, jtu.rand_positive,
              {onp.float64: 1e-14}),
    op_record("betainc", 3, float_dtypes, jtu.rand_positive,
              {onp.float64: 1e-14}),
    op_record("igamma", 2,
              [f for f in float_dtypes if f not in [dtypes.bfloat16, onp.float16]],
              jtu.rand_positive, {onp.float64: 1e-14}),
    op_record("igammac", 2,
              [f for f in float_dtypes if f not in [dtypes.bfloat16, onp.float16]],
              jtu.rand_positive, {onp.float64: 1e-14}),
    op_record("erf", 1, float_dtypes, jtu.rand_small),
    op_record("erfc", 1, float_dtypes, jtu.rand_small),
    # TODO(b/142976030): the approximation of erfinf used by XLA is only
    # accurate to float32 precision.
    op_record("erf_inv", 1, float_dtypes, jtu.rand_small,
              {onp.float64: 1e-9}),
    op_record("bessel_i0e", 1, float_dtypes, jtu.rand_default),
    op_record("bessel_i1e", 1, float_dtypes, jtu.rand_default),

    op_record("real", 1, complex_dtypes, jtu.rand_default),
    op_record("imag", 1, complex_dtypes, jtu.rand_default),
    op_record("complex", 2, complex_elem_dtypes, jtu.rand_default),
    op_record("conj", 1, complex_elem_dtypes + complex_dtypes,
              jtu.rand_default),
    op_record("abs", 1, default_dtypes + complex_dtypes, jtu.rand_default),
    op_record("pow", 2, float_dtypes + complex_dtypes, jtu.rand_positive),

    op_record("bitwise_and", 2, bool_dtypes, jtu.rand_small),
    op_record("bitwise_not", 1, bool_dtypes, jtu.rand_small),
    op_record("bitwise_or", 2, bool_dtypes, jtu.rand_small),
    op_record("bitwise_xor", 2, bool_dtypes, jtu.rand_small),

    op_record("add", 2, default_dtypes + complex_dtypes, jtu.rand_small),
    op_record("sub", 2, default_dtypes + complex_dtypes, jtu.rand_small),
    op_record("mul", 2, default_dtypes + complex_dtypes, jtu.rand_small),
    op_record("div", 2, default_dtypes + complex_dtypes, jtu.rand_nonzero),
    op_record("rem", 2, default_dtypes, jtu.rand_nonzero),

    op_record("max", 2, all_dtypes, jtu.rand_small),
    op_record("min", 2, all_dtypes, jtu.rand_small),

    op_record("eq", 2, all_dtypes, jtu.rand_some_equal),
    op_record("ne", 2, all_dtypes, jtu.rand_small),
    op_record("ge", 2, default_dtypes, jtu.rand_small),
    op_record("gt", 2, default_dtypes, jtu.rand_small),
    op_record("le", 2, default_dtypes, jtu.rand_small),
    op_record("lt", 2, default_dtypes, jtu.rand_small),
]

CombosWithReplacement = itertools.combinations_with_replacement


class LaxTest(jtu.JaxTestCase):
  """Numerical tests for LAX operations."""

  @parameterized.named_parameters(itertools.chain.from_iterable(
      jtu.cases_from_list(
        {"testcase_name": jtu.format_test_name_suffix(
            rec.op, shapes, itertools.repeat(dtype)),
         "op_name": rec.op, "rng_factory": rec.rng_factory, "shapes": shapes,
         "dtype": dtype}
        for shape_group in compatible_shapes
        for shapes in CombosWithReplacement(shape_group, rec.nargs)
        for dtype in rec.dtypes)
      for rec in LAX_OPS))
  def testOp(self, op_name, rng_factory, shapes, dtype):
    rng = rng_factory()
    args_maker = lambda: [rng(shape, dtype) for shape in shapes]
    op = getattr(lax, op_name)
    self._CompileAndCheck(op, args_maker, check_dtypes=True)

  @parameterized.named_parameters(itertools.chain.from_iterable(
      jtu.cases_from_list(
        {"testcase_name": jtu.format_test_name_suffix(
            rec.op, shapes, itertools.repeat(dtype)),
         "op_name": rec.op, "rng_factory": rec.rng_factory, "shapes": shapes,
         "dtype": dtype, "tol": rec.tol}
        for shape_group in compatible_shapes
        for shapes in CombosWithReplacement(shape_group, rec.nargs)
        for dtype in rec.dtypes)
      for rec in LAX_OPS))
  def testOpAgainstNumpy(self, op_name, rng_factory, shapes, dtype, tol):
    if (not FLAGS.jax_enable_x64 and op_name == "nextafter"
        and dtype == onp.float64):
      raise SkipTest("64-bit mode disabled")
    rng = rng_factory()
    args_maker = lambda: [rng(shape, dtype) for shape in shapes]
    op = getattr(lax, op_name)
    numpy_op = getattr(lax_reference, op_name)
    self._CheckAgainstNumpy(op, numpy_op, args_maker, tol=tol)

  # TODO test shift_left, shift_right_arithmetic, shift_right_logical

  @parameterized.named_parameters(jtu.cases_from_list(
      {"testcase_name": "_from_dtype={}_to_dtype={}".format(
          from_dtype, to_dtype),
       "from_dtype": from_dtype, "to_dtype": to_dtype, "rng_factory": rng_factory}
      for from_dtype, to_dtype in itertools.product(
          [onp.float32, onp.int32, "float32", "int32"], repeat=2)
      for rng_factory in [jtu.rand_default]))
  def testConvertElementType(self, from_dtype, to_dtype, rng_factory):
    rng = rng_factory()
    args_maker = lambda: [rng((2, 3), from_dtype)]
    op = lambda x: lax.convert_element_type(x, to_dtype)
    self._CompileAndCheck(op, args_maker, check_dtypes=True)

  @parameterized.named_parameters(jtu.cases_from_list(
      {"testcase_name": "_from_dtype={}_to_dtype={}"
       .format(from_dtype, to_dtype),
       "from_dtype": from_dtype, "to_dtype": to_dtype, "rng_factory": rng_factory}
      for from_dtype, to_dtype in itertools.product(
          [onp.float32, onp.int32, "float32", "int32"], repeat=2)
      for rng_factory in [jtu.rand_default]))
  def testConvertElementTypeAgainstNumpy(self, from_dtype, to_dtype, rng_factory):
    rng = rng_factory()
    args_maker = lambda: [rng((2, 3), from_dtype)]
    op = lambda x: lax.convert_element_type(x, to_dtype)
    numpy_op = lambda x: lax_reference.convert_element_type(x, to_dtype)
    self._CheckAgainstNumpy(op, numpy_op, args_maker)

  @parameterized.named_parameters(jtu.cases_from_list(
      {"testcase_name": "_from_dtype={}_to_dtype={}"
       .format(from_dtype, to_dtype),
       "from_dtype": from_dtype, "to_dtype": to_dtype, "rng_factory": rng_factory}
      for from_dtype, to_dtype in itertools.product(
          [onp.float32, onp.int32, "float32", "int32"], repeat=2)
      for rng_factory in [jtu.rand_default]))
  def testBitcastConvertType(self, from_dtype, to_dtype, rng_factory):
    rng = rng_factory()
    args_maker = lambda: [rng((2, 3), from_dtype)]
    op = lambda x: lax.bitcast_convert_type(x, to_dtype)
    self._CompileAndCheck(op, args_maker, check_dtypes=True)

  @parameterized.named_parameters(jtu.cases_from_list(
      {"testcase_name": "_from_dtype={}_to_dtype={}"
       .format(from_dtype, to_dtype),
       "from_dtype": from_dtype, "to_dtype": to_dtype, "rng_factory": rng_factory}
      for from_dtype, to_dtype in itertools.product(
          [onp.float32, onp.int32, "float32", "int32"], repeat=2)
      for rng_factory in [jtu.rand_default]))
  def testBitcastConvertTypeAgainstNumpy(self, from_dtype, to_dtype, rng_factory):
    rng = rng_factory()
    args_maker = lambda: [rng((2, 3), from_dtype)]
    op = lambda x: lax.bitcast_convert_type(x, to_dtype)
    numpy_op = lambda x: lax_reference.bitcast_convert_type(x, to_dtype)
    self._CheckAgainstNumpy(op, numpy_op, args_maker)

  @parameterized.named_parameters(jtu.cases_from_list(
      {"testcase_name": "_min_shape={}_operand_shape={}_max_shape={}".format(
          jtu.format_shape_dtype_string(min_shape, dtype),
          jtu.format_shape_dtype_string(operand_shape, dtype),
          jtu.format_shape_dtype_string(max_shape, dtype)),
       "min_shape": min_shape, "operand_shape": operand_shape,
       "max_shape": max_shape, "dtype": dtype, "rng_factory": rng_factory}
      for min_shape, operand_shape, max_shape in [
          [(), (2, 3), ()],
          [(2, 3), (2, 3), ()],
          [(), (2, 3), (2, 3)],
          [(2, 3), (2, 3), (2, 3)],
      ]
      for dtype in default_dtypes
      for rng_factory in [jtu.rand_default]))
  def testClamp(self, min_shape, operand_shape, max_shape, dtype, rng_factory):
    rng = rng_factory()
    shapes = [min_shape, operand_shape, max_shape]
    args_maker = lambda: [rng(shape, dtype) for shape in shapes]
    self._CompileAndCheck(lax.clamp, args_maker, check_dtypes=True)

  @parameterized.named_parameters(jtu.cases_from_list(
      {"testcase_name": "_min_shape={}_operand_shape={}_max_shape={}".format(
          jtu.format_shape_dtype_string(min_shape, dtype),
          jtu.format_shape_dtype_string(operand_shape, dtype),
          jtu.format_shape_dtype_string(max_shape, dtype)),
       "min_shape": min_shape, "operand_shape": operand_shape,
       "max_shape": max_shape, "dtype": dtype, "rng_factory": rng_factory}
      for min_shape, operand_shape, max_shape in [
          [(), (2, 3), ()],
          [(2, 3), (2, 3), ()],
          [(), (2, 3), (2, 3)],
          [(2, 3), (2, 3), (2, 3)],
      ]
      for dtype in default_dtypes
      for rng_factory in [jtu.rand_default]))
  def testClampAgainstNumpy(self, min_shape, operand_shape, max_shape, dtype,
                            rng_factory):
    rng = rng_factory()
    shapes = [min_shape, operand_shape, max_shape]
    args_maker = lambda: [rng(shape, dtype) for shape in shapes]
    self._CheckAgainstNumpy(lax.clamp, lax_reference.clamp, args_maker)

  @parameterized.named_parameters(jtu.cases_from_list(
      {"testcase_name": "_dim={}_baseshape=[{}]_dtype={}_narrs={}".format(
          dim, ",".join(str(d) for d in base_shape), onp.dtype(dtype).name,
          num_arrs),
       "dim": dim, "base_shape": base_shape, "dtype": dtype,
       "num_arrs": num_arrs, "rng_factory": rng_factory}
      for num_arrs in [3]
      for dtype in default_dtypes
      for base_shape in [(4,), (3, 4), (2, 3, 4)]
      for dim in range(len(base_shape))
      for rng_factory in [jtu.rand_default]))
  def testConcatenate(self, dim, base_shape, dtype, num_arrs, rng_factory):
    rng = rng_factory()
    shapes = [base_shape[:dim] + (size,) + base_shape[dim+1:]
              for size, _ in zip(itertools.cycle([3, 1, 4]), range(num_arrs))]
    args_maker = lambda: [rng(shape, dtype) for shape in shapes]
    op = lambda *args: lax.concatenate(args, dim)
    self._CompileAndCheck(op, args_maker, check_dtypes=True)

  @parameterized.named_parameters(jtu.cases_from_list(
      {"testcase_name": "_dim={}_baseshape=[{}]_dtype={}_narrs={}".format(
          dim, ",".join(str(d) for d in base_shape), onp.dtype(dtype).name,
          num_arrs),
       "dim": dim, "base_shape": base_shape, "dtype": dtype,
       "num_arrs": num_arrs, "rng_factory": rng_factory}
      for num_arrs in [3]
      for dtype in default_dtypes
      for base_shape in [(4,), (3, 4), (2, 3, 4)]
      for dim in range(len(base_shape))
      for rng_factory in [jtu.rand_default]))
  def testConcatenateAgainstNumpy(self, dim, base_shape, dtype, num_arrs, rng_factory):
    rng = rng_factory()
    shapes = [base_shape[:dim] + (size,) + base_shape[dim+1:]
              for size, _ in zip(itertools.cycle([3, 1, 4]), range(num_arrs))]
    args_maker = lambda: [rng(shape, dtype) for shape in shapes]
    op = lambda *args: lax.concatenate(args, dim)
    numpy_op = lambda *args: lax_reference.concatenate(args, dim)
    self._CheckAgainstNumpy(op, numpy_op, args_maker)

  @parameterized.named_parameters(jtu.cases_from_list(
      {"testcase_name":
       "_lhs_shape={}_rhs_shape={}_strides={}_padding={}".format(
           jtu.format_shape_dtype_string(lhs_shape, dtype),
           jtu.format_shape_dtype_string(rhs_shape, dtype), strides, padding),
          "lhs_shape": lhs_shape, "rhs_shape": rhs_shape, "dtype": dtype,
          "strides": strides, "padding": padding, "rng_factory": rng_factory}
      for lhs_shape, rhs_shape in [
          ((b, i, 9, 10), (j, i, 4, 5))
          for b, i, j in itertools.product([2, 3], repeat=3)]
      for dtype in float_dtypes
      for strides in [(1, 1), (1, 2), (2, 1)]
      for padding in ["VALID", "SAME"]
      for rng_factory in [jtu.rand_small]))
  def testConv(self, lhs_shape, rhs_shape, dtype, strides, padding, rng_factory):
    rng = rng_factory()
    args_maker = lambda: [rng(lhs_shape, dtype), rng(rhs_shape, dtype)]

    def fun(lhs, rhs):
      return lax.conv(lhs, rhs, strides, padding)

    self._CompileAndCheck(fun, args_maker, check_dtypes=True)

  @parameterized.named_parameters(jtu.cases_from_list(
      {"testcase_name":
       "_lhs_shape={}_rhs_shape={}_strides={}_padding={}".format(
           jtu.format_shape_dtype_string(lhs_shape, dtype),
           jtu.format_shape_dtype_string(rhs_shape, dtype), strides, padding),
          "lhs_shape": lhs_shape, "rhs_shape": rhs_shape, "dtype": dtype,
          "strides": strides, "padding": padding, "rng_factory": rng_factory}
      for lhs_shape, rhs_shape in [
          ((b, i, 9, 10), (j, i, 4, 5))
          for b, i, j in itertools.product([2, 3], repeat=3)]
      for dtype in float_dtypes
      for strides in [(1, 1), (1, 2), (2, 1)]
      for padding in ["VALID", "SAME"]
      for rng_factory in [jtu.rand_small]))
  def testConvAgainstNumpy(self, lhs_shape, rhs_shape, dtype, strides, padding,
                           rng_factory):
    rng = rng_factory()
    args_maker = lambda: [rng(lhs_shape, dtype), rng(rhs_shape, dtype)]
    op = lambda lhs, rhs: lax.conv(lhs, rhs, strides, padding)
    numpy_op = lambda lhs, rhs: lax_reference.conv(lhs, rhs, strides, padding)
    self._CheckAgainstNumpy(op, numpy_op, args_maker)

  @parameterized.named_parameters(jtu.cases_from_list(
      {"testcase_name": "_lhs_shape={}_rhs_shape={}_strides={}_padding={}"
       "_lhs_dilation={}_rhs_dilation={}".format(
           jtu.format_shape_dtype_string(lhs_shape, dtype),
           jtu.format_shape_dtype_string(rhs_shape, dtype),
           strides, padding, lhs_dilation, rhs_dilation),
       "lhs_shape": lhs_shape, "rhs_shape": rhs_shape, "dtype": dtype,
       "strides": strides, "padding": padding, "lhs_dilation": lhs_dilation,
       "rhs_dilation": rhs_dilation, "rng_factory": rng_factory}
      for lhs_shape, rhs_shape in [
          ((b, i, 9, 10), (j, i, 4, 5))
          for b, i, j in itertools.product([1, 2, 3], repeat=3)]
      for dtype in float_dtypes
      for strides in [(1, 1), (1, 2), (2, 1)]
      for padding in [((0, 0), (0, 0)), ((1, 2), (2, 0))]
      for lhs_dilation, rhs_dilation in itertools.product(
          [(1, 1), (1, 2), (2, 2)], repeat=2)
      for rng_factory in [jtu.rand_small]))
  def testConvWithGeneralPadding(self, lhs_shape, rhs_shape, dtype, strides,
                                 padding, lhs_dilation, rhs_dilation, rng_factory):
    rng = rng_factory()
    args_maker = lambda: [rng(lhs_shape, dtype), rng(rhs_shape, dtype)]

    def fun(lhs, rhs):
      return lax.conv_with_general_padding(
          lhs, rhs, strides, padding, lhs_dilation, rhs_dilation)

    self._CompileAndCheck(fun, args_maker, check_dtypes=True)

  @parameterized.named_parameters(jtu.cases_from_list(
      {"testcase_name": "_lhs_shape={}_rhs_shape={}_strides={}_padding={}"
       "_lhs_dilation={}_rhs_dilation={}".format(
           jtu.format_shape_dtype_string(lhs_shape, dtype),
           jtu.format_shape_dtype_string(rhs_shape, dtype),
           strides, padding, lhs_dilation, rhs_dilation),
       "lhs_shape": lhs_shape, "rhs_shape": rhs_shape, "dtype": dtype,
       "strides": strides, "padding": padding, "lhs_dilation": lhs_dilation,
       "rhs_dilation": rhs_dilation, "rng_factory": rng_factory}
      for lhs_shape, rhs_shape in [
          ((b, i, 9, 10), (j, i, 4, 5))
          for b, i, j in itertools.product([1, 2, 3], repeat=3)]
      for dtype in [onp.float32] for strides in [(1, 1), (1, 2), (2, 1)]
      for padding in [((0, 0), (0, 0)), ((1, 2), (2, 0))]
      for lhs_dilation, rhs_dilation in itertools.product(
          [(1, 1), (1, 2), (2, 2)], repeat=2)
      for rng_factory in [jtu.rand_small]))
  def DISABLED_testConvWithGeneralPaddingAgainstNumpy(
      self, lhs_shape, rhs_shape, dtype, strides, padding, lhs_dilation,
      rhs_dilation, rng_factory):
    rng = rng_factory()
    # TODO(mattjj): make this test pass
    raise SkipTest("this test is incomplete")
    args_maker = lambda: [rng(lhs_shape, dtype), rng(rhs_shape, dtype)]

    def fun(lhs, rhs):
      return lax.conv_with_general_padding(
          lhs, rhs, strides, padding, lhs_dilation, rhs_dilation)

    def numpy_fun(lhs, rhs):
      return lax_reference.conv_with_general_padding(
          lhs, rhs, strides, padding, lhs_dilation, rhs_dilation)

    self._CheckAgainstNumpy(fun, numpy_fun, args_maker)

  @parameterized.named_parameters(jtu.cases_from_list(
      {"testcase_name": "_lhs_shape={}_rhs_shape={}_strides={}_padding={}"
       "_lhs_dilation={}_rhs_dilation={}"
       "_dims={}".format(
           jtu.format_shape_dtype_string(lhs_shape, dtype),
           jtu.format_shape_dtype_string(rhs_shape, dtype),
           strides, padding, lhs_dilation, rhs_dilation,
           ",".join(dim_nums)),
       "lhs_shape": lhs_shape, "rhs_shape": rhs_shape, "dtype": dtype,
       "strides": strides, "padding": padding, "lhs_dilation": lhs_dilation,
       "rhs_dilation": rhs_dilation, "dimension_numbers": dim_nums,
       "perms": perms, "rng_factory": rng_factory}
      for lhs_shape, rhs_shape in [
          ((b, i, 9, w), (j, i, 4, 5))
          for w in [0, 10]
          for b, i, j in itertools.product([2, 3], repeat=3)]
      for dtype in float_dtypes for strides in [(1, 1), (2, 1)]
      for padding in [((1, 2), (2, 0)), ((10, 8), (7, 13))]
      for lhs_dilation, rhs_dilation in itertools.product(
          [(1, 1), (1, 2), (1, 4)], repeat=2)
      for rng_factory in [jtu.rand_small]
      for dim_nums, perms in [
        (("NCHW", "OIHW", "NCHW"), ([0, 1, 2, 3], [0, 1, 2, 3])),
        (("NHWC", "HWIO", "NHWC"), ([0, 2, 3, 1], [2, 3, 1, 0])),
        (("NCHW", "HWIO", "NHWC"), ([0, 1, 2, 3], [2, 3, 1, 0])),
      ]))
  def testConvGeneralDilated(self, lhs_shape, rhs_shape, dtype, strides,
                             padding, lhs_dilation, rhs_dilation,
                             dimension_numbers, perms, rng_factory):
    rng = rng_factory()
    lhs_perm, rhs_perm = perms  # permute to compatible shapes

    def args_maker():
      return [lax.transpose(rng(lhs_shape, dtype), lhs_perm),
              lax.transpose(rng(rhs_shape, dtype), rhs_perm)]

    def fun(lhs, rhs):
      return lax.conv_general_dilated(
          lhs, rhs, strides, padding, lhs_dilation, rhs_dilation,
          dimension_numbers)

    self._CompileAndCheck(fun, args_maker, check_dtypes=True)

  # TODO(mattjj): test conv_general_dilated against numpy

  @jtu.skip_on_devices("gpu") # b/147488740
  def testConv0DIsDot(self):
    rng = jtu.rand_default()
    def args_maker():
      return [rng((10, 5), onp.float32), rng((5, 7), onp.float32)]
    jnp_fun = partial(lax.conv_general_dilated, window_strides=(),
                      padding='VALID', dimension_numbers=('NC', 'IO', 'NC'))
    self._CompileAndCheck(jnp_fun, args_maker, check_dtypes=True)
    self._CheckAgainstNumpy(jnp_fun, onp.dot, args_maker, tol=.1)


  @staticmethod
  def _conv_transpose_via_grad(data, kernel, strides, padding,
                               rhs_dilation=None, dimension_numbers=None):
    """Helper method: calculates conv transpose via grad for testing."""
    assert len(data.shape) == len(kernel.shape)
    nspatial = len(data.shape) - 2
    one = (1,) * nspatial
    rhs_dilation = rhs_dilation or one
    dn = lax.conv_dimension_numbers(data.shape, kernel.shape,
                                    dimension_numbers)
    in_shape = onp.take(data.shape, dn.lhs_spec)
    in_sdims = in_shape[2:]
    k_shape = onp.take(kernel.shape, dn.rhs_spec)
    k_sdims = k_shape[2:]
    e_k_sdims = [(k-1) * r + 1 for k, r in zip(k_sdims, rhs_dilation)]
    if padding == 'VALID':
      o_sdims = [in_sdims[i]*strides[i] + max(e_k_sdims[i]-strides[i],0)
                 for i in range(nspatial)]
    elif padding == 'SAME':
      o_sdims = [in_sdims[i]*strides[i] for i in range(nspatial)]
    o_shape =  [in_shape[0], k_shape[1]] + o_sdims
    out_spec_inv = [x[0] for x in
                    sorted(enumerate(dn.out_spec), key=lambda x: x[1])]
    o_layout = onp.take(onp.array(o_shape), out_spec_inv)
    placeholder = onp.ones(o_layout, data.dtype)
    conv = lambda x: lax.conv_general_dilated(x, kernel, strides, padding,
                                              one, rhs_dilation, dn)
    _, g = api.vjp(conv, placeholder)
    return g(data)[0]

  @staticmethod
  def _transpose_conv_kernel(data, kernel, dimension_numbers):
    dn = lax.conv_dimension_numbers(data.shape, kernel.shape,
                                    dimension_numbers)
    spatial_axes = onp.array(dn.rhs_spec)[2:]
    for axis in spatial_axes:
      kernel = onp.flip(kernel, axis)
    kernel = onp.swapaxes(kernel, dn.rhs_spec[0], dn.rhs_spec[1])
    return kernel

  @parameterized.named_parameters(jtu.cases_from_list(
      {"testcase_name":
       "_lhs_shape={}_rhs_shape={}_strides={}_padding={}_rhs_dilation={}".format(
           jtu.format_shape_dtype_string(lhs_shape, dtype),
           jtu.format_shape_dtype_string(rhs_shape, dtype), strides, padding, rhs_dilation),
          "lhs_shape": lhs_shape, "rhs_shape": rhs_shape, "dtype": dtype,
          "strides": strides, "padding": padding, "rhs_dilation": rhs_dilation,
          "rng_factory": rng_factory, 'dspec': dspec}
      for lhs_shape, rhs_shape in [
          ((b, 9, 10, i), (k, k, j, i))  # NB: i,j flipped in RHS for transpose
          for b, i, j, k in itertools.product([2,3],[2,3],[2,3],[3,4,5])]
      for dtype in float_dtypes
      for strides in [(1, 1), (1, 2), (2, 1), (2, 2), (3, 3)]
      for padding in ["VALID", "SAME"]
      for dspec in [('NHWC', 'HWIO', 'NHWC'),]
      for rhs_dilation in [None, (2, 2)]
      for rng_factory in [jtu.rand_small]))
  @jtu.skip_on_flag("jax_skip_slow_tests", True)
  def testConvTranspose2DT(self, lhs_shape, rhs_shape, dtype, strides,
                          padding, dspec, rhs_dilation, rng_factory):
    rng = rng_factory()
    args_maker = lambda: [rng(lhs_shape, dtype), rng(rhs_shape, dtype)]

    # NB: this test calculates conv_transpose performing identically to the
    # lhs-grad of conv.
    def fun(lhs, rhs):
      return lax.conv_transpose(lhs, rhs, strides, padding,
                                rhs_dilation=rhs_dilation,
                                dimension_numbers=dspec,
                                transpose_kernel=True)

    def fun_via_grad(lhs, rhs):
      return self._conv_transpose_via_grad(lhs, rhs, strides, padding,
                                           rhs_dilation=rhs_dilation,
                                           dimension_numbers=dspec)

    # NB: below just checks for agreement, we're not calling numpy.
    self._CheckAgainstNumpy(fun, fun_via_grad, args_maker)

  @parameterized.named_parameters(jtu.cases_from_list(
      {"testcase_name":
       "_lhs_shape={}_rhs_shape={}_strides={}_padding={}_rhs_dilation={}".format(
           jtu.format_shape_dtype_string(lhs_shape, dtype),
           jtu.format_shape_dtype_string(rhs_shape, dtype), strides, padding, rhs_dilation),
          "lhs_shape": lhs_shape, "rhs_shape": rhs_shape, "dtype": dtype,
          "strides": strides, "padding": padding, "rhs_dilation": rhs_dilation,
          "rng_factory": rng_factory, 'dspec': dspec}
      for lhs_shape, rhs_shape in [
          ((b, 9, 10, i), (k, k, i, j))
          for b, i, j, k in itertools.product([2,3],[2,3],[2,3],[3,4,5])]
      for dtype in float_dtypes
      for strides in [(1, 1), (1, 2), (2, 1), (2, 2), (3, 3)]
      for padding in ["VALID", "SAME"]
      for dspec in [('NHWC', 'HWIO', 'NHWC'),]
      for rhs_dilation in [None, (2, 2)]
      for rng_factory in [jtu.rand_small]))
  @jtu.skip_on_flag("jax_skip_slow_tests", True)
  def testConvTranspose2D(self, lhs_shape, rhs_shape, dtype, strides,
                          padding, dspec, rhs_dilation, rng_factory):
    rng = rng_factory()
    args_maker = lambda: [rng(lhs_shape, dtype), rng(rhs_shape, dtype)]

    def fun(lhs, rhs):
      return lax.conv_transpose(lhs, rhs, strides, padding,
                                rhs_dilation=rhs_dilation,
                                dimension_numbers=dspec,
                                transpose_kernel=False)

    def fun_via_grad(lhs, rhs):
      rhs_t = self._transpose_conv_kernel(lhs, rhs, dimension_numbers=dspec)
      return self._conv_transpose_via_grad(lhs, rhs_t, strides, padding,
                                           rhs_dilation=rhs_dilation,
                                           dimension_numbers=dspec)

    # NB: below just checks for agreement, we're not calling numpy.
    self._CheckAgainstNumpy(fun, fun_via_grad, args_maker)

  @parameterized.named_parameters(jtu.cases_from_list(
      {"testcase_name":
       "_lhs_shape={}_rhs_shape={}_strides={}_padding={}_rhs_dilation={}".format(
           jtu.format_shape_dtype_string(lhs_shape, dtype),
           jtu.format_shape_dtype_string(rhs_shape, dtype), strides, padding, rhs_dilation),
          "lhs_shape": lhs_shape, "rhs_shape": rhs_shape, "dtype": dtype,
          "strides": strides, "padding": padding, "rhs_dilation": rhs_dilation,
          "rng_factory": rng_factory, 'dspec': dspec}
      for lhs_shape, rhs_shape in [
          ((b, 10, i), (k, i, j))
          for b, i, j, k in itertools.product([2,3],[2,3],[2,3],[3,4,5])]
      for dtype in float_dtypes
      for strides in [(1,), (2,), (3,)]
      for padding in ["VALID", "SAME"]
      for dspec in [('NHC', 'HIO', 'NHC'),]
      for rhs_dilation in [None, (2,)]
      for rng_factory in [jtu.rand_small]))
  def testConvTranspose1D(self, lhs_shape, rhs_shape, dtype, strides,
                          padding, dspec, rhs_dilation, rng_factory):
    rng = rng_factory()
    args_maker = lambda: [rng(lhs_shape, dtype), rng(rhs_shape, dtype)]

    def fun(lhs, rhs):
      return lax.conv_transpose(lhs, rhs, strides, padding,
                                dimension_numbers=dspec,
                                rhs_dilation=rhs_dilation,
                                transpose_kernel=False)

    def fun_via_grad(lhs, rhs):
      rhs_t = self._transpose_conv_kernel(lhs, rhs, dimension_numbers=dspec)
      return self._conv_transpose_via_grad(lhs, rhs_t, strides, padding,
                                           rhs_dilation=rhs_dilation,
                                           dimension_numbers=dspec)

    # NB: below just checks for agreement, we're not calling numpy.
    self._CheckAgainstNumpy(fun, fun_via_grad, args_maker)

  @parameterized.named_parameters(jtu.cases_from_list(
      {"testcase_name": "_lhs_shape={}_rhs_shape={}_precision={}".format(
          jtu.format_shape_dtype_string(lhs_shape, dtype),
          jtu.format_shape_dtype_string(rhs_shape, dtype),
          precision),
       "lhs_shape": lhs_shape, "rhs_shape": rhs_shape, "dtype": dtype,
       "precision": precision, "rng_factory": rng_factory}
      for lhs_shape in [(3,), (4, 3)] for rhs_shape in [(3,), (3, 6)]
      for dtype in all_dtypes
      for precision in [None, lax.Precision.DEFAULT, lax.Precision.HIGH,
                        lax.Precision.HIGHEST]
      for rng_factory in [jtu.rand_default]))
  def testDot(self, lhs_shape, rhs_shape, dtype, precision, rng_factory):
    rng = rng_factory()
    args_maker = lambda: [rng(lhs_shape, dtype), rng(rhs_shape, dtype)]
    self._CompileAndCheck(partial(lax.dot, precision=precision), args_maker,
                          check_dtypes=True)

  @parameterized.named_parameters(jtu.cases_from_list(
      {"testcase_name": "_lhs_shape={}_rhs_shape={}".format(
          jtu.format_shape_dtype_string(lhs_shape, dtype),
          jtu.format_shape_dtype_string(rhs_shape, dtype)),
       "lhs_shape": lhs_shape, "rhs_shape": rhs_shape, "dtype": dtype,
       "rng_factory": rng_factory}
      for lhs_shape in [(3,), (4, 3)] for rhs_shape in [(3,), (3, 6)]
      for dtype in all_dtypes
      for rng_factory in [jtu.rand_default]))
  def testDotAgainstNumpy(self, lhs_shape, rhs_shape, dtype, rng_factory):
    rng = rng_factory()
    args_maker = lambda: [rng(lhs_shape, dtype), rng(rhs_shape, dtype)]
    tol = {
      onp.float16: 1e-2,
      onp.float64: max(jtu.default_tolerance()[onp.dtype(onp.float64)], 1e-14),
      onp.complex128: max(jtu.default_tolerance()[onp.dtype(onp.complex128)],
                          1e-14)
    }
    lax_op = partial(lax.dot, precision=lax.Precision.HIGHEST)
    self._CheckAgainstNumpy(lax_op, lax_reference.dot, args_maker, tol=tol)

  @parameterized.named_parameters(jtu.cases_from_list(
      {"testcase_name":
       "_lhs_shape={}_rhs_shape={}_lhs_contracting={}_rhs_contracting={}"
       .format(jtu.format_shape_dtype_string(lhs_shape, dtype),
               jtu.format_shape_dtype_string(rhs_shape, dtype),
               lhs_contracting, rhs_contracting),
       "lhs_shape": lhs_shape, "rhs_shape": rhs_shape, "dtype": dtype,
       "lhs_contracting": lhs_contracting, "rhs_contracting": rhs_contracting,
       "rng_factory": rng_factory}
      for lhs_shape, rhs_shape, lhs_contracting, rhs_contracting in [
          [(3, 5), (2, 5), [1], [1]],
          [(5, 3), (5, 2), [0], [0]],
          [(5, 3, 2), (5, 2, 4), [0], [0]],
          [(5, 3, 2), (5, 2, 4), [0,2], [0,1]],
          [(1, 2, 2, 3), (1, 2, 3, 1), [1], [1]],
          [(3, 2), (2, 4), [1], [0]],
      ]
      for dtype in all_dtypes
      for rng_factory in [jtu.rand_small]))
  def testDotGeneralContractOnly(self, lhs_shape, rhs_shape, dtype,
                                 lhs_contracting, rhs_contracting, rng_factory):
    rng = rng_factory()
    args_maker = lambda: [rng(lhs_shape, dtype), rng(rhs_shape, dtype)]
    dimension_numbers = ((lhs_contracting, rhs_contracting), ([], []))

    def fun(lhs, rhs):
      return lax.dot_general(lhs, rhs, dimension_numbers)

    self._CompileAndCheck(fun, args_maker, check_dtypes=False)

  @parameterized.named_parameters(jtu.cases_from_list(
      {"testcase_name":
       "_lhs_shape={}_rhs_shape={}_dimension_numbers={}"
       .format(jtu.format_shape_dtype_string(lhs_shape, dtype),
               jtu.format_shape_dtype_string(rhs_shape, dtype),
               dimension_numbers),
       "lhs_shape": lhs_shape, "rhs_shape": rhs_shape, "dtype": dtype,
       "dimension_numbers": dimension_numbers, "rng_factory": rng_factory}
      for lhs_shape, rhs_shape, dimension_numbers in [
          ((3, 3, 2), (3, 2, 4), (([2], [1]), ([0], [0]))),
          ((3, 4, 2, 4), (3, 4, 3, 2), (([2], [3]), ([0, 1], [0, 1]))),
      ]
      for dtype in all_dtypes
      for rng_factory in [jtu.rand_small]))
  def testDotGeneralContractAndBatch(self, lhs_shape, rhs_shape, dtype,
                                     dimension_numbers, rng_factory):
    rng = rng_factory()
    args_maker = lambda: [rng(lhs_shape, dtype), rng(rhs_shape, dtype)]

    def fun(lhs, rhs):
      return lax.dot_general(lhs, rhs, dimension_numbers)

    self._CompileAndCheck(fun, args_maker, check_dtypes=False)

  @parameterized.named_parameters(jtu.cases_from_list(
      {"testcase_name":
       "_lhs_shape={}_rhs_shape={}_dimension_numbers={}"
       .format(jtu.format_shape_dtype_string(lhs_shape, dtype),
               jtu.format_shape_dtype_string(rhs_shape, dtype),
               dimension_numbers),
       "lhs_shape": lhs_shape, "rhs_shape": rhs_shape, "dtype": dtype,
       "dimension_numbers": dimension_numbers, "rng_factory": rng_factory}
      for lhs_shape, rhs_shape, dimension_numbers in [
          ((3, 3, 2), (3, 2, 4), (([2], [1]), ([0], [0]))),
          ((3, 4, 2, 4), (3, 4, 3, 2), (([2], [3]), ([0, 1], [0, 1]))),
      ]
      for dtype in all_dtypes
      for rng_factory in [jtu.rand_small]))
  def testDotGeneralAgainstNumpy(self, lhs_shape, rhs_shape, dtype,
                                 dimension_numbers, rng_factory):
    rng = rng_factory()
    args_maker = lambda: [rng(lhs_shape, dtype), rng(rhs_shape, dtype)]
    op = lambda x, y: lax.dot_general(x, y, dimension_numbers)
    numpy_op = lambda x, y: lax_reference.dot_general(x, y, dimension_numbers)
    self._CheckAgainstNumpy(op, numpy_op, args_maker)

  @parameterized.named_parameters(jtu.cases_from_list(
      {"testcase_name": "_shape={}_dtype={}_broadcast_sizes={}".format(
          shape, onp.dtype(dtype).name, broadcast_sizes),
       "shape": shape, "dtype": dtype, "broadcast_sizes": broadcast_sizes,
       "rng_factory": rng_factory}
      for shape in [(), (2, 3)]
      for dtype in default_dtypes
      for broadcast_sizes in [(), (2,), (1, 2)]
      for rng_factory in [jtu.rand_default]))
  def testBroadcast(self, shape, dtype, broadcast_sizes, rng_factory):
    rng = rng_factory()
    args_maker = lambda: [rng(shape, dtype)]
    op = lambda x: lax.broadcast(x, broadcast_sizes)
    self._CompileAndCheck(op, args_maker, check_dtypes=True)

  @parameterized.named_parameters(jtu.cases_from_list(
      {"testcase_name": "_shape={}_broadcast_sizes={}".format(
          jtu.format_shape_dtype_string(shape, dtype), broadcast_sizes),
       "shape": shape, "dtype": dtype, "broadcast_sizes": broadcast_sizes,
       "rng_factory": rng_factory}
      for shape in [(), (2, 3)]
      for dtype in default_dtypes
      for broadcast_sizes in [(), (2,), (1, 2)]
      for rng_factory in [jtu.rand_default]))
  def testBroadcastAgainstNumpy(self, shape, dtype, broadcast_sizes, rng_factory):
    rng = rng_factory()
    args_maker = lambda: [rng(shape, dtype)]
    op = lambda x: lax.broadcast(x, broadcast_sizes)
    numpy_op = lambda x: lax_reference.broadcast(x, broadcast_sizes)
    self._CheckAgainstNumpy(op, numpy_op, args_maker)

  @parameterized.named_parameters(jtu.cases_from_list(
      {"testcase_name": "_inshape={}_outshape={}_bcdims={}".format(
          jtu.format_shape_dtype_string(inshape, dtype),
          outshape, broadcast_dimensions),
       "inshape": inshape, "dtype": dtype, "outshape": outshape,
       "dimensions": broadcast_dimensions, "rng_factory": rng_factory}
      for inshape, outshape, broadcast_dimensions in [
          ([2], [2, 2], [0]),
          ([2], [2, 2], [1]),
          ([2], [2, 3], [0]),
          ([], [2, 3], []),
          ([1], [2, 3], [1]),
      ]
      for dtype in default_dtypes
      for rng_factory in [jtu.rand_default]))
  def testBroadcastInDim(self, inshape, dtype, outshape, dimensions, rng_factory):
    rng = rng_factory()
    args_maker = lambda: [rng(inshape, dtype)]
    op = lambda x: lax.broadcast_in_dim(x, outshape, dimensions)
    self._CompileAndCheck(op, args_maker, check_dtypes=True)

  @parameterized.named_parameters(jtu.cases_from_list(
    {"testcase_name": "_inshape={}_outshape={}_bcdims={}".format(
      jtu.format_shape_dtype_string(inshape, onp.float32),
      outshape, broadcast_dimensions),
      "inshape": inshape, "outshape": outshape,
      "broadcast_dimensions": broadcast_dimensions, "err_msg": err_msg}
    for inshape, outshape, broadcast_dimensions, err_msg in [
      ([2], [2, 2], [0, 1], ('broadcast_dimensions must have length equal to '
                              'operand ndim')),
      ([2, 2], [2], [0, 1], ('target broadcast shape must have equal or higher rank '
                             'to the operand shape')),
      ([2], [2, 3], [2], ('broadcast_in_dim broadcast_dimensions must be a subset of output '
                          'dimensions')),
      ([2], [3], [0], ('operand dimension sizes must either be 1, or be '
                       'equal to their corresponding dimensions in the target broadcast shape')),
      ([2, 2], [2, 2], [1, 0], ('broadcast_dimensions must be strictly increasing')),
    ]))
  def testBroadcastInDimShapeCheck(self, inshape, outshape, broadcast_dimensions, err_msg):
    rng = jtu.rand_default()
    x = rng(inshape, onp.float32)
    with self.assertRaisesRegex(TypeError, err_msg):
      lax.broadcast_in_dim(x, shape=outshape, broadcast_dimensions=broadcast_dimensions)


  @parameterized.named_parameters(jtu.cases_from_list(
      {"testcase_name": "_inshape={}_outshape={}_bcdims={}".format(
          jtu.format_shape_dtype_string(inshape, dtype),
          outshape, broadcast_dimensions),
       "inshape": inshape, "dtype": dtype, "outshape": outshape,
       "dimensions": broadcast_dimensions, "rng_factory": rng_factory}
      for inshape, outshape, broadcast_dimensions in [
          ([2], [2, 2], [0]),
          ([2], [2, 2], [1]),
          ([2], [2, 3], [0]),
          ([], [2, 3], []),
          ([1], [2, 3], [1]),
      ]
      for dtype in default_dtypes
      for rng_factory in [jtu.rand_default]))
  def testBroadcastInDimAgainstNumpy(self, inshape, dtype, outshape,
                                     dimensions, rng_factory):
    rng = rng_factory()
    args_maker = lambda: [rng(inshape, dtype)]
    op = lambda x: lax.broadcast_in_dim(x, outshape, dimensions)
    numpy_op = lambda x: lax_reference.broadcast_in_dim(x, outshape, dimensions)
    self._CheckAgainstNumpy(op, numpy_op, args_maker)

  @parameterized.named_parameters(jtu.cases_from_list(
      {"testcase_name": "_inshape={}_outshape={}".format(
          jtu.format_shape_dtype_string(arg_shape, dtype),
          jtu.format_shape_dtype_string(out_shape, dtype)),
       "arg_shape": arg_shape, "out_shape": out_shape, "dtype": dtype,
       "rng_factory": rng_factory}
      for dtype in default_dtypes
      for arg_shape, out_shape in [
          [(3, 4), (12,)], [(2, 1, 4), (8,)], [(2, 2, 4), (2, 8)]
      ]
      for rng_factory in [jtu.rand_default]))
  def testReshape(self, arg_shape, out_shape, dtype, rng_factory):
    rng = rng_factory()
    args_maker = lambda: [rng(arg_shape, dtype)]
    op = lambda x: lax.reshape(x, out_shape)
    self._CompileAndCheck(op, args_maker, check_dtypes=True)

  @parameterized.named_parameters(jtu.cases_from_list(
      {"testcase_name": "_inshape={}_outshape={}".format(
          jtu.format_shape_dtype_string(arg_shape, dtype),
          jtu.format_shape_dtype_string(out_shape, dtype)),
       "arg_shape": arg_shape, "out_shape": out_shape, "dtype": dtype,
       "rng_factory": rng_factory}
      for dtype in default_dtypes
      for arg_shape, out_shape in [
          [(3, 4), (12,)], [(2, 1, 4), (8,)], [(2, 2, 4), (2, 8)]
      ]
      for rng_factory in [jtu.rand_default]))
  def testReshapeAgainstNumpy(self, arg_shape, out_shape, dtype, rng_factory):
    rng = rng_factory()
    args_maker = lambda: [rng(arg_shape, dtype)]
    op = lambda x: lax.reshape(x, out_shape)
    numpy_op = lambda x: lax_reference.reshape(x, out_shape)
    self._CheckAgainstNumpy(op, numpy_op, args_maker)

  @parameterized.named_parameters(jtu.cases_from_list(
      {"testcase_name": "_inshape={}_pads={}"
       .format(jtu.format_shape_dtype_string(shape, dtype), pads),
       "shape": shape, "dtype": dtype, "pads": pads, "rng_factory": jtu.rand_small}
      for shape in [(2, 3)]
      for dtype in default_dtypes
      for pads in [[(1, 2, 1), (0, 1, 0)]]))
  def testPad(self, shape, dtype, pads, rng_factory):
    rng = rng_factory()
    args_maker = lambda: [rng(shape, dtype)]
    fun = lambda operand: lax.pad(operand, onp.array(0, dtype), pads)
    self._CompileAndCheck(fun, args_maker, check_dtypes=True)

  @parameterized.named_parameters(jtu.cases_from_list(
      {"testcase_name": "_inshape={}_pads={}"
       .format(jtu.format_shape_dtype_string(shape, dtype), pads),
       "shape": shape, "dtype": dtype, "pads": pads, "rng_factory": jtu.rand_small}
      for shape in [(2, 3)]
      for dtype in default_dtypes
      for pads in [[(1, 2, 1), (0, 1, 0)]]))
  def testPadAgainstNumpy(self, shape, dtype, pads, rng_factory):
    rng = rng_factory()
    args_maker = lambda: [rng(shape, dtype)]
    op = lambda x: lax.pad(x, onp.array(0, dtype), pads)
    numpy_op = lambda x: lax_reference.pad(x, onp.array(0, dtype), pads)
    self._CheckAgainstNumpy(op, numpy_op, args_maker)

  def testReverse(self):
    rev = api.jit(lambda operand: lax.rev(operand, dimensions))

    dimensions = []
    self.assertAllClose(onp.array([0, 1, 2, 3]), rev(onp.array([0, 1, 2, 3])),
                        check_dtypes=False)

    dimensions = [0]
    self.assertAllClose(onp.array([3, 2, 1]), rev(onp.array([1, 2, 3])),
                        check_dtypes=False)

    dimensions = [0, 1]
    self.assertAllClose(onp.array([[6, 5, 4], [3, 2, 1]]),
                        rev(onp.array([[1, 2, 3], [4, 5, 6]])),
                        check_dtypes=False)

  @parameterized.named_parameters(jtu.cases_from_list(
      {"testcase_name": "_predshape={}_argshapes={}".format(
          jtu.format_shape_dtype_string(pred_shape, onp.bool_),
          jtu.format_shape_dtype_string(arg_shape, arg_dtype)),
       "pred_shape": pred_shape, "arg_shape": arg_shape, "arg_dtype": arg_dtype,
       "rng_factory": rng_factory}
      for arg_shape in [(), (3,), (2, 3)]
      for pred_shape in ([(), arg_shape] if arg_shape else [()])
      for arg_dtype in default_dtypes
      for rng_factory in [jtu.rand_default]))
  def testSelect(self, pred_shape, arg_shape, arg_dtype, rng_factory):
    def args_maker():
      return [rng(pred_shape, onp.bool_), rng(arg_shape, arg_dtype),
              rng(arg_shape, arg_dtype)]
    rng = rng_factory()
    return self._CompileAndCheck(lax.select, args_maker, check_dtypes=True)

  @parameterized.named_parameters(jtu.cases_from_list(
      {"testcase_name": "_predshape={}_argshapes={}".format(
          jtu.format_shape_dtype_string(pred_shape, onp.bool_),
          jtu.format_shape_dtype_string(arg_shape, arg_dtype)),
       "pred_shape": pred_shape, "arg_shape": arg_shape, "arg_dtype": arg_dtype,
       "rng_factory": rng_factory}
      for arg_shape in [(), (3,), (2, 3)]
      for pred_shape in ([(), arg_shape] if arg_shape else [()])
      for arg_dtype in default_dtypes
      for rng_factory in [jtu.rand_default]))
  def testSelectAgainstNumpy(self, pred_shape, arg_shape, arg_dtype, rng_factory):
    def args_maker():
      return [rng(pred_shape, onp.bool_), rng(arg_shape, arg_dtype),
              rng(arg_shape, arg_dtype)]
    rng = rng_factory()
    return self._CheckAgainstNumpy(lax.select, lax_reference.select, args_maker)

  @parameterized.named_parameters(jtu.cases_from_list(
      {"testcase_name":
       "_shape={}_start_indices={}_limit_indices={}_strides={}".format(
          jtu.format_shape_dtype_string(shape, dtype),
          start_indices, limit_indices, strides),
       "shape": shape, "dtype": dtype, "starts": start_indices,
       "limits": limit_indices, "strides": strides, "rng_factory": rng_factory}
      for shape, start_indices, limit_indices, strides in [
        [(3,), (1,), (2,), None],
        [(7,), (4,), (7,), None],
        [(5,), (1,), (5,), (2,)],
        [(8,), (1,), (6,), (2,)],
        [(5, 3), (1, 1), (3, 2), None],
        [(5, 3), (1, 1), (3, 1), None],
        [(7, 5, 3), (4, 0, 1), (7, 1, 3), None],
        [(5, 3), (1, 1), (2, 1), (1, 1)],
        [(5, 3), (1, 1), (5, 3), (2, 1)],
      ]
      for dtype in default_dtypes
      for rng_factory in [jtu.rand_default]))
  def testSlice(self, shape, dtype, starts, limits, strides, rng_factory):
    rng = rng_factory()
    args_maker = lambda: [rng(shape, dtype)]
    op = lambda x: lax.slice(x, starts, limits, strides)
    self._CompileAndCheck(op, args_maker, check_dtypes=True)

  @parameterized.named_parameters(jtu.cases_from_list(
      {"testcase_name":
       "_shape={}_start_indices={}_limit_indices={}_strides={}".format(
          jtu.format_shape_dtype_string(shape, dtype),
          start_indices, limit_indices, strides),
       "shape": shape, "dtype": dtype, "starts": start_indices,
       "limits": limit_indices, "strides": strides, "rng_factory": rng_factory}
      for shape, start_indices, limit_indices, strides in [
        [(3,), (1,), (2,), None],
        [(7,), (4,), (7,), None],
        [(5,), (1,), (5,), (2,)],
        [(8,), (1,), (6,), (2,)],
        [(5, 3), (1, 1), (3, 2), None],
        [(5, 3), (1, 1), (3, 1), None],
        [(7, 5, 3), (4, 0, 1), (7, 1, 3), None],
        [(5, 3), (1, 1), (2, 1), (1, 1)],
        [(5, 3), (1, 1), (5, 3), (2, 1)],
      ]
      for dtype in default_dtypes
      for rng_factory in [jtu.rand_default]))
  def testSliceAgainstNumpy(self, shape, dtype, starts, limits,
                            strides, rng_factory):
    rng = rng_factory()
    args_maker = lambda: [rng(shape, dtype)]
    op = lambda x: lax.slice(x, starts, limits, strides)
    numpy_op = lambda x: lax_reference.slice(x, starts, limits, strides)
    self._CheckAgainstNumpy(op, numpy_op, args_maker)

  @parameterized.named_parameters(jtu.cases_from_list(
      {"testcase_name": "_shape={}_start_indices={}_size_indices={}".format(
          jtu.format_shape_dtype_string(shape, dtype),
          start_indices, size_indices),
       "shape": shape, "dtype": dtype, "start_indices": start_indices,
       "size_indices": size_indices, "rng_factory": rng_factory}
      for shape, start_indices, size_indices in [
        [(3,), onp.array((1,)), (1,)],
        [(5, 3), (1, 1), (3, 1)],
        [(5, 3), onp.array((1, 1)), (3, 1)],
        [(7, 5, 3), onp.array((4, 1, 0)), (2, 0, 1)],
      ]
      for dtype in default_dtypes
      for rng_factory in [jtu.rand_default]))
  def testDynamicSlice(self, shape, dtype, start_indices, size_indices, rng_factory):
    rng = rng_factory()
    args_maker = lambda: [rng(shape, dtype), onp.array(start_indices)]
    op = lambda x, starts: lax.dynamic_slice(x, starts, size_indices)
    self._CompileAndCheck(op, args_maker, check_dtypes=True)

  @parameterized.named_parameters(jtu.cases_from_list(
      {"testcase_name": "_shape={}_start_indices={}_size_indices={}".format(
          jtu.format_shape_dtype_string(shape, dtype),
          start_indices, size_indices),
       "shape": shape, "dtype": dtype, "start_indices": start_indices,
       "size_indices": size_indices, "rng_factory": rng_factory}
      for shape, start_indices, size_indices in [
        [(3,), (1,), (1,)],
        [(5, 3), (1, 1), (3, 1)],
        [(7, 5, 3), (4, 1, 0), (2, 0, 1)],
      ]
      for dtype in default_dtypes
      for rng_factory in [jtu.rand_default]))
  def testDynamicSliceAgainstNumpy(self, shape, dtype, start_indices,
                                   size_indices, rng_factory):
    rng = rng_factory()
    args_maker = lambda: [rng(shape, dtype), onp.array(start_indices)]
    op = lambda x, s: lax.dynamic_slice(x, s, size_indices)
    numpy_op = lambda x, s: lax_reference.dynamic_slice(x, s, size_indices)
    self._CheckAgainstNumpy(op, numpy_op, args_maker)

  def testDynamicSliceInDim(self):
    # Regression test for mixed type problem in dynamic_slice_in_dim.
    rng = jtu.rand_default()
    x = rng((6, 7), onp.int32)
    onp.testing.assert_equal(lax.dynamic_slice_in_dim(x, 2, 3), x[2:5])

  @parameterized.named_parameters(jtu.cases_from_list(
      {"testcase_name": "_shape={}_start_indices={}_update_shape={}".format(
          jtu.format_shape_dtype_string(shape, dtype),
          start_indices, update_shape),
       "shape": shape, "dtype": dtype, "start_indices": start_indices,
       "update_shape": update_shape, "rng_factory": rng_factory}
      for shape, start_indices, update_shape in [
        [(3,), (1,), (1,)],
        [(5, 3), (1, 1), (3, 1)],
        [(7, 5, 3), (4, 1, 0), (2, 0, 1)],
      ]
      for dtype in default_dtypes
      for rng_factory in [jtu.rand_default]))
  def testDynamicUpdateSlice(self, shape, dtype, start_indices, update_shape,
                             rng_factory):
    rng = rng_factory()

    def args_maker():
      return [rng(shape, dtype), rng(update_shape, dtype),
              onp.array(start_indices)]

    self._CompileAndCheck(lax.dynamic_update_slice, args_maker,
                          check_dtypes=True)

  @parameterized.named_parameters(jtu.cases_from_list(
      {"testcase_name": "_shape={}_start_indices={}_update_shape={}".format(
          jtu.format_shape_dtype_string(shape, dtype),
          start_indices, update_shape),
       "shape": shape, "dtype": dtype, "start_indices": start_indices,
       "update_shape": update_shape, "rng_factory": rng_factory}
      for shape, start_indices, update_shape in [
        [(3,), (1,), (1,)],
        [(5, 3), (1, 1), (3, 1)],
        [(7, 5, 3), (4, 1, 0), (2, 0, 1)],
      ]
      for dtype in default_dtypes
      for rng_factory in [jtu.rand_default]))
  def testDynamicUpdateSliceAgainstNumpy(self, shape, dtype, start_indices,
                                         update_shape, rng_factory):
    rng = rng_factory()

    def args_maker():
      return [rng(shape, dtype), rng(update_shape, dtype),
              onp.array(start_indices)]

    self._CheckAgainstNumpy(lax.dynamic_update_slice,
                            lax_reference.dynamic_update_slice, args_maker)

  @parameterized.named_parameters(jtu.cases_from_list(
      {"testcase_name": "_shape={}_perm={}".format(
          jtu.format_shape_dtype_string(shape, dtype), perm),
       "shape": shape, "dtype": dtype, "perm": perm, "rng_factory": rng_factory}
      for shape, perm in [
        [(3, 4), (1, 0)],
        [(3, 4), (0, 1)],
        [(3, 4, 5), (2, 1, 0)],
        [(3, 4, 5), (1, 0, 2)],
      ]
      for dtype in default_dtypes
      for rng_factory in [jtu.rand_default]))
  def testTranspose(self, shape, dtype, perm, rng_factory):
    rng = rng_factory()
    args_maker = lambda: [rng(shape, dtype)]
    op = lambda x: lax.transpose(x, perm)
    self._CompileAndCheck(op, args_maker, check_dtypes=True)

  @parameterized.named_parameters(jtu.cases_from_list(
      {"testcase_name": "_shape={}_perm={}".format(
          jtu.format_shape_dtype_string(shape, dtype), perm),
       "shape": shape, "dtype": dtype, "perm": perm, "rng_factory": rng_factory}
      for shape, perm in [
        [(3, 4), (1, 0)],
        [(3, 4), (0, 1)],
        [(3, 4, 5), (2, 1, 0)],
        [(3, 4, 5), (1, 0, 2)],
      ]
      for dtype in default_dtypes
      for rng_factory in [jtu.rand_default]))
  def testTransposeAgainstNumpy(self, shape, dtype, perm, rng_factory):
    rng = rng_factory()
    args_maker = lambda: [rng(shape, dtype)]
    op = lambda x: lax.transpose(x, perm)
    numpy_op = lambda x: lax_reference.transpose(x, perm)
    self._CheckAgainstNumpy(op, numpy_op, args_maker)

  @parameterized.named_parameters(jtu.cases_from_list(
      {"testcase_name": "_op={}_inshape={}_reducedims={}_initval={}"
       .format(op.__name__, jtu.format_shape_dtype_string(shape, dtype), dims,
               init_val),
       "op": op, "init_val": init_val, "shape": shape, "dtype": dtype,
       "dims": dims, "rng_factory": rng_factory}
      for init_val, op, types in [
          (0, lax.add, default_dtypes),
          (1, lax.mul, default_dtypes),
          (0, lax.max, all_dtypes), # non-monoidal
          (-onp.inf, lax.max, float_dtypes),
          (dtypes.iinfo(onp.int32).min, lax.max, [onp.int32]),
          # (dtypes.iinfo(onp.int64).min, lax.max, [onp.int64]),  # TODO fails
          (dtypes.iinfo(onp.uint32).min, lax.max, [onp.uint32]),
          (dtypes.iinfo(onp.uint64).min, lax.max, [onp.uint64]),
          (onp.inf, lax.min, float_dtypes),
          (dtypes.iinfo(onp.int32).max, lax.min, [onp.int32]),
          # (dtypes.iinfo(onp.int64).max, lax.min, [onp.int64]),  # TODO fails
          (dtypes.iinfo(onp.uint32).max, lax.min, [onp.uint32]),
          (dtypes.iinfo(onp.uint64).max, lax.min, [onp.uint64]),
      ]
      for dtype in types
      for shape, dims in [
          [(3, 4, 5), (0,)], [(3, 4, 5), (1, 2)],
          [(3, 4, 5), (0, 2)], [(3, 4, 5), (0, 1, 2)]
      ]
      for rng_factory in [
          jtu.rand_default if dtypes.issubdtype(dtype, onp.integer)
          else jtu.rand_small]))
  def testReduce(self, op, init_val, shape, dtype, dims, rng_factory):
    rng = rng_factory()
    init_val = onp.asarray(init_val, dtype=dtype)
    fun = lambda operand, init_val: lax.reduce(operand, init_val, op, dims)
    args_maker = lambda: [rng(shape, dtype), init_val]
    self._CompileAndCheck(fun, args_maker, check_dtypes=True)

    # we separately test the version that uses a concrete init_val because it
    # can hit different code paths
    fun = lambda operand: lax.reduce(operand, init_val, op, dims)
    args_maker = lambda: [rng(shape, dtype)]
    self._CompileAndCheck(fun, args_maker, check_dtypes=True)

  @parameterized.named_parameters(jtu.cases_from_list(
      {"testcase_name": "_op={}_dtype={}_padding={}"
       .format(op.__name__, onp.dtype(dtype).name, padding),
       "op": op, "init_val": init_val, "dtype": dtype, "padding": padding,
       "rng_factory": rng_factory}
      for init_val, op, dtypes in [
          (0, lax.add, [onp.float32]),
          (-onp.inf, lax.max, [onp.float32]),
          (onp.inf, lax.min, [onp.float32]),
      ]
      for dtype in dtypes
      for padding in ["VALID", "SAME"]
      for rng_factory in [jtu.rand_small]))
  def testReduceWindow(self, op, init_val, dtype, padding, rng_factory):
    rng = rng_factory()
    init_val = onp.asarray(init_val, dtype=dtype)

    all_configs = itertools.chain(
        itertools.product(
            [(4, 6)],
            [(2, 1), (1, 2)],
            [(1, 1), (2, 1), (1, 2)]),
        itertools.product(
            [(3, 2, 4, 6)], [(1, 1, 2, 1), (2, 1, 2, 1)],
            [(1, 2, 2, 1), (1, 1, 1, 1)]))

    def fun(operand, init_val):
      return lax.reduce_window(operand, init_val, op, dims, strides, padding)

    # pylint: disable=cell-var-from-loop
    for shape, dims, strides in all_configs:
      args_maker = lambda: [rng(shape, dtype), init_val]
      self._CompileAndCheck(fun, args_maker, check_dtypes=True)
    # pylint: enable=cell-var-from-loop

    # we separately test the version that uses a concrete init_val because it
    # can hit different code paths
    def fun(operand):
      return lax.reduce_window(operand, init_val, op, dims, strides, padding)

    # pylint: disable=cell-var-from-loop
    for shape, dims, strides in all_configs:
      args_maker = lambda: [rng(shape, dtype)]
      self._CompileAndCheck(fun, args_maker, check_dtypes=True)
    # pylint: enable=cell-var-from-loop

  @parameterized.named_parameters(jtu.cases_from_list(
      {"testcase_name": "_shape={}_axis={}".format(
          jtu.format_shape_dtype_string(shape, dtype), axis),
       "rng_factory": rng_factory, "shape": shape, "dtype": dtype, "axis": axis}
      for dtype in [onp.float32, onp.int32, onp.uint32]
      for shape in [(5,), (5, 7)]
      for axis in [-1, len(shape) - 1]
      for rng_factory in [jtu.rand_default]))
  def testSort(self, shape, dtype, axis, rng_factory):
    rng = rng_factory()
    args_maker = lambda: [rng(shape, dtype)]
    fun = lambda x: lax.sort(x, axis)
    self._CompileAndCheck(fun, args_maker, check_dtypes=True)

  @parameterized.named_parameters(jtu.cases_from_list(
      {"testcase_name": "_shape={}_axis={}".format(
          jtu.format_shape_dtype_string(shape, dtype), axis),
       "rng_factory": rng_factory, "shape": shape, "dtype": dtype, "axis": axis}
      for dtype in [onp.float32, onp.int32, onp.uint32]
      for shape in [(5,), (5, 7)]
      for axis in [-1, len(shape) - 1]
      for rng_factory in [jtu.rand_default]))
  def testSortAgainstNumpy(self, shape, dtype, axis, rng_factory):
    rng = rng_factory()
    args_maker = lambda: [rng(shape, dtype)]
    op = lambda x: lax.sort(x, axis)
    numpy_op = lambda x: lax_reference.sort(x, axis)
    self._CheckAgainstNumpy(op, numpy_op, args_maker)

  @parameterized.named_parameters(jtu.cases_from_list(
      {"testcase_name": "_keyshape={}_valshape={}_axis={}".format(
          jtu.format_shape_dtype_string(shape, key_dtype),
          jtu.format_shape_dtype_string(shape, val_dtype),
          axis),
       "rng_factory": rng_factory, "shape": shape,
       "key_dtype": key_dtype, "val_dtype": val_dtype, "axis": axis}
      for key_dtype in [onp.float32, onp.int32, onp.uint32]
      for val_dtype in [onp.float32, onp.int32, onp.uint32]
      for shape in [(3,), (5, 3)]
      for axis in [-1, len(shape) - 1]
      for rng_factory in [jtu.rand_default]))
  def testSortKeyVal(self, shape, key_dtype, val_dtype, axis, rng_factory):
    rng = rng_factory()
    # This test relies on the property that wherever keys are tied, values are
    # too, since we don't guarantee the same ordering of values with equal keys.
    # To avoid that case, we generate unique keys (globally in the key array).
    perm_rng = onp.random.RandomState(0)
    def args_maker():
      flat_keys = onp.arange(onp.prod(shape, dtype=int), dtype=key_dtype)
      keys = perm_rng.permutation(flat_keys).reshape(shape)
      values = rng(shape, val_dtype)
      return keys, values

    fun = lambda keys, values: lax.sort_key_val(keys, values, axis)
    self._CompileAndCheck(fun, args_maker, check_dtypes=True)

  @parameterized.named_parameters(jtu.cases_from_list(
      {"testcase_name": "_keyshape={}_valshape={}_axis={}".format(
          jtu.format_shape_dtype_string(shape, key_dtype),
          jtu.format_shape_dtype_string(shape, val_dtype),
          axis),
       "rng_factory": rng_factory, "shape": shape,
       "key_dtype": key_dtype, "val_dtype": val_dtype, "axis": axis}
      for key_dtype in [onp.float32, onp.int32, onp.uint32]
      for val_dtype in [onp.float32, onp.int32, onp.uint32]
      for shape in [(3,), (5, 3)]
      for axis in [-1, len(shape) - 1]
      for rng_factory in [jtu.rand_default]))
  def testSortKeyValAgainstNumpy(self, shape, key_dtype, val_dtype, axis, rng_factory):
    rng = rng_factory()
    # This test relies on the property that wherever keys are tied, values are
    # too, since we don't guarantee the same ordering of values with equal keys.
    # To avoid that case, we generate unique keys (globally in the key array).
    perm_rng = onp.random.RandomState(0)
    def args_maker():
      flat_keys = onp.arange(onp.prod(shape, dtype=int), dtype=key_dtype)
      keys = perm_rng.permutation(flat_keys).reshape(shape)
      values = rng(shape, val_dtype)
      return keys, values

    op = lambda ks, vs: lax.sort_key_val(ks, vs, axis)
    numpy_op = lambda ks, vs: lax_reference.sort_key_val(ks, vs, axis)
    self._CheckAgainstNumpy(op, numpy_op, args_maker)

  @parameterized.named_parameters(jtu.cases_from_list(
      {"testcase_name": "_shape={}_k={}".format(
          jtu.format_shape_dtype_string(shape, dtype), k),
       "rng_factory": rng_factory, "shape": shape, "dtype": dtype, "k": k}
      for dtype in [onp.float32, onp.int32, onp.uint32]
      for shape in [(3,), (5, 3)]
      for k in [1, 3]
      for rng_factory in [jtu.rand_default]))
  def testTopK(self, shape, dtype, k, rng_factory):
    rng = rng_factory()
    perm_rng = onp.random.RandomState(0)
    def args_maker():
      flat_values = onp.arange(onp.prod(shape, dtype=int), dtype=dtype)
      values = perm_rng.permutation(flat_values).reshape(shape)
      return [values]
    def reference_top_k(x):
      bcast_idxs = onp.broadcast_to(onp.arange(shape[-1]), shape)
      sorted_vals, sorted_idxs = lax_reference.sort_key_val(x, bcast_idxs)
      return sorted_vals[..., :-k-1:-1], sorted_idxs[..., :-k-1:-1]
    op = lambda vs: lax.top_k(vs, k=k)
    self._CheckAgainstNumpy(op, reference_top_k, args_maker)
    self._CompileAndCheck(op, args_maker, check_dtypes=True)

  @parameterized.named_parameters(jtu.cases_from_list(
      {"testcase_name": "_lhs_shape={}_rhs_shape={}"
       .format(jtu.format_shape_dtype_string(lhs_shape, dtype),
               jtu.format_shape_dtype_string(rhs_shape, dtype)),
       "lhs_shape": lhs_shape, "rhs_shape": rhs_shape, "dtype": dtype,
       "rng_factory": rng_factory}
      for lhs_shape, rhs_shape in [((3, 2), (2, 4)),
                                   ((5, 3, 2), (5, 2, 4)),
                                   ((1, 2, 2, 3), (1, 2, 3, 1))]
      for dtype in float_dtypes
      for rng_factory in [jtu.rand_small]))
  def testBatchMatMul(self, lhs_shape, rhs_shape, dtype, rng_factory):
    rng = rng_factory()
    arg_maker = lambda: [rng(lhs_shape, dtype), rng(rhs_shape, dtype)]
    self._CompileAndCheck(lax.batch_matmul, arg_maker, check_dtypes=True)

  def testCollapse(self):

    @api.jit
    def collapse_first_two(x):
      return lax.collapse(x, 0, 2)

    self.assertEqual((6,), collapse_first_two(onp.zeros((2, 3))).shape)
    self.assertEqual((6, 4), collapse_first_two(onp.zeros((2, 3, 4))).shape)
    self.assertEqual((2, 3, 4),
                     collapse_first_two(onp.zeros((1, 2, 3, 4))).shape)

  @parameterized.named_parameters(jtu.cases_from_list(
      {"testcase_name": "_shape={}_idxs={}_axes={}".format(
          jtu.format_shape_dtype_string(shape, dtype), idxs, axes),
       "shape": shape, "dtype": dtype, "idxs": idxs, "axes": axes, "rng_factory": rng_factory}
      for dtype in all_dtypes
      for shape, idxs, axes in [
          [(3, 4, 5), (onp.array([0, 2, 1]),), (0,)],
          [(3, 4, 5), (onp.array([-1, -2]),), (0,)],
          [(3, 4, 5), (onp.array([0, 2]), onp.array([1, 3])), (0, 1)],
          [(3, 4, 5), (onp.array([0, 2]), onp.array([1, 3])), (0, 2)],
      ]
      for rng_factory in [jtu.rand_default]))
  def testIndexTake(self, shape, dtype, idxs, axes, rng_factory):
    rng = rng_factory()
    rand_idxs = lambda: tuple(rng(e.shape, e.dtype) for e in idxs)
    args_maker = lambda: [rng(shape, dtype), rand_idxs()]
    fun = lambda src, idxs: lax.index_take(src, idxs, axes)
    self._CompileAndCheck(fun, args_maker, check_dtypes=True)

  @parameterized.named_parameters(jtu.cases_from_list(
      {"testcase_name": "_shape={}_idxs={}_dnums={}_slice_sizes={}".format(
          jtu.format_shape_dtype_string(shape, dtype), idxs, dnums,
          slice_sizes),
       "shape": shape, "dtype": dtype, "idxs": idxs, "dnums": dnums,
       "slice_sizes": slice_sizes, "rng_factory": rng_factory,
       "rng_idx_factory": rng_idx_factory}
      for dtype in all_dtypes
      for shape, idxs, dnums, slice_sizes in [
          ((5,), onp.array([[0], [2]]), lax.GatherDimensionNumbers(
            offset_dims=(), collapsed_slice_dims=(0,), start_index_map=(0,)),
            (1,)),
          ((10,), onp.array([[0], [0], [0]]), lax.GatherDimensionNumbers(
            offset_dims=(1,), collapsed_slice_dims=(), start_index_map=(0,)),
            (2,)),
          ((10, 5,), onp.array([[0], [2], [1]]), lax.GatherDimensionNumbers(
            offset_dims=(1,), collapsed_slice_dims=(0,), start_index_map=(0,)),
            (1, 3)),
          ((10, 5), onp.array([[0, 2], [1, 0]]), lax.GatherDimensionNumbers(
            offset_dims=(1,), collapsed_slice_dims=(0,), start_index_map=(0, 1)),
            (1, 3)),
      ]
      for rng_idx_factory in [partial(jtu.rand_int, max(shape))]
      for rng_factory in [jtu.rand_default]))
  def testGather(self, shape, dtype, idxs, dnums, slice_sizes, rng_factory,
                 rng_idx_factory):
    rng = rng_factory()
    rng_idx = rng_idx_factory()
    rand_idxs = lambda: rng_idx(idxs.shape, idxs.dtype)
    args_maker = lambda: [rng(shape, dtype), rand_idxs()]
    fun = partial(lax.gather, dimension_numbers=dnums, slice_sizes=slice_sizes)
    self._CompileAndCheck(fun, args_maker, check_dtypes=True)

  @parameterized.named_parameters(jtu.cases_from_list(
      {"testcase_name": "_shape={}_idxs={}_update={}_dnums={}".format(
          jtu.format_shape_dtype_string(arg_shape, dtype),
          idxs, update_shape, dnums),
       "arg_shape": arg_shape, "dtype": dtype, "idxs": idxs,
       "update_shape": update_shape, "dnums": dnums,
       "rng_factory": rng_factory, "rng_idx_factory": rng_idx_factory}
      for dtype in float_dtypes
      for arg_shape, idxs, update_shape, dnums in [
          ((5,), onp.array([[0], [2]]), (2,), lax.ScatterDimensionNumbers(
            update_window_dims=(), inserted_window_dims=(0,),
            scatter_dims_to_operand_dims=(0,))),
          ((10,), onp.array([[0], [0], [0]]), (3, 2), lax.ScatterDimensionNumbers(
            update_window_dims=(1,), inserted_window_dims=(),
            scatter_dims_to_operand_dims=(0,))),
          ((10, 5,), onp.array([[0], [2], [1]]), (3, 3), lax.ScatterDimensionNumbers(
            update_window_dims=(1,), inserted_window_dims=(0,),
            scatter_dims_to_operand_dims=(0,))),
      ]
      for rng_idx_factory in [partial(jtu.rand_int, max(arg_shape))]
      for rng_factory in [jtu.rand_default]))
  def testScatterAdd(self, arg_shape, dtype, idxs, update_shape, dnums,
                     rng_factory, rng_idx_factory):
    rng = rng_factory()
    rng_idx = rng_idx_factory()
    rand_idxs = lambda: rng_idx(idxs.shape, idxs.dtype)
    args_maker = lambda: [rng(arg_shape, dtype), rand_idxs(),
                          rng(update_shape, dtype)]
    fun = partial(lax.scatter_add, dimension_numbers=dnums)
    self._CompileAndCheck(fun, args_maker, check_dtypes=True)

  @parameterized.named_parameters(jtu.cases_from_list(
      {"testcase_name": "_shape={}_idxs={}_update={}_dnums={}".format(
          jtu.format_shape_dtype_string(arg_shape, dtype),
          idxs, update_shape, dnums),
       "arg_shape": arg_shape, "dtype": dtype, "idxs": idxs,
       "update_shape": update_shape, "dnums": dnums,
       "rng_factory": rng_factory, "rng_idx_factory": rng_idx_factory}
      for dtype in float_dtypes
      for arg_shape, idxs, update_shape, dnums in [
          ((5,), onp.array([[0], [2]]), (2,), lax.ScatterDimensionNumbers(
            update_window_dims=(), inserted_window_dims=(0,),
            scatter_dims_to_operand_dims=(0,))),
          ((10,), onp.array([[0], [0], [0]]), (3, 2), lax.ScatterDimensionNumbers(
            update_window_dims=(1,), inserted_window_dims=(),
            scatter_dims_to_operand_dims=(0,))),
          ((10, 5,), onp.array([[0], [2], [1]]), (3, 3), lax.ScatterDimensionNumbers(
            update_window_dims=(1,), inserted_window_dims=(0,),
            scatter_dims_to_operand_dims=(0,))),
      ]
      for rng_idx_factory in [partial(jtu.rand_int, max(arg_shape))]
      for rng_factory in [jtu.rand_default]))
  def testScatterMin(self, arg_shape, dtype, idxs, update_shape, dnums,
                     rng_factory, rng_idx_factory):
    rng = rng_factory()
    rng_idx = rng_idx_factory()
    rand_idxs = lambda: rng_idx(idxs.shape, idxs.dtype)
    args_maker = lambda: [rng(arg_shape, dtype), rand_idxs(),
                          rng(update_shape, dtype)]
    fun = partial(lax.scatter_min, dimension_numbers=dnums)
    self._CompileAndCheck(fun, args_maker, check_dtypes=True)

  @parameterized.named_parameters(jtu.cases_from_list(
      {"testcase_name": "_shape={}_idxs={}_update={}_dnums={}".format(
          jtu.format_shape_dtype_string(arg_shape, dtype),
          idxs, update_shape, dnums),
       "arg_shape": arg_shape, "dtype": dtype, "idxs": idxs,
       "update_shape": update_shape, "dnums": dnums,
       "rng_factory": rng_factory, "rng_idx_factory": rng_idx_factory}
      for dtype in float_dtypes
      for arg_shape, idxs, update_shape, dnums in [
          ((5,), onp.array([[0], [2]]), (2,), lax.ScatterDimensionNumbers(
            update_window_dims=(), inserted_window_dims=(0,),
            scatter_dims_to_operand_dims=(0,))),
          ((10,), onp.array([[0], [0], [0]]), (3, 2), lax.ScatterDimensionNumbers(
            update_window_dims=(1,), inserted_window_dims=(),
            scatter_dims_to_operand_dims=(0,))),
          ((10, 5,), onp.array([[0], [2], [1]]), (3, 3), lax.ScatterDimensionNumbers(
            update_window_dims=(1,), inserted_window_dims=(0,),
            scatter_dims_to_operand_dims=(0,))),
      ]
      for rng_idx_factory in [partial(jtu.rand_int, max(arg_shape))]
      for rng_factory in [jtu.rand_default]))
  def testScatterMax(self, arg_shape, dtype, idxs, update_shape, dnums,
                     rng_factory, rng_idx_factory):
    rng = rng_factory()
    rng_idx = rng_idx_factory()
    rand_idxs = lambda: rng_idx(idxs.shape, idxs.dtype)
    args_maker = lambda: [rng(arg_shape, dtype), rand_idxs(),
                          rng(update_shape, dtype)]
    fun = partial(lax.scatter_max, dimension_numbers=dnums)
    self._CompileAndCheck(fun, args_maker, check_dtypes=True)

  @parameterized.named_parameters(jtu.cases_from_list(
      {"testcase_name": "_shape={}_idxs={}_update={}_dnums={}".format(
          jtu.format_shape_dtype_string(arg_shape, dtype),
          idxs, update_shape, dnums),
       "arg_shape": arg_shape, "dtype": dtype, "idxs": idxs,
       "update_shape": update_shape, "dnums": dnums,
       "rng_factory": rng_factory, "rng_idx_factory": rng_idx_factory}
      for dtype in float_dtypes
      for arg_shape, idxs, update_shape, dnums in [
          ((5,), onp.array([[0], [2]]), (2,), lax.ScatterDimensionNumbers(
            update_window_dims=(), inserted_window_dims=(0,),
            scatter_dims_to_operand_dims=(0,))),
          ((10,), onp.array([[0], [0], [0]]), (3, 2), lax.ScatterDimensionNumbers(
            update_window_dims=(1,), inserted_window_dims=(),
            scatter_dims_to_operand_dims=(0,))),
          ((10, 5,), onp.array([[0], [2], [1]]), (3, 3), lax.ScatterDimensionNumbers(
            update_window_dims=(1,), inserted_window_dims=(0,),
            scatter_dims_to_operand_dims=(0,))),
      ]
      for rng_idx_factory in [partial(jtu.rand_int, max(arg_shape))]
      for rng_factory in [jtu.rand_default]))
  def testScatter(self, arg_shape, dtype, idxs, update_shape, dnums,
                     rng_factory, rng_idx_factory):
    rng = rng_factory()
    rng_idx = rng_idx_factory()
    rand_idxs = lambda: rng_idx(idxs.shape, idxs.dtype)
    args_maker = lambda: [rng(arg_shape, dtype), rand_idxs(),
                          rng(update_shape, dtype)]
    fun = partial(lax.scatter, dimension_numbers=dnums)
    self._CompileAndCheck(fun, args_maker, check_dtypes=True)

  def testIssue831(self):
    # Tests the DeviceTuple constant handler
    def f(x):
      g = lambda *args: args[1]
      return api.jit(lax.fori_loop, static_argnums=(2,))( 0, 10, g, x)

    api.jit(f)(1.)  # doesn't crash

  def testReshapeWithUnusualShapes(self):
    ans = lax.reshape(onp.ones((3,), onp.float32), (lax.add(1, 2), 1))
    self.assertAllClose(ans, onp.ones((3, 1), onp.float32), check_dtypes=True)

    self.assertRaisesRegex(
      TypeError,
      "Shapes must be 1D sequences of concrete values of integer type.*",
      lambda: lax.reshape(onp.ones(3,), (onp.array([3, 1]),)))

    self.assertRaisesRegex(
      TypeError,
      "Shapes must be 1D sequences of concrete values of integer type.*",
      lambda: lax.reshape(onp.ones(3,), (1.5, 2.0)))

  @jtu.skip_on_devices("tpu")  # S16 not supported on TPU
  def testDynamicSliceTypeErrors(self):
    self.assertRaisesRegex(
      TypeError,
      "index arguments to dynamic_slice must be integers of the same type",
      lambda: lax.dynamic_slice(onp.ones((3, 4), dtype=onp.float32),
                                (onp.int32(1), onp.int16(2)), (2, 2)))

  @jtu.skip_on_devices("tpu")  # S16 not supported on TPU
  def testDynamicUpdateSliceTypeErrors(self):
    self.assertRaisesRegex(
      TypeError,
      "index arguments to dynamic_update_slice must be integers of the same "
      "type",
      lambda: lax.dynamic_update_slice(onp.ones((3, 4), dtype=onp.float32),
                                       onp.zeros((2, 2), dtype=onp.float32),
                                       (onp.int32(1), onp.int16(2))))

class LazyConstantTest(jtu.JaxTestCase):
  def _Check(self, make_const, expected):
    # check casting to ndarray works
    asarray_result = onp.asarray(make_const())

    # check passing as an argument works (should hit constant handler)
    zero = onp.array(0, expected.dtype)
    argument_result = lax.add(zero, make_const())

    # check looping into a compiled computation works
    jit_result = api.jit(lambda x: lax.add(x, make_const()))(zero)

    # ensure they're all the same
    self.assertAllClose(asarray_result, expected, check_dtypes=True)
    self.assertAllClose(argument_result, expected, check_dtypes=True)
    self.assertAllClose(jit_result, expected, check_dtypes=True)

    # ensure repr doesn't crash
    repr(make_const())

  @parameterized.named_parameters(jtu.cases_from_list(
      {"testcase_name": "_{}_fill={}".format(
          jtu.format_shape_dtype_string(shape, dtype) if dtype else shape,
          fill_value),
       "shape": shape, "dtype": dtype, "fill_value": fill_value}
      for dtype in itertools.chain(default_dtypes, [None])
      for shape in [(), (3,), (2, 3), (2, 3, 4), (1001, 1001)]
      for fill_value in [0, 1, onp.pi]))
  def testFilledConstant(self, shape, fill_value, dtype):
    make_const = lambda: lax.full(shape, fill_value, dtype)
    expected = onp.full(shape, fill_value,
                        dtype or dtypes.result_type(fill_value))
    self._Check(make_const, expected)

  @parameterized.named_parameters(jtu.cases_from_list(
      {"testcase_name": "_{}_dim={}".format(
          jtu.format_shape_dtype_string(shape, dtype), dimension),
       "shape": shape, "dtype": dtype, "dimension": dimension}
      for dtype in default_dtypes
      for shape in [(), (3,), (2, 3), (2, 3, 4),
                    # TODO(mattjj): re-enable
                    # (1001, 1001), (101, 101, 101),
                    ]
      for dimension in range(len(shape))))
  def testIotaConstant(self, dtype, shape, dimension):
    make_const = lambda: lax.broadcasted_iota(dtype, shape, dimension)

    arr = onp.arange(shape[dimension], dtype=dtypes.canonicalize_dtype(dtype))
    singleton_shape = [1] * len(shape)
    singleton_shape[dimension] = shape[dimension]
    expected = onp.broadcast_to(arr.reshape(singleton_shape), shape)

    self._Check(make_const, expected)

  @parameterized.named_parameters(jtu.cases_from_list(
      {"testcase_name": "_{}_axes={}".format(
          jtu.format_shape_dtype_string(shape, dtype), axes),
       "shape": shape, "dtype": dtype, "axes": axes}
      for dtype in default_dtypes
      for shape, axes in [
          [(2, 3), (0, 1)],
          [(2, 3, 4), (0, 1)],
          [(2, 3, 4), (0, 2)],
          [(2, 3, 4), (1, 2)],
          [(2, 3, 4), (0, 1, 2)],
          [(2, 3, 4, 2), (0, 1, 2)],
          [(2, 3, 4, 2), (0, 2, 3)],
          [(1001, 1001), (0, 1)],
      ]))
  @jtu.skip_on_devices("tpu")  # TODO(mattjj): investigate failure
  def testDeltaConstant(self, dtype, shape, axes):
    make_const = lambda: lax._delta(dtype, shape, axes)
    # don't check the asarray case, just assume it's right
    expected = onp.asarray(make_const())
    self._Check(make_const, expected)


GradTestSpec = collections.namedtuple(
    "GradTestSpec",
    ["op", "nargs", "order", "rng_factory", "dtypes", "name", "tol"])
def grad_test_spec(op, nargs, order, rng_factory, dtypes, name=None, tol=None):
  return GradTestSpec(
      op, nargs, order, rng_factory, dtypes, name or op.__name__, tol)

grad_float_dtypes = list(jtu.supported_dtypes().intersection(
  {onp.float32, onp.float64}))
grad_complex_dtypes = list(jtu.supported_dtypes().intersection(
  {onp.complex64, onp.complex128}))
grad_inexact_dtypes = grad_float_dtypes + grad_complex_dtypes

LAX_GRAD_OPS = [
    grad_test_spec(lax.neg, nargs=1, order=2, rng_factory=jtu.rand_default,
                   dtypes=grad_inexact_dtypes),
    grad_test_spec(lax.floor, nargs=1, order=2, rng_factory=jtu.rand_default,
                   dtypes=grad_float_dtypes),
    grad_test_spec(lax.ceil, nargs=1, order=2, rng_factory=jtu.rand_default,
                   dtypes=grad_float_dtypes),
    grad_test_spec(lax.round, nargs=1, order=2, rng_factory=jtu.rand_default,
                   dtypes=grad_float_dtypes),

    grad_test_spec(lax.exp, nargs=1, order=2, rng_factory=jtu.rand_small,
                   dtypes=grad_inexact_dtypes),
    grad_test_spec(lax.expm1, nargs=1, order=2, rng_factory=jtu.rand_default,
                   dtypes=grad_inexact_dtypes),
    grad_test_spec(lax.log, nargs=1, order=2, rng_factory=jtu.rand_positive,
                   dtypes=grad_inexact_dtypes),
    grad_test_spec(lax.log1p, nargs=1, order=2, rng_factory=jtu.rand_positive,
                   dtypes=grad_inexact_dtypes),
    grad_test_spec(lax.sinh, nargs=1, order=2, rng_factory=jtu.rand_default,
                   dtypes=grad_float_dtypes + [onp.complex64], tol=1e-5),
    grad_test_spec(lax.cosh, nargs=1, order=2, rng_factory=jtu.rand_default,
                   dtypes=grad_inexact_dtypes, tol=1e-5),
    grad_test_spec(lax.tanh, nargs=1, order=2, rng_factory=jtu.rand_default,
                   dtypes=grad_inexact_dtypes, tol=1e-5),
    grad_test_spec(lax.sin, nargs=1, order=2, rng_factory=jtu.rand_default,
                   dtypes=grad_inexact_dtypes),
    grad_test_spec(lax.cos, nargs=1, order=2, rng_factory=jtu.rand_default,
                   dtypes=grad_inexact_dtypes),
    grad_test_spec(lax.tan, nargs=1, order=2,
                   rng_factory=partial(jtu.rand_uniform, -1.3, 1.3),
                   dtypes=grad_inexact_dtypes, tol=1e-3),
    grad_test_spec(lax.asin, nargs=1, order=2,
                   rng_factory=partial(jtu.rand_uniform, -1.3, 1.3),
                   dtypes=grad_float_dtypes, tol=1e-3),
    grad_test_spec(lax.acos, nargs=1, order=2,
                   rng_factory=partial(jtu.rand_uniform, -1.3, 1.3),
                   dtypes=grad_float_dtypes, tol=1e-3),
    # TODO(proteneer): atan2 input is already a representation of a
    # complex number. Need to think harder about what this even means
    # if each input itself is a complex number.
    grad_test_spec(lax.atan2, nargs=2, order=2, rng_factory=jtu.rand_default,
                   dtypes=grad_float_dtypes),

    grad_test_spec(lax.erf, nargs=1, order=2, rng_factory=jtu.rand_small,
                   dtypes=grad_float_dtypes),
    grad_test_spec(lax.erfc, nargs=1, order=2, rng_factory=jtu.rand_small,
                   dtypes=grad_float_dtypes),
    grad_test_spec(lax.erf_inv, nargs=1, order=2, rng_factory=jtu.rand_small,
                   dtypes=grad_float_dtypes),
    # grad_test_spec(lax.lgamma, nargs=1, order=2, rng_factory=jtu.rand_small,
    #                dtypes=grad_float_dtypes),  # TODO(mattjj): enable
    grad_test_spec(lax.bessel_i0e, nargs=1, order=2, rng_factory=jtu.rand_default,
                   dtypes=grad_float_dtypes),
    grad_test_spec(lax.bessel_i1e, nargs=1, order=2, rng_factory=jtu.rand_default,
                   dtypes=grad_float_dtypes),

    grad_test_spec(lax.real, nargs=1, order=2, rng_factory=jtu.rand_default,
                   dtypes=grad_complex_dtypes),
    grad_test_spec(lax.imag, nargs=1, order=2, rng_factory=jtu.rand_default,
                   dtypes=grad_complex_dtypes),
    grad_test_spec(lax.complex, nargs=2, order=2, rng_factory=jtu.rand_default,
                   dtypes=grad_float_dtypes),
    grad_test_spec(lax.conj, nargs=1, order=2, rng_factory=jtu.rand_default,
                   dtypes=grad_inexact_dtypes),
    grad_test_spec(lax.abs, nargs=1, order=2, rng_factory=jtu.rand_positive,
                   dtypes=grad_inexact_dtypes),
    grad_test_spec(lax.pow, nargs=2, order=2, rng_factory=jtu.rand_positive,
                   dtypes=grad_inexact_dtypes),

    grad_test_spec(lax.add, nargs=2, order=2, rng_factory=jtu.rand_default,
                   dtypes=grad_inexact_dtypes),
    grad_test_spec(lax.sub, nargs=2, order=2, rng_factory=jtu.rand_default,
                   dtypes=grad_inexact_dtypes),
    grad_test_spec(lax.mul, nargs=2, order=2, rng_factory=jtu.rand_default,
                   dtypes=grad_inexact_dtypes),
    grad_test_spec(lax.div, nargs=2, order=1, rng_factory=jtu.rand_not_small,
                   dtypes=grad_inexact_dtypes),

    grad_test_spec(lax.max, nargs=2, order=2, rng_factory=jtu.rand_default,
                   dtypes=grad_float_dtypes),
    grad_test_spec(lax.min, nargs=2, order=2, rng_factory=jtu.rand_default,
                   dtypes=grad_float_dtypes),
    # TODO(mattjj): make some-equal checks more robust, enable second-order
    # grad_test_spec(lax.max, nargs=2, order=1, rng_factory=jtu.rand_some_equal,
    #                dtypes=grad_float_dtypes, name="MaxSomeEqual"),
    # grad_test_spec(lax.min, nargs=2, order=1, rng_factory=jtu.rand_some_equal,
    #                dtypes=grad_float_dtypes, name="MinSomeEqual"),
]

GradSpecialValuesTestSpec = collections.namedtuple(
    "GradSpecialValuesTestSpec", ["op", "values", "tol"])
def grad_special_values_test_spec(op, values, tol=None):
  return GradSpecialValuesTestSpec(op, values, tol)

LAX_GRAD_SPECIAL_VALUE_TESTS = [
    grad_special_values_test_spec(
      lax.sinh, [0.],
      tol={onp.float32: 1e-2} if jtu.device_under_test() == "tpu" else None),
    grad_special_values_test_spec(
      lax.cosh, [0.],
      tol={onp.float32: 1e-2} if jtu.device_under_test() == "tpu" else None),
    grad_special_values_test_spec(lax.tanh, [0., 1000.]),
    grad_special_values_test_spec(lax.sin, [0., onp.pi, onp.pi/2., onp.pi/4.]),
    grad_special_values_test_spec(lax.cos, [0., onp.pi, onp.pi/2., onp.pi/4.]),
    grad_special_values_test_spec(lax.tan, [0.]),
    grad_special_values_test_spec(lax.asin, [0.]),
    grad_special_values_test_spec(lax.acos, [0.]),
    grad_special_values_test_spec(lax.atan, [0., 1000.]),
    grad_special_values_test_spec(lax.erf, [0., 10.]),
    grad_special_values_test_spec(lax.erfc, [0., 10.]),
]


def check_grads_bilinear(f, args, order,
                         modes=["fwd", "rev"], atol=None, rtol=None):
  # Can use large eps to make up for numerical inaccuracies since the op is
  # bilinear (relying on the fact that we only check one arg at a time)
  lhs, rhs = args
  check_grads(lambda lhs: f(lhs, rhs), (lhs,), order,
              modes=modes, atol=atol, rtol=rtol, eps=1.)
  check_grads(lambda rhs: f(lhs, rhs), (rhs,), order,
              modes=modes, atol=atol, rtol=rtol, eps=1.)

class LaxAutodiffTest(jtu.JaxTestCase):

  @parameterized.named_parameters(itertools.chain.from_iterable(
      jtu.cases_from_list(
        {"testcase_name": jtu.format_test_name_suffix(
            rec.name, shapes, itertools.repeat(dtype)),
         "op": rec.op, "rng_factory": rec.rng_factory, "shapes": shapes, "dtype": dtype,
         "order": rec.order, "tol": rec.tol}
        for shape_group in compatible_shapes
        for shapes in CombosWithReplacement(shape_group, rec.nargs)
        for dtype in rec.dtypes)
      for rec in LAX_GRAD_OPS))
  def testOpGrad(self, op, rng_factory, shapes, dtype, order, tol):
    rng = rng_factory()
    if jtu.device_under_test() == "tpu" and op is lax.pow:
      raise SkipTest("pow grad imprecise on tpu")
    tol = 1e-1 if num_float_bits(dtype) == 32 else tol
    args = tuple(rng(shape, dtype) for shape in shapes)
    check_grads(op, args, order, ["fwd", "rev"], tol, tol)

  @parameterized.named_parameters(itertools.chain.from_iterable(
      jtu.cases_from_list(
          {"testcase_name": "_{}_{}".format(rec.op.__name__, special_value),
           "op": rec.op, "special_value": special_value, "tol": rec.tol}
          for special_value in rec.values)
      for rec in LAX_GRAD_SPECIAL_VALUE_TESTS))
  def testOpGradSpecialValue(self, op, special_value, tol):
    check_grads(op, (special_value,), 2, ["fwd", "rev"], rtol=tol, atol=tol)

  @parameterized.named_parameters(jtu.cases_from_list(
      {"testcase_name": "_from_dtype={}_to_dtype={}".format(
          jtu.dtype_str(from_dtype), jtu.dtype_str(to_dtype)),
       "from_dtype": from_dtype, "to_dtype": to_dtype, "rng_factory": rng_factory}
      for from_dtype, to_dtype in itertools.product(
          float_dtypes + complex_dtypes, repeat=2)
      for rng_factory in [jtu.rand_default]))
  def testConvertElementTypeGrad(self, from_dtype, to_dtype, rng_factory):
    rng = rng_factory()
    tol = max(jtu.tolerance(to_dtype, jtu.default_gradient_tolerance),
              jtu.tolerance(from_dtype, jtu.default_gradient_tolerance))
    args = (rng((2, 3), from_dtype),)
    convert_element_type = lambda x: lax.convert_element_type(x, to_dtype)
    check_grads(convert_element_type, args, 2, ["fwd", "rev"], tol, tol, eps=1.)

  @parameterized.named_parameters(jtu.cases_from_list(
      {"testcase_name": "_min_shape={}_operand_shape={}_max_shape={}".format(
          jtu.format_shape_dtype_string(min_shape, dtype),
          jtu.format_shape_dtype_string(operand_shape, dtype),
          jtu.format_shape_dtype_string(max_shape, dtype)),
       "min_shape": min_shape, "operand_shape": operand_shape,
       "max_shape": max_shape, "dtype": dtype, "rng_factory": rng_factory}
      for min_shape, operand_shape, max_shape in [
          [(), (), ()],
          [(), (2, 3), ()],
          [(2, 3), (2, 3), (2, 3)],
      ]
      # TODO(phawkins): this test fails for bfloat16.
      for dtype in [t for t in float_dtypes if t != dtypes.bfloat16]
      for rng_factory in [jtu.rand_default]))
  def testClampGrad(self, min_shape, operand_shape, max_shape, dtype, rng_factory):
    rng = rng_factory()
    tol = {dtypes.bfloat16: 1e-1, onp.float16: 1e-1, onp.float32: 1e-2}
    shapes = [min_shape, operand_shape, max_shape]
    min, operand, max = (rng(shape, dtype) for shape in shapes)
    min, max = onp.minimum(min, max), onp.maximum(min, max)  # broadcast
    eps = 1e-1 if dtypes.finfo(dtype).bits == 16 else 1e-2
    check_grads(lax.clamp, (min, operand, max), 2, ["fwd", "rev"], tol, tol,
                eps=eps)

  @parameterized.named_parameters(jtu.cases_from_list(
      {"testcase_name": "_dim={}_baseshape=[{}]_dtype={}_narrs={}".format(
          dim, ",".join(str(d) for d in base_shape), onp.dtype(dtype).name,
          num_arrs),
       "dim": dim, "base_shape": base_shape, "dtype": dtype,
       "num_arrs": num_arrs, "rng_factory": rng_factory}
      for num_arrs in [3]
      for dtype in float_dtypes
      for base_shape in [(4,), (3, 4), (2, 3, 4)]
      for dim in range(len(base_shape))
      for rng_factory in [jtu.rand_default]))
  def testConcatenateGrad(self, dim, base_shape, dtype, num_arrs, rng_factory):
    rng = rng_factory()
    shapes = [base_shape[:dim] + (size,) + base_shape[dim+1:]
              for size, _ in zip(itertools.cycle([3, 1, 4]), range(num_arrs))]
    operands = tuple(rng(shape, dtype) for shape in shapes)
    concatenate = lambda *args: lax.concatenate(args, dim)
    check_grads(concatenate, operands, 2, ["fwd", "rev"], eps=1.)

  @parameterized.named_parameters(jtu.cases_from_list(
      {"testcase_name":
       "_lhs_shape={}_rhs_shape={}_strides={}_padding={}"
       .format(jtu.format_shape_dtype_string(lhs_shape, dtype),
               jtu.format_shape_dtype_string(rhs_shape, dtype),
               strides, padding),
       "lhs_shape": lhs_shape, "rhs_shape": rhs_shape, "dtype": dtype,
       "strides": strides, "padding": padding, "rng_factory": rng_factory,}
       for lhs_shape, rhs_shape, all_strides in itertools.chain(
           [((b, i, 3, 4), (j, i, 1, 2), [(1, 1), (1, 2), (2, 1)])
            for b, i, j in itertools.product([2, 3], repeat=3)],
           [((4, 2, 1), (3, 2, 1), [(1,)])])
       for strides in all_strides
       for dtype in float_dtypes
       for padding in ["VALID", "SAME"]
       for rng_factory in [jtu.rand_small]))
  def testConvGrad(self, lhs_shape, rhs_shape, dtype, strides, padding, rng_factory):
    rng = rng_factory()
    lhs = rng(lhs_shape, dtype)
    rhs = rng(rhs_shape, dtype)
    conv = partial(lax.conv, window_strides=strides, padding=padding,
                   precision=lax.Precision.HIGHEST)
    check_grads_bilinear(conv, (lhs, rhs), order=2, modes=["fwd", "rev"],
                         atol=1e-2, rtol=1e-2)

  @parameterized.named_parameters(jtu.cases_from_list(
      {"testcase_name":
       "_lhs_shape={}_rhs_shape={}_strides={}_padding={}_lhs_dilation={}_"
       "rhs_dilation={}"
       .format(jtu.format_shape_dtype_string(lhs_shape, dtype),
               jtu.format_shape_dtype_string(rhs_shape, dtype),
               strides, padding, lhs_dil, rhs_dil),
       "lhs_shape": lhs_shape, "rhs_shape": rhs_shape, "dtype": dtype,
       "strides": strides, "padding": padding, "lhs_dil": lhs_dil,
       "rhs_dil": rhs_dil, "rng_factory": rng_factory}
       for lhs_shape, rhs_shape, all_strides, all_pads, lhs_dils, rhs_dils in
       itertools.chain(
           [((b, i, 3, 4), (j, i, 1, 2), [(1, 1), (1, 2), (2, 1)],
             [((0, 0), (0, 0)), ((-1, 0), (0, -1)), ((1, 0), (0, 1))],
             [(1, 1), (2, 1)], [(1, 1)])
            for b, i, j in itertools.product([2, 3], repeat=3)],
           [((4, 2, 1), (3, 2, 1), [(1,)], [((1, 1),), ((0, 0),)],
             [(1,), (2,)], [(1,), (2,)])])
       for strides in all_strides
       for rhs_dil in rhs_dils
       for lhs_dil in lhs_dils
       for dtype in float_dtypes
       for padding in all_pads
       for rng_factory in [jtu.rand_small]))
  def testConvWithGeneralPaddingGrad(self, lhs_shape, rhs_shape, dtype, strides,
                                     padding, lhs_dil, rhs_dil, rng_factory):
    rng = rng_factory()
    lhs = rng(lhs_shape, dtype)
    rhs = rng(rhs_shape, dtype)
    conv = partial(lax.conv_with_general_padding, window_strides=strides,
                   padding=padding, lhs_dilation=lhs_dil, rhs_dilation=rhs_dil,
                   precision=lax.Precision.HIGHEST)
    check_grads_bilinear(conv, (lhs, rhs), order=2, modes=["fwd", "rev"],
                         atol=1e-2, rtol=1e-2)

  @parameterized.named_parameters(jtu.cases_from_list(
      {"testcase_name":
       "_lhs_shape={}_rhs_shape={}_strides={}_padding={}_lhs_dilation={}_"
       "rhs_dilation={}_dims={}_feature_group_count={}"
       .format(jtu.format_shape_dtype_string(lhs_shape, dtype),
               jtu.format_shape_dtype_string(rhs_shape, dtype),
               strides, padding, lhs_dil, rhs_dil, ",".join(dim_nums),
               feature_group_count),
       "lhs_shape": lhs_shape, "rhs_shape": rhs_shape, "dtype": dtype,
       "strides": strides, "padding": padding, "lhs_dil": lhs_dil,
       "rhs_dil": rhs_dil, "rng_factory": rng_factory, "dimension_numbers": dim_nums,
       "perms": perms, "feature_group_count": feature_group_count}
      for lhs_shapes, rhs_shape, all_strides, lhs_dils, rhs_dils in [
          ([(b, i, 6, 7), (b, i, 0, 4)],  # lhs_shape
           (j, i, 1, 2),  # rhs_shape
           [(1, 1), (1, 2), (2, 1)],  # strides
           [(1, 1), (2, 1)],  # lhs_dils
           [(1, 1), (2, 2)])  # rhs_dils
          for b, i, j in itertools.product([1, 2], repeat=3)]
      for lhs_shape in lhs_shapes
      for feature_group_count in [1, 2]
      for strides in all_strides
      for rhs_dil in rhs_dils
      for lhs_dil in lhs_dils
      for dtype in float_dtypes
      for padding in ([((0, 0), (0, 0)), ((1, 0), (0, 1))] +
        ([((0, -1), (0, 0))] if lhs_shape[2] != 0 else []))
      for dim_nums, perms in [
          (("NCHW", "OIHW", "NCHW"), ([0, 1, 2, 3], [0, 1, 2, 3])),
          (("NHWC", "HWIO", "NHWC"), ([0, 2, 3, 1], [2, 3, 1, 0])),
          (("NHWC", "OIHW", "NCHW"), ([0, 2, 3, 1], [0, 1, 2, 3]))]
      for rng_factory in [jtu.rand_default]
  ))
  def testConvGeneralDilatedGrad(self, lhs_shape, rhs_shape, dtype, strides,
                                 padding, lhs_dil, rhs_dil, dimension_numbers,
                                 perms, feature_group_count, rng_factory):
    rng = rng_factory()
    tol = {dtypes.bfloat16: 1e-0, onp.float16: 5e-1, onp.float32: 1e-4}

    # permute shapes to match dim_spec, scale by feature_group_count
    lhs_perm, rhs_perm = perms
    lhs_shape = list(onp.take(lhs_shape, lhs_perm))
    rhs_shape = list(onp.take(rhs_shape, rhs_perm))
    dim_spec = lax.conv_dimension_numbers(lhs_shape, rhs_shape, dimension_numbers)
    lhs_shape[dim_spec.lhs_spec[1]] *= feature_group_count
    rhs_shape[dim_spec.rhs_spec[0]] *= feature_group_count

    lhs = rng(lhs_shape, dtype)
    rhs = rng(rhs_shape, dtype)
    conv = partial(lax.conv_general_dilated, window_strides=strides,
                   padding=padding, lhs_dilation=lhs_dil, rhs_dilation=rhs_dil,
                   dimension_numbers=dimension_numbers,
                   feature_group_count=feature_group_count,
                   precision=lax.Precision.HIGHEST)
    check_grads_bilinear(conv, (lhs, rhs), order=2, modes=["fwd", "rev"],
                         atol=tol, rtol=tol)

  @parameterized.named_parameters(jtu.cases_from_list(
      {"testcase_name": "_lhs_shape={}_rhs_shape={}".format(
          jtu.format_shape_dtype_string(lhs_shape, dtype),
          jtu.format_shape_dtype_string(rhs_shape, dtype)),
       "lhs_shape": lhs_shape, "rhs_shape": rhs_shape, "dtype": dtype,
       "rng_factory": jtu.rand_default}
      for lhs_shape in [(2,), (3, 2)] for rhs_shape in [(2,), (2, 4)]
      for dtype in float_dtypes))
  def testDotGrad(self, lhs_shape, rhs_shape, dtype, rng_factory):
    rng = rng_factory()
    tol = {onp.float16: 1e-1, onp.float32: 1e-4}
    lhs = rng(lhs_shape, dtype)
    rhs = rng(rhs_shape, dtype)
    dot = partial(lax.dot, precision=lax.Precision.HIGHEST)
    check_grads_bilinear(dot, (lhs, rhs), order=2, modes=["fwd", "rev"],
                         atol=tol, rtol=tol)
    # check that precision config is preserved
    result, pullback = api.vjp(dot, lhs, rhs)
    gresult = lax.zeros_like_array(result)
    s = str(api.make_jaxpr(pullback)(gresult))
    assert "precision=HIGHEST" in s

  @parameterized.named_parameters(jtu.cases_from_list(
      {"testcase_name":
       "_lhs_shape={}_rhs_shape={}_dimension_numbers={}"
       .format(jtu.format_shape_dtype_string(lhs_shape, dtype),
               jtu.format_shape_dtype_string(rhs_shape, dtype),
               dimension_numbers),
       "lhs_shape": lhs_shape, "rhs_shape": rhs_shape, "dtype": dtype,
       "dimension_numbers": dimension_numbers, "rng_factory": jtu.rand_small}
      for lhs_shape, rhs_shape, dimension_numbers in [
          ((3, 2), (2, 4), (([1], [0]), ([], []))),
          ((3, 5), (2, 5), (([1], [1]), ([], []))),
          ((5, 3), (5, 2), (([0], [0]), ([], []))),
          ((3, 3, 2), (3, 2, 4), (([2], [1]), ([0], [0]))),
      ]
      for dtype in float_dtypes))
  def testDotGeneralContractAndBatchGrads(self, lhs_shape, rhs_shape, dtype,
                                          dimension_numbers, rng_factory):
    rng = rng_factory()
    lhs = rng(lhs_shape, dtype)
    rhs = rng(rhs_shape, dtype)
    dot_general = partial(lax.dot_general, dimension_numbers=dimension_numbers,
                          precision=lax.Precision.HIGHEST)
    check_grads_bilinear(dot_general, (lhs, rhs), order=2, modes=["fwd", "rev"])
    # check that precision config is preserved
    result, pullback = api.vjp(dot_general, lhs, rhs)
    gresult = lax.zeros_like_array(result)
    s = str(api.make_jaxpr(pullback)(gresult))
    assert "precision=HIGHEST" in s

  @parameterized.named_parameters(jtu.cases_from_list(
      {"testcase_name": "_shape={}_dtype={}_broadcast_sizes={}".format(
          shape, onp.dtype(dtype).name, broadcast_sizes),
       "shape": shape, "dtype": dtype, "broadcast_sizes": broadcast_sizes,
       "rng_factory": rng_factory}
      for shape in [(), (2, 3)]
      for dtype in float_dtypes
      for broadcast_sizes in [(), (2,), (1, 2)]
      for rng_factory in [jtu.rand_default]))
  def testBroadcastGrad(self, shape, dtype, broadcast_sizes, rng_factory):
    rng = rng_factory()
    args = (rng(shape, dtype),)
    broadcast = lambda x: lax.broadcast(x, broadcast_sizes)
    check_grads(broadcast, args, 2, ["fwd", "rev"], eps=1.)

  @parameterized.named_parameters(jtu.cases_from_list(
      {"testcase_name": "_inshape={}_outshape={}_bcdims={}".format(
          jtu.format_shape_dtype_string(inshape, dtype),
          outshape, broadcast_dimensions),
       "inshape": inshape, "dtype": dtype, "outshape": outshape,
       "dimensions": broadcast_dimensions, "rng_factory": rng_factory}
      for inshape, outshape, broadcast_dimensions in [
          ([2], [2, 2], [0]),
          ([2], [2, 2], [1]),
          ([2], [2, 3], [0]),
          ([], [2, 3], []),
      ]
      for dtype in float_dtypes
      for rng_factory in [jtu.rand_default]))
  def testBroadcastInDimGrad(self, inshape, dtype, outshape, dimensions, rng_factory):
    rng = rng_factory()
    operand = rng(inshape, dtype)
    broadcast_in_dim = lambda x: lax.broadcast_in_dim(x, outshape, dimensions)
    check_grads(broadcast_in_dim, (operand,), 2, ["fwd", "rev"], eps=1.)

  @parameterized.named_parameters(jtu.cases_from_list(
      {"testcase_name": "_inshape={}_outshape={}_perm={}".format(
          jtu.format_shape_dtype_string(arg_shape, dtype),
          jtu.format_shape_dtype_string(out_shape, dtype),
          permutation),
       "arg_shape": arg_shape, "out_shape": out_shape, "dtype": dtype,
       "rng_factory": rng_factory, "permutation": permutation}
      for dtype in float_dtypes
      for arg_shape, out_shape, permutation in [
          [(3, 4), (12,), None],
          [(2, 1, 4), (8,), None],
          [(2, 2, 4), (2, 8), None],
          [(3, 4), (12,), (0, 1)],
          [(3, 4), (12,), (1, 0)],
          [(2, 1, 4), (8,), (0, 2, 1)],
          [(2, 1, 4), (8,), (2, 0, 1)],
          [(2, 2, 4), (2, 8), (0, 2, 1)],
          [(2, 2, 4), (2, 8), (2, 0, 1)],
      ]
      for rng_factory in [jtu.rand_default]))
  def testReshapeGrad(self, arg_shape, out_shape, permutation, dtype, rng_factory):
    rng = rng_factory()
    operand = rng(arg_shape, dtype)
    reshape = lambda x: lax.reshape(x, out_shape, permutation)
    check_grads(reshape, (operand,), 2, ["fwd", "rev"], eps=1.)

  @parameterized.named_parameters(jtu.cases_from_list(
      {"testcase_name": "_inshape={}_pads={}"
       .format(jtu.format_shape_dtype_string(shape, dtype), pads),
       "shape": shape, "dtype": dtype, "pads": pads, "rng_factory": jtu.rand_small}
      for shape in [(2, 3)]
      for dtype in float_dtypes
      for pads in [[(1, 2, 1), (0, 1, 0)], [(-1, 0, 0), (-1, 0, 2)]]))
  def testPadGrad(self, shape, dtype, pads, rng_factory):
    rng = rng_factory()
    operand = rng(shape, dtype)
    pad = lambda operand: lax.pad(operand, onp.array(0, dtype), pads)
    check_grads(pad, (operand,), 2, ["fwd", "rev"], eps=1.)

    operand = rng(shape, dtype)
    padding_value = onp.array(0., dtype)
    pad = lambda operand, padding_value: lax.pad(operand, padding_value, pads)
    check_grads(pad, (operand, padding_value), 2, ["fwd", "rev"], eps=1.)

  def testReverseGrad(self):
    rev = lambda operand: lax.rev(operand, dimensions)

    dimensions = [0]
    check_grads(rev, (onp.array([3., 2., 1.]),), 2)

    dimensions = [0, 1]
    check_grads(rev, (onp.array([[6., 5., 4.], [3., 2., 1.]]),), 2,
                rtol={onp.float32: 3e-3})

  @parameterized.named_parameters(jtu.cases_from_list(
      {"testcase_name": "_predshape={}_argshapes={}".format(
          jtu.format_shape_dtype_string(pred_shape, onp.bool_),
          jtu.format_shape_dtype_string(arg_shape, dtype)),
       "pred_shape": pred_shape, "arg_shape": arg_shape, "dtype": dtype,
       "rng_factory": rng_factory}
      for arg_shape in [(), (3,), (2, 3)]
      for pred_shape in ([(), arg_shape] if arg_shape else [()])
      for dtype in float_dtypes
      for rng_factory in [jtu.rand_default]))
  def testSelectGrad(self, pred_shape, arg_shape, dtype, rng_factory):
    rng = rng_factory()
    pred = rng(pred_shape, onp.bool_)
    on_true = rng(arg_shape, dtype)
    on_false = rng(arg_shape, dtype)
    select = lambda on_true, on_false: lax.select(pred, on_true, on_false)
    check_grads(select, (on_true, on_false), 2, ["fwd", "rev"], eps=1.)

  @parameterized.named_parameters(jtu.cases_from_list(
      {"testcase_name":
       "_shape={}_start_indices={}_limit_indices={}_strides={}".format(
          jtu.format_shape_dtype_string(shape, dtype),
          start_indices, limit_indices, strides),
       "shape": shape, "dtype": dtype, "starts": start_indices,
       "limits": limit_indices, "strides": strides, "rng_factory": rng_factory}
      for shape, start_indices, limit_indices, strides in [
        [(3,), (1,), (2,), None],
        [(7,), (4,), (7,), None],
        [(5,), (1,), (5,), (2,)],
        [(8,), (1,), (6,), (2,)],
        [(5, 3), (1, 1), (3, 2), None],
        [(5, 3), (1, 1), (3, 1), None],
        [(7, 5, 3), (4, 0, 1), (7, 1, 3), None],
        [(5, 3), (1, 1), (2, 1), (1, 1)],
        [(5, 3), (1, 1), (5, 3), (2, 1)],
      ]
      for dtype in float_dtypes
      for rng_factory in [jtu.rand_default]))
  def testSliceGrad(self, shape, dtype, starts, limits, strides, rng_factory):
    rng = rng_factory()
    operand = rng(shape, dtype)
    slice = lambda x: lax.slice(x, starts, limits, strides)
    check_grads(slice, (operand,), 2, ["fwd", "rev"], eps=1.)

  @parameterized.named_parameters(jtu.cases_from_list(
      {"testcase_name": "_shape={}_start_indices={}_size_indices={}".format(
          jtu.format_shape_dtype_string(shape, dtype),
          start_indices, size_indices),
       "shape": shape, "dtype": dtype, "start_indices": start_indices,
       "size_indices": size_indices, "rng_factory": rng_factory}
      for shape, start_indices, size_indices in [
        [(3,), (1,), (1,)],
        [(5, 3), (1, 1), (3, 1)],
        [(7, 5, 3), (4, 1, 0), (2, 0, 1)],
      ]
      for dtype in float_dtypes
      for rng_factory in [jtu.rand_default]))
  def testDynamicSliceGrad(self, shape, dtype, start_indices, size_indices,
                           rng_factory):
    rng = rng_factory()
    operand = rng(shape, dtype)
    dynamic_slice = lambda x: lax.dynamic_slice(x, start_indices, size_indices)
    check_grads(dynamic_slice, (operand,), 2, ["fwd", "rev"], eps=1.)

  @parameterized.named_parameters(jtu.cases_from_list(
      {"testcase_name": "_shape={}_start_indices={}_update_shape={}".format(
          jtu.format_shape_dtype_string(shape, dtype),
          start_indices, update_shape),
       "shape": shape, "dtype": dtype, "start_indices": start_indices,
       "update_shape": update_shape, "rng_factory": rng_factory}
      for shape, start_indices, update_shape in [
        [(3,), (1,), (1,)],
        [(5, 3), (1, 1), (3, 1)],
        [(7, 5, 3), (4, 1, 0), (2, 0, 1)],
      ]
      for dtype in float_dtypes
      for rng_factory in [jtu.rand_default]))
  def testDynamicUpdateSliceGrad(self, shape, dtype, start_indices,
                                 update_shape, rng_factory):
    rng = rng_factory()
    operand = rng(shape, dtype)
    update = rng(update_shape, dtype)
    start_indices = onp.array(start_indices)

    dus = lambda x, y: lax.dynamic_update_slice(x, y, start_indices)
    check_grads(dus, (operand, update), 2, ["fwd", "rev"], eps=1.)

    dus = lambda x: lax.dynamic_update_slice(x, update, start_indices)
    check_grads(dus, (operand,), 2, ["fwd", "rev"], eps=1.)

    dus = lambda y: lax.dynamic_update_slice(operand, y, start_indices)
    check_grads(dus, (update,), 2, ["fwd", "rev"], eps=1.)

  @parameterized.named_parameters(jtu.cases_from_list(
      {"testcase_name": "_shape={}_perm={}".format(
          jtu.format_shape_dtype_string(shape, dtype), perm),
       "shape": shape, "dtype": dtype, "perm": perm, "rng_factory": rng_factory}
      for shape, perm in [
        [(3, 4), (1, 0)],
        [(3, 4), (0, 1)],
        [(3, 4, 5), (2, 1, 0)],
        [(3, 4, 5), (1, 0, 2)],
      ]
      for dtype in float_dtypes
      for rng_factory in [jtu.rand_default]))
  def testTransposeGrad(self, shape, dtype, perm, rng_factory):
    rng = rng_factory()
    operand = rng(shape, dtype)
    transpose = lambda x: lax.transpose(x, perm)
    check_grads(transpose, (operand,), 2, ["fwd", "rev"], eps=1.)

  @parameterized.named_parameters(jtu.cases_from_list(
      {"testcase_name": "_op={}_inshape={}_reducedims={}"
       .format(op.__name__, jtu.format_shape_dtype_string(shape, dtype), dims),
       "op": op, "init_val": init_val, "shape": shape, "dtype": dtype,
       "dims": dims, "rng_factory": rng_factory}
      for init_val, op, dtypes in [
          (0, lax.add, inexact_dtypes),
          # Precision problems for float16 tests.
          (-onp.inf, lax.max, [t for t in inexact_dtypes if t != onp.float16]),
          (onp.inf, lax.min, [t for t in inexact_dtypes if t != onp.float16]),
          # The mul test overflows the range of a float16.
          (1, lax.mul, [t for t in inexact_dtypes
                        if t not in (onp.float16, dtypes.bfloat16)]),
      ]
      for dtype in dtypes
      for shape, dims in [
          [(3, 4, 5), ()],
          [(3, 4, 5), (0,)],
          [(3, 4, 5), (1, 2)],
          [(3, 4, 5), (0, 2)],
          [(3, 4, 5), (0, 1, 2)],
          [(3, 1), (1,)],
      ]
      for rng_factory in [jtu.rand_default]))
  def testReduceGrad(self, op, init_val, shape, dtype, dims, rng_factory):
    rng = rng_factory()
    if jtu.device_under_test() == "tpu" and op is lax.mul:
      raise SkipTest("unimplemented case")
    tol = {dtypes.bfloat16: 2e-1, onp.float16: 1e-1, onp.float32: 4e-2,
           onp.float64: 1e-3, onp.complex64: 1e-2}
    operand = rng(shape, dtype)
    init_val = onp.asarray(init_val, dtype=dtype)
    reduce = lambda operand: lax.reduce(operand, init_val, op, dims)
    eps = (1.0 if dtypes.finfo(dtype).bits == 16 and op is lax.add else
           1e-1 if dtype == dtypes.bfloat16 else
           1e-2 if dtypes.finfo(dtype).bits == 32 else None)
    check_grads(reduce, (operand,), 1, ["fwd", "rev"], tol, tol, eps)

  @parameterized.named_parameters(jtu.cases_from_list(
      {"testcase_name": "_op={}_dtype={}_padding={}"
       .format(op.__name__, onp.dtype(dtype).name, padding),
       "op": op, "init_val": init_val, "dtype": dtype, "padding": padding,
       "rng_factory": rng_factory}
      for init_val, op, dtypes, rng in [
          (0, lax.add, float_dtypes, jtu.rand_small),
          (-onp.inf, lax.max, [onp.float32], jtu.rand_default),
          (onp.inf, lax.min, [onp.float32], jtu.rand_default),
      ]
      for dtype in dtypes
      for padding in ["VALID", "SAME"]
      for rng_factory in [jtu.rand_default]))
  @jtu.skip_on_flag("jax_skip_slow_tests", True)
  def testReduceWindowGrad(self, op, init_val, dtype, padding, rng_factory):
    rng = rng_factory()
    tol = {onp.float16: 1e-1, onp.float32: 1e-3}
    init_val = onp.asarray(init_val, dtype=dtype)

    # We need this conditional and the corresponding loop logic to be in the
    # test method, rather than at the parameterized test level, because it
    # depends on FLAGS for the device under test.
    # TODO(b/31565929): enable when fixed.
    if jtu.device_under_test() == "tpu" and op is not lax.add:
      all_configs = [((6, 5, 4, 3), (2, 2, 1, 1), (1, 2, 1, 1))]

      # TODO(b/73062247): need variadic reduce-window for better precision.
      gradient_order = 1
    else:
      all_configs = itertools.chain(
          itertools.product(
              [(4, 6)],  # shapes
              [(2, 1), (1, 2)],  # window_dimensions
              [(1, 1), (2, 1), (1, 2)]  # strides
          ),
          itertools.product(
              [(3, 2, 4, 6)],  # shapes
              [(1, 1, 2, 1), (2, 1, 2, 1)],  # window_dimensions
              [(1, 2, 2, 1), (1, 1, 1, 1)]),  # strides
      )
      gradient_order = 3

    def fun(operand):
      return lax.reduce_window(operand, init_val, op, dims, strides, padding)

    for shape, dims, strides in all_configs:
      operand = rng(shape, dtype)
      if op is lax.add:
        eps = 1.
      else:
        # this test can fail if there are duplicates in operand
        self.assertEqual(onp.unique(operand).size, operand.size,
                         msg="test requires operand elements to be unique.")
        eps = 1e-2
      check_grads(fun, (operand,), gradient_order, ["fwd", "rev"], tol, tol,
                  eps)

  # TODO(b/205052657): enable more tests when supported
  @parameterized.named_parameters(jtu.cases_from_list(
      {"testcase_name": "_shape={}_axis={}".format(
          jtu.format_shape_dtype_string(shape, dtype), axis),
       "rng_factory": rng_factory, "shape": shape, "dtype": dtype, "axis": axis}
      for dtype in [onp.float32]
      for shape in [(5,), (5, 7)]
      for axis in [len(shape) - 1]
      for rng_factory in [jtu.rand_default]))
  def testSortGrad(self, shape, dtype, axis, rng_factory):
    rng = rng_factory()
    operand = rng(shape, dtype)
    sort = lambda x: lax.sort(x, axis)
    check_grads(sort, (operand,), 2, ["fwd", "rev"], eps=1e-2)

  # TODO(b/205052657): enable more tests when supported
  @parameterized.named_parameters(jtu.cases_from_list(
      {"testcase_name": "_keyshape={}_valshape={}_axis={}".format(
          jtu.format_shape_dtype_string(shape, key_dtype),
          jtu.format_shape_dtype_string(shape, val_dtype),
          axis),
       "rng_factory": rng_factory, "shape": shape,
       "key_dtype": key_dtype, "val_dtype": val_dtype, "axis": axis}
      for key_dtype in [onp.float32]
      for val_dtype in [onp.float32]
      for shape in [(3,), (5, 3)]
      for axis in [len(shape) - 1]
      for rng_factory in [jtu.rand_default]))
  def testSortKeyValGrad(self, shape, key_dtype, val_dtype, axis, rng_factory):
    rng = rng_factory()
    # This test relies on the property that wherever keys are tied, values are
    # too, since we don't guarantee the same ordering of values with equal keys.
    # To avoid that case, we generate unique keys (globally in the key array).
    perm_rng = onp.random.RandomState(0)
    def args_maker():
      flat_keys = onp.arange(onp.prod(shape, dtype=int), dtype=key_dtype)
      keys = perm_rng.permutation(flat_keys).reshape(shape)
      values = rng(shape, val_dtype)
      return keys, values
    keys, values = args_maker()

    fun = lambda keys, values: lax.sort_key_val(keys, values, axis)
    check_grads(fun, (keys, values), 2, ["fwd", "rev"], 1e-2, 1e-2, 1e-2)

  @parameterized.named_parameters(jtu.cases_from_list(
      {"testcase_name": "_shape={}_idxs={}_axes={}".format(
          jtu.format_shape_dtype_string(shape, dtype), idxs, axes),
       "shape": shape, "dtype": dtype, "idxs": idxs, "axes": axes,
       "rng_factory": rng_factory}
      for dtype in float_dtypes
      for shape, idxs, axes in [
          [(3, 4, 5), (onp.array([0, 2, 1]),), (0,)],
          [(3, 4, 5), (onp.array([-1, -2]),), (0,)],
          [(3, 4, 5), (onp.array([0, 2]), onp.array([1, 3])), (0, 1)],
          [(3, 4, 5), (onp.array([0, 2]), onp.array([1, 3])), (0, 2)],
      ]
      for rng_factory in [jtu.rand_default]))
  def testIndexTakeGrad(self, shape, dtype, idxs, axes, rng_factory):
    rng = rng_factory()
    src = rng(shape, dtype)
    index_take = lambda src: lax.index_take(src, idxs, axes)
    check_grads(index_take, (src,), 2, ["fwd", "rev"], eps=1.)

  @parameterized.named_parameters(jtu.cases_from_list(
      {"testcase_name": "_shape={}_idxs={}_dnums={}_slice_sizes={}".format(
          jtu.format_shape_dtype_string(shape, dtype), idxs, dnums,
          slice_sizes),
       "shape": shape, "dtype": dtype, "idxs": idxs, "dnums": dnums,
       "slice_sizes": slice_sizes, "rng_factory": rng_factory,
       "rng_idx_factory": rng_idx_factory}
      for dtype in float_dtypes
      for shape, idxs, dnums, slice_sizes in [
          ((5,), onp.array([[0], [2]]), lax.GatherDimensionNumbers(
            offset_dims=(), collapsed_slice_dims=(0,), start_index_map=(0,)),
            (1,)),
          ((10,), onp.array([[0], [0], [0]]), lax.GatherDimensionNumbers(
            offset_dims=(1,), collapsed_slice_dims=(), start_index_map=(0,)),
            (2,)),
          ((10, 5,), onp.array([[0], [2], [1]]), lax.GatherDimensionNumbers(
            offset_dims=(1,), collapsed_slice_dims=(0,), start_index_map=(0,)),
            (1, 3)),
      ]
      for rng_idx_factory in [partial(jtu.rand_int, max(shape))]
      for rng_factory in [jtu.rand_default]))
  def testGatherGrad(self, shape, dtype, idxs, dnums, slice_sizes, rng_factory,
                     rng_idx_factory):
    rng = rng_factory()
    rng_idx = rng_idx_factory()
    idxs = rng_idx(idxs.shape, idxs.dtype)
    gather = lambda x: lax.gather(x, idxs, dimension_numbers=dnums,
                                  slice_sizes=slice_sizes)
    x = rng(shape, dtype)
    check_grads(gather, (x,), 2, ["fwd", "rev"], 1e-2, 1e-2, 1.)

  @parameterized.named_parameters(jtu.cases_from_list(
      {"testcase_name": "_shape={}_idxs={}_update={}_dnums={}".format(
          jtu.format_shape_dtype_string(arg_shape, dtype),
          idxs, update_shape, dnums),
       "arg_shape": arg_shape, "dtype": dtype, "idxs": idxs,
       "update_shape": update_shape, "dnums": dnums, "rng_factory": rng_factory,
       "rng_idx_factory": rng_idx_factory}
      for dtype in float_dtypes
      for arg_shape, idxs, update_shape, dnums in [
          ((5,), onp.array([[0], [2]]), (2,), lax.ScatterDimensionNumbers(
            update_window_dims=(), inserted_window_dims=(0,),
            scatter_dims_to_operand_dims=(0,))),
          ((10,), onp.array([[0], [0], [0]]), (3, 2), lax.ScatterDimensionNumbers(
            update_window_dims=(1,), inserted_window_dims=(),
            scatter_dims_to_operand_dims=(0,))),
          ((10, 5,), onp.array([[0], [2], [1]]), (3, 3), lax.ScatterDimensionNumbers(
            update_window_dims=(1,), inserted_window_dims=(0,),
            scatter_dims_to_operand_dims=(0,))),
      ]
      for rng_idx_factory in [partial(jtu.rand_int, max(arg_shape))]
      for rng_factory in [jtu.rand_default]))
  def testScatterAddGrad(self, arg_shape, dtype, idxs, update_shape, dnums,
                         rng_factory, rng_idx_factory):
    rng = rng_factory()
    rng_idx = rng_idx_factory()
    idxs = rng_idx(idxs.shape, idxs.dtype)
    scatter_add = lambda x, y: lax.scatter_add(x, idxs, y,
                                               dimension_numbers=dnums)
    x = rng(arg_shape, dtype)
    y = rng(update_shape, dtype)
    check_grads(scatter_add, (x, y), 2, ["fwd", "rev"], 1e-2, 1e-2, 1.)

  @parameterized.named_parameters(jtu.cases_from_list(
      {"testcase_name": "_shape={}_idxs={}_update={}_dnums={}".format(
          jtu.format_shape_dtype_string(arg_shape, dtype),
          idxs, update_shape, dnums),
       "arg_shape": arg_shape, "dtype": dtype, "idxs": idxs,
       "update_shape": update_shape, "dnums": dnums, "rng_factory": rng_factory,
       "rng_idx_factory": rng_idx_factory}
      for dtype in float_dtypes
      for arg_shape, idxs, update_shape, dnums in [
          ((5,), onp.array([[0], [2]]), (2,), lax.ScatterDimensionNumbers(
            update_window_dims=(), inserted_window_dims=(0,),
            scatter_dims_to_operand_dims=(0,))),
          ((10,), onp.array([[0], [0], [0]]), (3, 2), lax.ScatterDimensionNumbers(
            update_window_dims=(1,), inserted_window_dims=(),
            scatter_dims_to_operand_dims=(0,))),
          ((10, 5,), onp.array([[0], [2], [1]]), (3, 3), lax.ScatterDimensionNumbers(
            update_window_dims=(1,), inserted_window_dims=(0,),
            scatter_dims_to_operand_dims=(0,))),
      ]
      for rng_idx_factory in [partial(jtu.rand_int, max(arg_shape))]
      for rng_factory in [jtu.rand_default]))
  def testScatterGrad(self, arg_shape, dtype, idxs, update_shape, dnums,
                      rng_factory, rng_idx_factory):
    rng = rng_factory()
    rng_idx = rng_idx_factory()
    idxs = rng_idx(idxs.shape, idxs.dtype)
    scatter = lambda x, y: lax.scatter(x, idxs, y, dimension_numbers=dnums)
    x = rng(arg_shape, dtype)
    y = rng(update_shape, dtype)
    check_grads(scatter, (x, y), 2, ["fwd", "rev"], 1e-2, 1e-2, 1.)

  def testScatterGradSymbolicZeroUpdate(self):
    # https://github.com/google/jax/issues/1901
    def f(x):
      n = x.shape[0]
      y = onp.arange(n, dtype=x.dtype)
      return jax.ops.index_update(x, onp.diag_indices(n), y)
    rng = jtu.rand_default()
    check_grads(f, (rng((5, 5), onp.float32),), 2, ["fwd", "rev"], 1e-2, 1e-2,
                1.)

  def testStopGradient(self):
    def f(x):
      return lax.sin(x) * lax.cos(lax.stop_gradient(x))

    def f2(x, y):
      return lax.sin(x) * lax.cos(y)

    x = 3.14
    ans = api.grad(f)(x)
    expected = api.grad(f2)(x, x)
    self.assertAllClose(ans, expected, check_dtypes=True)

    ans = api.grad(api.grad(f))(x)
    expected = api.grad(api.grad(f2))(x, x)
    self.assertAllClose(ans, expected, check_dtypes=True)

    ans = api.grad(lambda x: lax.stop_gradient({'foo':x})['foo'])(3.)
    expected = onp.array(0.0)
    self.assertAllClose(ans, expected, check_dtypes=False)

  # TODO(mattjj): make this a more systematic test
  def testRemainder(self):
    rng = onp.random.RandomState(0)
    x = rng.uniform(-0.9, 9, size=(3, 4))
    y = rng.uniform(0.7, 1.9, size=(3, 1))
    assert not set(onp.unique(x)) & set(onp.unique(y))
    tol = 1e-1 if num_float_bits(onp.float64) == 32 else 1e-3
    check_grads(lax.rem, (x, y), 2, ["fwd", "rev"], tol, tol)

    rng = onp.random.RandomState(0)
    x = rng.uniform(-0.9, 9, size=(1, 4))
    y = rng.uniform(0.7, 1.9, size=(3, 4))
    assert not set(onp.unique(x)) & set(onp.unique(y))
    tol = 1e-1 if num_float_bits(onp.float64) == 32 else 1e-3
    check_grads(lax.rem, (x, y), 2, ["fwd", "rev"], tol, tol)


def all_bdims(*shapes):
  bdims = (itertools.chain([cast(Optional[int], None)],
                           range(len(shape) + 1)) for shape in shapes)
  return (t for t in itertools.product(*bdims) if not all(e is None for e in t))

def add_bdim(bdim_size, bdim, shape):
  shape = list(shape)
  if bdim is not None:
    shape.insert(bdim, bdim_size)
  return tuple(shape)

def slicer(x, bdim):
  if bdim is None:
    return lambda _: x
  else:
    return lambda i: lax.index_in_dim(x, i, bdim, keepdims=False)

def args_slicer(args, bdims):
  slicers = list(map(slicer, args, bdims))
  return lambda i: [sl(i) for sl in slicers]

class LaxVmapTest(jtu.JaxTestCase):

  def _CheckBatching(self, op, bdim_size, bdims, shapes, dtypes, rng,
                     rtol=None, atol=None):
    batched_shapes = list(map(partial(add_bdim, bdim_size), bdims, shapes))
    args = [rng(shape, dtype)
            for shape, dtype in jax.util.safe_zip(batched_shapes, dtypes)]
    args_slice = args_slicer(args, bdims)
    ans = api.vmap(op, bdims)(*args)
    expected = onp.stack([op(*args_slice(i)) for i in range(bdim_size)])
    self.assertAllClose(ans, expected, check_dtypes=True, rtol=rtol, atol=atol)

  @parameterized.named_parameters(itertools.chain.from_iterable(
      jtu.cases_from_list(
        {"testcase_name": "{}_bdims={}".format(
            jtu.format_test_name_suffix(rec.op, shapes,
                                        itertools.repeat(dtype)), bdims),
         "op_name": rec.op, "rng_factory": rec.rng_factory, "shapes": shapes,
         "dtype": dtype, "bdims": bdims, "tol": rec.tol}
        for shape_group in compatible_shapes
        for shapes in CombosWithReplacement(shape_group, rec.nargs)
        for bdims in all_bdims(*shapes)
        for dtype in rec.dtypes)
      for rec in LAX_OPS))
  def testOp(self, op_name, rng_factory, shapes, dtype, bdims, tol):
    rng = rng_factory()
    op = getattr(lax, op_name)
    self._CheckBatching(op, 10, bdims, shapes, [dtype] * len(shapes), rng,
                        atol=tol, rtol=tol)

  @parameterized.named_parameters(jtu.cases_from_list(
      {"testcase_name":
       "_lhs_shape={}_rhs_shape={}_strides={}_padding={}_lhs_dilation={}_"
       "rhs_dilation={}_dims={}_feature_group_count={}_lhs_bdim={}_rhs_bdim={}"
       .format(jtu.format_shape_dtype_string(lhs_shape, dtype),
               jtu.format_shape_dtype_string(rhs_shape, dtype),
               strides, padding, lhs_dil, rhs_dil, ",".join(dim_nums),
               feature_group_count, lhs_bdim, rhs_bdim),
       "lhs_shape": lhs_shape, "rhs_shape": rhs_shape, "dtype": dtype,
       "strides": strides, "padding": padding, "lhs_dil": lhs_dil,
       "rhs_dil": rhs_dil, "rng_factory": rng_factory, "dimension_numbers": dim_nums,
       "perms": perms, "lhs_bdim": lhs_bdim, "rhs_bdim": rhs_bdim,
       "feature_group_count": feature_group_count}
      for lhs_shape, rhs_shape, all_strides, all_pads, lhs_dils, rhs_dils in [
          ((b, i, 6, 7),  # lhs_shape
           (j, i, 1, 2),  # rhs_shape
           [(1, 1), (1, 2), (2, 1)],  # strides
           [((0, 0), (0, 0)), ((1, 0), (0, 1)), ((0, -1), (0, 0))],  # pads
           [(1, 1), (2, 1)],  # lhs_dils
           [(1, 1), (2, 2)])  # rhs_dils
          for b, i, j in itertools.product([1, 2], repeat=3)]
      for feature_group_count in [1, 2]
      for strides in all_strides
      for rhs_dil in rhs_dils
      for lhs_dil in lhs_dils
      for dtype in [onp.float32]
      for padding in all_pads
      for dim_nums, perms in [
          (("NCHW", "OIHW", "NCHW"), ([0, 1, 2, 3], [0, 1, 2, 3])),
          (("NHWC", "HWIO", "NHWC"), ([0, 2, 3, 1], [2, 3, 1, 0])),
          (("NHWC", "OIHW", "NCHW"), ([0, 2, 3, 1], [0, 1, 2, 3]))]
      for lhs_bdim in itertools.chain([cast(Optional[int], None)],
                                      range(len(lhs_shape) + 1))
      for rhs_bdim in itertools.chain([cast(Optional[int], None)],
                                      range(len(rhs_shape) + 1))
      if (lhs_bdim, rhs_bdim) != (None, None)
      for rng_factory in [jtu.rand_default]
  ))
  # TODO(mattjj): some cases fail on TPU just due to numerical tolerances
  @jtu.skip_on_devices("tpu")
  def testConvGeneralDilatedBatching(
      self, lhs_shape, rhs_shape, dtype, strides, padding, lhs_dil, rhs_dil,
      dimension_numbers, perms, feature_group_count, lhs_bdim, rhs_bdim, rng_factory):
    rng = rng_factory()
    tol = 1e-1 if dtypes.finfo(dtype).bits <= 32 else 1e-3

    # permute shapes to match dim_spec, scale by feature_group_count
    lhs_perm, rhs_perm = perms
    lhs_shape = list(onp.take(lhs_shape, lhs_perm))
    rhs_shape = list(onp.take(rhs_shape, rhs_perm))
    dim_spec = lax.conv_dimension_numbers(lhs_shape, rhs_shape, dimension_numbers)
    lhs_shape[dim_spec.lhs_spec[1]] *= feature_group_count
    rhs_shape[dim_spec.rhs_spec[0]] *= feature_group_count

    conv = partial(lax.conv_general_dilated, window_strides=strides,
                   padding=padding, lhs_dilation=lhs_dil, rhs_dilation=rhs_dil,
                   dimension_numbers=dimension_numbers,
                   feature_group_count=feature_group_count,
                   precision=lax.Precision.HIGHEST)
    self._CheckBatching(conv, 5, (lhs_bdim, rhs_bdim), (lhs_shape, rhs_shape),
                        (dtype, dtype), rng, rtol=tol, atol=tol)

  @parameterized.named_parameters(jtu.cases_from_list(
      {"testcase_name": "_shape={}_from_dtype={}_to_dtype={}_bdims={}".format(
          shape, from_dtype, to_dtype, bdims),
       "shape": shape, "from_dtype": from_dtype, "to_dtype": to_dtype,
       "bdims": bdims, "rng_factory": rng_factory}
      for from_dtype, to_dtype in itertools.product(
          [onp.float32, onp.int32, "float32", "int32"], repeat=2)
      for shape in [(2, 3)]
      for bdims in all_bdims(shape)
      for rng_factory in [jtu.rand_default]))
  def testConvertElementType(self, shape, from_dtype, to_dtype, bdims, rng_factory):
    rng = rng_factory()
    op = lambda x: lax.convert_element_type(x, to_dtype)
    self._CheckBatching(op, 10, bdims, (shape,), (from_dtype,), rng)

  @parameterized.named_parameters(jtu.cases_from_list(
      {"testcase_name": "_shape={}_from_dtype={}_to_dtype={}_bdims={}".format(
          shape, from_dtype, to_dtype, bdims),
       "shape": shape, "from_dtype": from_dtype, "to_dtype": to_dtype,
       "bdims": bdims, "rng_factory": rng_factory}
      for from_dtype, to_dtype in itertools.product(
          [onp.float32, onp.int32, "float32", "int32"], repeat=2)
      for shape in [(2, 3)]
      for bdims in all_bdims(shape)
      for rng_factory in [jtu.rand_default]))
  def testBitcastElementType(self, shape, from_dtype, to_dtype, bdims, rng_factory):
    rng = rng_factory()
    op = lambda x: lax.bitcast_convert_type(x, to_dtype)
    self._CheckBatching(op, 10, bdims, (shape,), (from_dtype,), rng)

  @parameterized.named_parameters(jtu.cases_from_list(
      {"testcase_name": "_min_shape={}_operand_shape={}_max_shape={}_bdims={}"
       .format(jtu.format_shape_dtype_string(min_shape, dtype),
               jtu.format_shape_dtype_string(operand_shape, dtype),
               jtu.format_shape_dtype_string(max_shape, dtype),
               bdims),
       "min_shape": min_shape, "operand_shape": operand_shape,
       "max_shape": max_shape, "dtype": dtype, "bdims": bdims, "rng_factory": rng_factory}
      for min_shape, operand_shape, max_shape in [
          [(), (2, 3), ()],
          [(2, 3), (2, 3), ()],
          [(), (2, 3), (2, 3)],
          [(2, 3), (2, 3), (2, 3)],
      ]
      for dtype in default_dtypes
      for bdims in all_bdims(min_shape, operand_shape, max_shape)
      for rng_factory in [jtu.rand_default]))
  def testClamp(self, min_shape, operand_shape, max_shape, dtype, bdims, rng_factory):
    rng = rng_factory()
    raise SkipTest("batching rule for clamp not implemented")  # TODO(mattj)
    shapes = [min_shape, operand_shape, max_shape]
    self._CheckBatching(lax.clamp, 10, bdims, shapes, [dtype] * 3, rng)

  @parameterized.named_parameters(jtu.cases_from_list(
      {"testcase_name": "_lhs_shape={}_rhs_shape={}_bdims={}".format(
          jtu.format_shape_dtype_string(lhs_shape, dtype),
          jtu.format_shape_dtype_string(rhs_shape, dtype),
          bdims),
       "lhs_shape": lhs_shape, "rhs_shape": rhs_shape, "dtype": dtype,
       "bdims": bdims, "rng_factory": rng_factory}
      for lhs_shape in [(3,), (4, 3)] for rhs_shape in [(3,), (3, 6)]
      for bdims in all_bdims(lhs_shape, rhs_shape)
      for dtype in default_dtypes
      for rng_factory in [jtu.rand_default]))
  def testDot(self, lhs_shape, rhs_shape, dtype, bdims, rng_factory):
    rng = rng_factory()
    op = partial(lax.dot, precision=lax.Precision.HIGHEST)
    self._CheckBatching(op, 5, bdims, (lhs_shape, rhs_shape), (dtype, dtype),
                        rng, rtol={onp.float16: 5e-2})

  @parameterized.named_parameters(jtu.cases_from_list(
      {"testcase_name":
       "_lhs_shape={}_rhs_shape={}_lhs_contracting={}_rhs_contracting={}_bdims={}"
       .format(jtu.format_shape_dtype_string(lhs_shape, dtype),
               jtu.format_shape_dtype_string(rhs_shape, dtype),
               lhs_contracting, rhs_contracting, bdims),
       "lhs_shape": lhs_shape, "rhs_shape": rhs_shape, "dtype": dtype,
       "lhs_contracting": lhs_contracting, "rhs_contracting": rhs_contracting,
       "bdims": bdims, "rng_factory": rng_factory}
      for lhs_shape, rhs_shape, lhs_contracting, rhs_contracting in [
          [(3, 5), (2, 5), [1], [1]],
          [(5, 3), (5, 2), [0], [0]],
          [(5, 3, 2), (5, 2, 4), [0], [0]],
          [(5, 3, 2), (5, 2, 4), [0,2], [0,1]],
          [(1, 2, 2, 3), (1, 2, 3, 1), [1], [1]],
          [(3, 2), (2, 4), [1], [0]],
      ]
      for bdims in all_bdims(lhs_shape, rhs_shape)
      for dtype in default_dtypes
      for rng_factory in [jtu.rand_small]))
  def testDotGeneralContractOnly(self, lhs_shape, rhs_shape, dtype,
                                 lhs_contracting, rhs_contracting, bdims, rng_factory):
    rng = rng_factory()
    dimension_numbers = ((lhs_contracting, rhs_contracting), ([], []))
    dot = partial(lax.dot_general, dimension_numbers=dimension_numbers)
    self._CheckBatching(dot, 5, bdims, (lhs_shape, rhs_shape), (dtype, dtype),
                        rng)

  @parameterized.named_parameters(jtu.cases_from_list(
      {"testcase_name":
       "_lhs_shape={}_rhs_shape={}_dimension_numbers={}_bdims={}"
       .format(jtu.format_shape_dtype_string(lhs_shape, dtype),
               jtu.format_shape_dtype_string(rhs_shape, dtype),
               dimension_numbers, bdims),
       "lhs_shape": lhs_shape, "rhs_shape": rhs_shape, "dtype": dtype,
       "dimension_numbers": dimension_numbers, "bdims": bdims, "rng_factory": rng_factory}
      for lhs_shape, rhs_shape, dimension_numbers in [
          ((3, 3, 2), (3, 2, 4), (([2], [1]), ([0], [0]))),
          ((3, 4, 2, 4), (3, 4, 3, 2), (([2], [3]), ([0, 1], [0, 1]))),
      ]
      for bdims in all_bdims(lhs_shape, rhs_shape)
      for dtype in default_dtypes
      for rng_factory in [jtu.rand_small]))
  def testDotGeneralContractAndBatch(self, lhs_shape, rhs_shape, dtype,
                                     dimension_numbers, bdims, rng_factory):
    rng = rng_factory()
    dot = partial(lax.dot_general, dimension_numbers=dimension_numbers)
    self._CheckBatching(dot, 5, bdims, (lhs_shape, rhs_shape), (dtype, dtype),
                        rng)

  @parameterized.named_parameters(jtu.cases_from_list(
      {"testcase_name": "_shape={}_dtype={}_broadcast_sizes={}_bdims={}".format(
          shape, onp.dtype(dtype).name, broadcast_sizes, bdims),
       "shape": shape, "dtype": dtype, "broadcast_sizes": broadcast_sizes,
       "bdims": bdims, "rng_factory": rng_factory}
      for shape in [(), (2, 3)]
      for dtype in default_dtypes
      for broadcast_sizes in [(), (2,), (1, 2)]
      for bdims in all_bdims(shape)
      for rng_factory in [jtu.rand_default]))
  def testBroadcast(self, shape, dtype, broadcast_sizes, bdims, rng_factory):
    rng = rng_factory()
    op = lambda x: lax.broadcast(x, broadcast_sizes)
    self._CheckBatching(op, 5, bdims, (shape,), (dtype,), rng)

  @parameterized.named_parameters(jtu.cases_from_list(
      {"testcase_name": "_inshape={}_outshape={}_bcdims={}_bdims={}".format(
          jtu.format_shape_dtype_string(inshape, dtype),
          outshape, broadcast_dimensions, bdims),
       "inshape": inshape, "dtype": dtype, "outshape": outshape,
       "dimensions": broadcast_dimensions, "bdims": bdims,
       "rng_factory": rng_factory}
      for inshape, outshape, broadcast_dimensions in [
          ([2], [2, 2], [0]),
          ([2], [2, 2], [1]),
          ([2], [2, 3], [0]),
          ([], [2, 3], []),
      ]
      for dtype in default_dtypes
      for bdims in all_bdims(inshape)
      for rng_factory in [jtu.rand_default]))
  def testBroadcastInDim(self, inshape, dtype, outshape, dimensions, bdims, rng_factory):
    rng = rng_factory()
    raise SkipTest("this test has failures in some cases")  # TODO(mattjj)
    op = lambda x: lax.broadcast_in_dim(x, outshape, dimensions)
    self._CheckBatching(op, 5, bdims, (inshape,), (dtype,), rng)

  @parameterized.named_parameters(jtu.cases_from_list(
      {"testcase_name": "_inshape={}_outshape={}_dims={}_bdims={}".format(
          jtu.format_shape_dtype_string(arg_shape, dtype),
          jtu.format_shape_dtype_string(out_shape, dtype),
          dimensions, bdims),
       "arg_shape": arg_shape, "out_shape": out_shape, "dtype": dtype,
       "dimensions": dimensions, "bdims": bdims, "rng_factory": rng_factory}
      for dtype in default_dtypes
      for arg_shape, dimensions, out_shape in [
          [(3, 4), None, (12,)],
          [(2, 1, 4), None, (8,)],
          [(2, 2, 4), None, (2, 8)],
          [(2, 2, 4), (0, 1, 2), (2, 8)],
          [(2, 2, 4), (1, 0, 2), (8, 2)],
          [(2, 2, 4), (2, 1, 0), (4, 2, 2)]
      ]
      for bdims in all_bdims(arg_shape)
      for rng_factory in [jtu.rand_default]))
  def testReshape(self, arg_shape, out_shape, dtype, dimensions, bdims, rng_factory):
    rng = rng_factory()
    op = lambda x: lax.reshape(x, out_shape, dimensions=dimensions)
    self._CheckBatching(op, 10, bdims, (arg_shape,), (dtype,), rng)

  @parameterized.named_parameters(jtu.cases_from_list(
      {"testcase_name": "_inshape={}_pads={}_bdims={}"
       .format(jtu.format_shape_dtype_string(shape, dtype), pads, bdims),
       "shape": shape, "dtype": dtype, "pads": pads,
       "rng_factory": jtu.rand_small, "bdims": bdims}
      for shape in [(2, 3)]
      for bdims in all_bdims(shape)
      for dtype in default_dtypes
      for pads in [[(1, 2, 1), (0, 1, 0)]]))
  def testPad(self, shape, dtype, pads, bdims, rng_factory):
    rng = rng_factory()
    fun = lambda operand: lax.pad(operand, onp.array(0, dtype), pads)
    self._CheckBatching(fun, 5, bdims, (shape,), (dtype,), rng)

  @parameterized.named_parameters(jtu.cases_from_list(
      {"testcase_name": "_predshape={}_argshapes={}_bdims={}".format(
          jtu.format_shape_dtype_string(pred_shape, onp.bool_),
          jtu.format_shape_dtype_string(arg_shape, arg_dtype),
          bdims),
       "pred_shape": pred_shape, "arg_shape": arg_shape, "arg_dtype": arg_dtype,
       "bdims": bdims, "rng_factory": rng_factory}
      for arg_shape in [(), (3,), (2, 3)]
      for pred_shape in ([(), arg_shape] if arg_shape else [()])
      for bdims in all_bdims(pred_shape, arg_shape, arg_shape)
      for arg_dtype in default_dtypes
      for rng_factory in [jtu.rand_default]))
  def testSelect(self, pred_shape, arg_shape, arg_dtype, bdims, rng_factory):
    rng = rng_factory()
    op = lambda c, x, y: lax.select(c < 0, x, y)
    self._CheckBatching(op, 5, bdims, (pred_shape, arg_shape, arg_shape,),
                        (onp.bool_, arg_dtype, arg_dtype), rng)

  @parameterized.named_parameters(jtu.cases_from_list(
      {"testcase_name":
       "_shape={}_start_indices={}_limit_indices={}_strides={}_bdims={}".format(
          jtu.format_shape_dtype_string(shape, dtype),
          start_indices, limit_indices, strides, bdims),
       "shape": shape, "dtype": dtype, "starts": start_indices,
       "limits": limit_indices, "strides": strides, "bdims": bdims, "rng_factory": rng_factory}
      for shape, start_indices, limit_indices, strides in [
        [(3,), (1,), (2,), None],
        [(7,), (4,), (7,), None],
        [(5,), (1,), (5,), (2,)],
        [(8,), (1,), (6,), (2,)],
        [(5, 3), (1, 1), (3, 2), None],
        [(5, 3), (1, 1), (3, 1), None],
        [(7, 5, 3), (4, 0, 1), (7, 1, 3), None],
        [(5, 3), (1, 1), (2, 1), (1, 1)],
        [(5, 3), (1, 1), (5, 3), (2, 1)],
      ]
      for bdims in all_bdims(shape)
      for dtype in default_dtypes
      for rng_factory in [jtu.rand_default]))
  def testSlice(self, shape, dtype, starts, limits, strides, bdims, rng_factory):
    rng = rng_factory()
    op = lambda x: lax.slice(x, starts, limits, strides)
    self._CheckBatching(op, 5, bdims, (shape,), (dtype,), rng)

  @parameterized.named_parameters(jtu.cases_from_list(
      {"testcase_name": "_shape={}_perm={}_bdims={}".format(
          jtu.format_shape_dtype_string(shape, dtype), perm, bdims),
       "shape": shape, "dtype": dtype, "perm": perm, "bdims": bdims, "rng_factory": rng_factory}
      for shape, perm in [
        [(3, 4), (1, 0)],
        [(3, 4), (0, 1)],
        [(3, 4, 5), (2, 1, 0)],
        [(3, 4, 5), (1, 0, 2)],
      ]
      for bdims in all_bdims(shape)
      for dtype in default_dtypes
      for rng_factory in [jtu.rand_default]))
  def testTranspose(self, shape, dtype, perm, bdims, rng_factory):
    rng = rng_factory()
    op = lambda x: lax.transpose(x, perm)
    self._CheckBatching(op, 5, bdims, (shape,), (dtype,), rng)

  @parameterized.named_parameters(jtu.cases_from_list(
      {"testcase_name": "_op={}_inshape={}_reducedims={}_initval={}_bdims={}"
       .format(op.__name__, jtu.format_shape_dtype_string(shape, dtype), dims,
               init_val, bdims),
       "op": op, "init_val": init_val, "shape": shape, "dtype": dtype,
       "dims": dims, "bdims": bdims, "rng_factory": rng_factory}
      for init_val, op, dtypes in [
          (0, lax.add, default_dtypes),
          (1, lax.mul, default_dtypes),
          (0, lax.max, all_dtypes), # non-monoidal
          (-onp.inf, lax.max, float_dtypes),
          (dtypes.iinfo(onp.int32).min, lax.max, [onp.int32]),
          (dtypes.iinfo(onp.int64).min, lax.max, [onp.int64]),
          (dtypes.iinfo(onp.uint32).min, lax.max, [onp.uint32]),
          (dtypes.iinfo(onp.uint64).min, lax.max, [onp.uint64]),
          (onp.inf, lax.min, float_dtypes),
          (dtypes.iinfo(onp.int32).max, lax.min, [onp.int32]),
          (dtypes.iinfo(onp.int64).max, lax.min, [onp.int64]),
          (dtypes.iinfo(onp.uint32).max, lax.min, [onp.uint32]),
          (dtypes.iinfo(onp.uint64).max, lax.min, [onp.uint64]),
      ]
      for dtype in dtypes
      for shape, dims in [
          [(3, 4, 5), (0,)], [(3, 4, 5), (1, 2)],
          [(3, 4, 5), (0, 2)], [(3, 4, 5), (0, 1, 2)]
      ]
      for bdims in all_bdims(shape)
      for rng_factory in [jtu.rand_small]))
  def testReduce(self, op, init_val, shape, dtype, dims, bdims, rng_factory):
    rng = rng_factory()
    init_val = onp.asarray(init_val, dtype=dtype)
    fun = lambda operand: lax.reduce(operand, init_val, op, dims)
    self._CheckBatching(fun, 5, bdims, (shape,), (dtype,), rng)

  @parameterized.named_parameters(jtu.cases_from_list(
      {"testcase_name": "_op={}_dtype={}_padding={}"
       .format(op.__name__, onp.dtype(dtype).name, padding),
       "op": op, "init_val": init_val, "dtype": dtype, "padding": padding,
       "rng_factory": rng_factory}
      for init_val, op, dtypes in [
          (0, lax.add, [onp.float32]),
          (-onp.inf, lax.max, [onp.float32]),
          (onp.inf, lax.min, [onp.float32]),
      ]
      for dtype in dtypes
      for padding in ["VALID", "SAME"]
      for rng_factory in [jtu.rand_small]))
  def testReduceWindow(self, op, init_val, dtype, padding, rng_factory):
    rng = rng_factory()
    init_val = onp.asarray(init_val, dtype=dtype)

    all_configs = itertools.chain(
        itertools.product(
            [(4, 6)],
            [(2, 1), (1, 2)],
            [(1, 1), (2, 1), (1, 2)]),
        itertools.product(
            [(3, 2, 4, 6)], [(1, 1, 2, 1), (2, 1, 2, 1)],
            [(1, 2, 2, 1), (1, 1, 1, 1)]))

    def fun(operand):
      return lax.reduce_window(operand, init_val, op, dims, strides, padding)

    for shape, dims, strides in all_configs:
      for bdims in all_bdims(shape):
        self._CheckBatching(fun, 3, bdims, (shape,), (dtype,), rng)

  @parameterized.named_parameters(jtu.cases_from_list(
      {"testcase_name": "_dtype={}_padding={}".format(onp.dtype(dtype).name,
                                                      padding),
       "dtype": dtype, "padding": padding, "rng_factory": rng_factory}
      for dtype in float_dtypes
      for padding in ["VALID", "SAME"]
      for rng_factory in [jtu.rand_small]))
  @jtu.skip_on_flag("jax_skip_slow_tests", True)
  def testSelectAndGatherAdd(self, dtype, padding, rng_factory):
    if jtu.device_under_test() == "tpu" and dtype == dtypes.bfloat16:
      raise SkipTest("bfloat16 _select_and_gather_add doesn't work on tpu")
    rng = rng_factory()
    all_configs = itertools.chain(
        itertools.product(
            [(4, 6)],
            [(2, 1), (1, 2)],
            [(1, 1), (2, 1), (1, 2)]),
        itertools.product(
            [(3, 2, 4, 6)], [(1, 1, 2, 1), (2, 1, 2, 1)],
            [(1, 2, 2, 1), (1, 1, 1, 1)]))

    def fun(operand, tangents):
      return lax._select_and_gather_add(operand, tangents, lax.ge_p, dims,
                                        strides, padding)

    for shape, dims, strides in all_configs:
      for bdims in all_bdims(shape, shape):
        self._CheckBatching(fun, 3, bdims, (shape, shape), (dtype, dtype), rng)

  @parameterized.named_parameters(jtu.cases_from_list(
      {"testcase_name": "_shape={}_bdims={}_fft_ndims={}"
       .format(shape, bdims, fft_ndims),
       "shape": shape, "bdims": bdims, "fft_ndims": fft_ndims, "rng_factory": rng_factory}
      for shape in [(5,), (3, 4, 5), (2, 3, 4, 5)]
      for bdims in all_bdims(shape)
      for fft_ndims in range(0, min(3, len(shape)) + 1)
      for rng_factory in [jtu.rand_default]))
  @jtu.skip_on_devices("tpu")  # TODO(b/137993701): unimplemented cases.
  def testFft(self, fft_ndims, shape, bdims, rng_factory):
    rng = rng_factory()
    ndims = len(shape)
    axes = range(ndims - fft_ndims, ndims)
    fft_lengths = [shape[axis] for axis in axes]
    op = lambda x: lax.fft(x, xla_client.FftType.FFT, fft_lengths)
    self._CheckBatching(op, 5, bdims, [shape], [onp.complex64], rng)

  @parameterized.named_parameters(jtu.cases_from_list(
      {"testcase_name": "_shape={}_idxs={}_dnums={}_slice_sizes={}_bdims={}"
       .format(jtu.format_shape_dtype_string(shape, dtype), idxs, dnums,
               slice_sizes, bdims),
       "shape": shape, "dtype": dtype, "idxs": idxs, "dnums": dnums,
       "slice_sizes": slice_sizes, "bdims": bdims}
      for dtype in all_dtypes
      for shape, idxs, dnums, slice_sizes in [
          ((5,), onp.array([[0], [2]]), lax.GatherDimensionNumbers(
            offset_dims=(), collapsed_slice_dims=(0,), start_index_map=(0,)),
            (1,)),
          ((10,), onp.array([[0], [0], [0]]), lax.GatherDimensionNumbers(
            offset_dims=(1,), collapsed_slice_dims=(), start_index_map=(0,)),
            (2,)),
          ((10, 5,), onp.array([[0], [2], [1]]), lax.GatherDimensionNumbers(
            offset_dims=(1,), collapsed_slice_dims=(0,), start_index_map=(0,)),
            (1, 3)),
          ((10, 5), onp.array([[0, 2], [1, 0]]), lax.GatherDimensionNumbers(
            offset_dims=(1,), collapsed_slice_dims=(0,), start_index_map=(0, 1)),
            (1, 3)),
      ]
      for bdims in all_bdims(shape, idxs.shape)))
  def testGather(self, shape, dtype, idxs, dnums, slice_sizes, bdims):
    fun = partial(lax.gather, dimension_numbers=dnums, slice_sizes=slice_sizes)
    self._CheckBatching(fun, 5, bdims, [shape, idxs.shape], [dtype, idxs.dtype],
                        jtu.rand_default())

  @parameterized.named_parameters(jtu.cases_from_list(
      {"testcase_name": "_shape={}_idxs={}_update={}_dnums={}_bdims={}".format(
          jtu.format_shape_dtype_string(arg_shape, dtype),
          idxs, update_shape, dnums, bdims),
       "arg_shape": arg_shape, "dtype": dtype, "idxs": idxs,
       "update_shape": update_shape, "dnums": dnums, "bdims": bdims}
      for dtype in float_dtypes
      for arg_shape, idxs, update_shape, dnums in [
          ((5,), onp.array([[0], [2]]), (2,), lax.ScatterDimensionNumbers(
            update_window_dims=(), inserted_window_dims=(0,),
            scatter_dims_to_operand_dims=(0,))),
          ((10,), onp.array([[0], [0], [0]]), (3, 2), lax.ScatterDimensionNumbers(
            update_window_dims=(1,), inserted_window_dims=(),
            scatter_dims_to_operand_dims=(0,))),
          ((10, 5,), onp.array([[0], [2], [1]]), (3, 3), lax.ScatterDimensionNumbers(
            update_window_dims=(1,), inserted_window_dims=(0,),
            scatter_dims_to_operand_dims=(0,))),
      ]
      for bdims in all_bdims(arg_shape, idxs.shape, update_shape)))
  def testScatterAdd(self, arg_shape, dtype, idxs, update_shape, dnums, bdims):
    fun = partial(lax.scatter_add, dimension_numbers=dnums)
    self._CheckBatching(fun, 5, bdims, [arg_shape, idxs.shape, update_shape],
                        [dtype, idxs.dtype, dtype], jtu.rand_default(),
                        rtol={onp.float16: 5e-3})

  def testShapeUsesBuiltinInt(self):
    x = lax.iota(onp.int32, 3) + 1
    self.assertIsInstance(x.shape[0], int)  # not np.int64

  # TODO Concatenate
  # TODO Reverse
  # TODO DynamicSlice
  # TODO DynamicUpdateSlice
  # TODO Sort
  # TODO SortKeyVal
  # TODO Collapse
  # TODO Scatter


if __name__ == '__main__':
  absltest.main()<|MERGE_RESOLUTION|>--- conflicted
+++ resolved
@@ -115,10 +115,7 @@
     op_record("atan", 1, float_dtypes, jtu.rand_small),
     op_record("asinh", 1, float_dtypes, jtu.rand_default),
     op_record("acosh", 1, float_dtypes, jtu.rand_positive),
-<<<<<<< HEAD
-=======
     op_record("atanh", 1, float_dtypes, jtu.rand_small),
->>>>>>> a4922ced
     op_record("sinh", 1, float_dtypes + complex_dtypes, jtu.rand_default),
     op_record("cosh", 1, float_dtypes + complex_dtypes, jtu.rand_default),
     op_record("lgamma", 1, float_dtypes, jtu.rand_positive,
