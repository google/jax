--- conflicted
+++ resolved
@@ -1,1135 +1,8 @@
 {
-<<<<<<< HEAD
- "cells": [
-  {
-   "cell_type": "markdown",
-   "metadata": {
-    "colab_type": "text",
-    "id": "hjM_sV_AepYf"
-   },
-   "source": [
-    "# 🔪 JAX - The Sharp Bits 🔪"
-   ]
-  },
-  {
-   "cell_type": "markdown",
-   "metadata": {
-    "colab_type": "text",
-    "id": "4k5PVzEo2uJO"
-   },
-   "source": [
-    "*levskaya@ mattjj@*\n",
-    "\n",
-    "When walking about the countryside of [Italy](https://iaml.it/blog/jax-intro), the people will not hesitate to tell you that __JAX__ has _\"una anima di pura programmazione funzionale\"_.\n",
-    "\n",
-    "__JAX__ is a language for __expressing__ and __composing__ __transformations__ of numerical programs.  As such it needs to control the _unwanted proliferation_ of __side-effects__ in its programs so that analysis and transformation of its computations remain tractable!\n",
-    "\n",
-    "This requires us to write code in a _functional_ style with _explicit_ descriptions of how the state of a program changes, which results in __several important differences__ to how you might be used to programming in Numpy, Tensorflow or Pytorch.\n",
-    "\n",
-    "Herein we try to cover the most frequent points of trouble that users encounter when starting out in __JAX__."
-   ]
-  },
-  {
-   "cell_type": "code",
-   "execution_count": 0,
-   "metadata": {
-    "colab": {},
-    "colab_type": "code",
-    "id": "GoK_PCxPeYcy"
-   },
-   "outputs": [],
-   "source": [
-    "import numpy as onp\n",
-    "from jax import grad, jit\n",
-    "from jax import lax\n",
-    "from jax import random\n",
-    "import jax\n",
-    "import jax.numpy as np\n",
-    "import matplotlib as mpl\n",
-    "from matplotlib import pyplot as plt\n",
-    "from matplotlib import rcParams\n",
-    "rcParams['image.interpolation'] = 'nearest'\n",
-    "rcParams['image.cmap'] = 'viridis'\n",
-    "rcParams['axes.grid'] = False"
-   ]
-  },
-  {
-   "cell_type": "markdown",
-   "metadata": {
-    "colab_type": "text",
-    "id": "oBdKtkVW8Lha"
-   },
-   "source": [
-    "## 🔪 In-Place Updates"
-   ]
-  },
-  {
-   "cell_type": "markdown",
-   "metadata": {
-    "colab_type": "text",
-    "id": "JffAqnEW4JEb"
-   },
-   "source": [
-    "In Numpy you're used to doing this:"
-   ]
-  },
-  {
-   "cell_type": "code",
-   "execution_count": 0,
-   "metadata": {
-    "colab": {
-     "base_uri": "https://localhost:8080/",
-     "height": 153
-    },
-    "colab_type": "code",
-    "id": "om4xV7_84N9j",
-    "outputId": "25ed90e1-74f9-420c-ba06-21e5d6a3b58e"
-   },
-   "outputs": [
-    {
-     "name": "stdout",
-     "output_type": "stream",
-     "text": [
-      "original array:\n",
-      "[[0. 0. 0.]\n",
-      " [0. 0. 0.]\n",
-      " [0. 0. 0.]]\n",
-      "updated array:\n",
-      "[[0. 0. 0.]\n",
-      " [1. 1. 1.]\n",
-      " [0. 0. 0.]]\n"
-     ]
-    }
-   ],
-   "source": [
-    "numpy_array = onp.zeros((3,3), dtype=np.float32)\n",
-    "print(\"original array:\")\n",
-    "print(numpy_array)\n",
-    "\n",
-    "# In place, mutating update\n",
-    "numpy_array[1, :] = 1.0\n",
-    "print(\"updated array:\")\n",
-    "print(numpy_array)"
-   ]
-  },
-  {
-   "cell_type": "markdown",
-   "metadata": {
-    "colab_type": "text",
-    "id": "go3L4x3w4-9p"
-   },
-   "source": [
-    "If we try to update a JAX device array in-place, however, we get an __error__!  (☉_☉)"
-   ]
-  },
-  {
-   "cell_type": "code",
-   "execution_count": 0,
-   "metadata": {
-    "colab": {
-     "base_uri": "https://localhost:8080/",
-     "height": 198
-    },
-    "colab_type": "code",
-    "id": "2AxeCufq4wAp",
-    "outputId": "7013374b-041f-4270-db19-cfb4ab992f52",
-    "tags": [
-       "raises-exception"
-    ]
-   },
-   "outputs": [
-    {
-     "ename": "TypeError",
-     "evalue": "ignored",
-     "output_type": "error",
-     "traceback": [
-      "\u001b[0;31m---------------------------------------------------------------------------\u001b[0m",
-      "\u001b[0;31mTypeError\u001b[0m                                 Traceback (most recent call last)",
-      "\u001b[0;32m<ipython-input-189-a717a200f584>\u001b[0m in \u001b[0;36m<module>\u001b[0;34m()\u001b[0m\n\u001b[1;32m      2\u001b[0m \u001b[0;34m\u001b[0m\u001b[0m\n\u001b[1;32m      3\u001b[0m \u001b[0;31m# In place update of JAX's array will yield an error!\u001b[0m\u001b[0;34m\u001b[0m\u001b[0;34m\u001b[0m\u001b[0;34m\u001b[0m\u001b[0m\n\u001b[0;32m----> 4\u001b[0;31m \u001b[0mjax_array\u001b[0m\u001b[0;34m[\u001b[0m\u001b[0;36m1\u001b[0m\u001b[0;34m,\u001b[0m \u001b[0;34m:\u001b[0m\u001b[0;34m]\u001b[0m \u001b[0;34m=\u001b[0m \u001b[0;36m1.0\u001b[0m\u001b[0;34m\u001b[0m\u001b[0;34m\u001b[0m\u001b[0m\n\u001b[0m",
-      "\u001b[0;31mTypeError\u001b[0m: '_FilledConstant' object does not support item assignment"
-     ]
-    }
-   ],
-   "source": [
-    "jax_array = np.zeros((3,3), dtype=np.float32)\n",
-    "\n",
-    "# In place update of JAX's array will yield an error!\n",
-    "jax_array[1, :] = 1.0"
-   ]
-  },
-  {
-   "cell_type": "markdown",
-   "metadata": {
-    "colab_type": "text",
-    "id": "7mo76sS25Wco"
-   },
-   "source": [
-    "__What gives?!__  \n",
-    "\n",
-    "Allowing mutation of variables in-place makes program analysis and transformation very difficult. JAX requires a pure functional expression of a numerical program.  \n",
-    "\n",
-    "Instead, JAX offers the _functional_ update functions: [__index_update__](https://jax.readthedocs.io/en/latest/_autosummary/jax.ops.index_update.html#jax.ops.index_update), [__index_add__](https://jax.readthedocs.io/en/latest/_autosummary/jax.ops.index_add.html#jax.ops.index_add), [__index_min__](https://jax.readthedocs.io/en/latest/_autosummary/jax.ops.index_min.html#jax.ops.index_min), [__index_max__](https://jax.readthedocs.io/en/latest/_autosummary/jax.ops.index_max.html#jax.ops.index_max), and the [__index__](https://jax.readthedocs.io/en/latest/_autosummary/jax.ops.index.html#jax.ops.index) helper.\n",
-    "\n",
-    "️⚠️ inside `jit`'d code and `lax.while_loop` or `lax.fori_loop` the __size__ of slices can't be functions of argument _values_ but only functions of argument _shapes_ -- the slice start indices have no such restriction.  See the below __Control Flow__ Section for more information on this limitation."
-   ]
-  },
-  {
-   "cell_type": "code",
-   "execution_count": 0,
-   "metadata": {
-    "colab": {},
-    "colab_type": "code",
-    "id": "m5lg1RYq5D9p"
-   },
-   "outputs": [],
-   "source": [
-    "from jax.ops import index, index_add, index_update"
-   ]
-  },
-  {
-   "cell_type": "markdown",
-   "metadata": {
-    "colab_type": "text",
-    "id": "X2Xjjvd-l8NL"
-   },
-   "source": [
-    "### index_update"
-   ]
-  },
-  {
-   "cell_type": "markdown",
-   "metadata": {
-    "colab_type": "text",
-    "id": "eM6MyndXL2NY"
-   },
-   "source": [
-    "If the __input values__ of __index_update__ aren't reused, __jit__-compiled code will perform these operations _in-place_."
-   ]
-  },
-  {
-   "cell_type": "code",
-   "execution_count": 0,
-   "metadata": {
-    "colab": {
-     "base_uri": "https://localhost:8080/",
-     "height": 221
-    },
-    "colab_type": "code",
-    "id": "ygUJT49b7BBk",
-    "outputId": "c1dc7528-4a4a-4ee6-c9a2-c7e39f95ccb1"
-   },
-   "outputs": [
-    {
-     "name": "stdout",
-     "output_type": "stream",
-     "text": [
-      "original array:\n",
-      "[[0. 0. 0.]\n",
-      " [0. 0. 0.]\n",
-      " [0. 0. 0.]]\n",
-      "old array unchanged:\n",
-      "[[0. 0. 0.]\n",
-      " [0. 0. 0.]\n",
-      " [0. 0. 0.]]\n",
-      "new array:\n",
-      "[[0. 0. 0.]\n",
-      " [1. 1. 1.]\n",
-      " [0. 0. 0.]]\n"
-     ]
-    }
-   ],
-   "source": [
-    "jax_array = np.zeros((3, 3))\n",
-    "print(\"original array:\")\n",
-    "print(jax_array)\n",
-    "\n",
-    "new_jax_array = index_update(jax_array, index[1, :], 1.)\n",
-    "\n",
-    "print(\"old array unchanged:\")\n",
-    "print(jax_array)\n",
-    "\n",
-    "print(\"new array:\")\n",
-    "print(new_jax_array)"
-   ]
-  },
-  {
-   "cell_type": "markdown",
-   "metadata": {
-    "colab_type": "text",
-    "id": "7to-sF8EmC_y"
-   },
-   "source": [
-    "### index_add"
-   ]
-  },
-  {
-   "cell_type": "markdown",
-   "metadata": {
-    "colab_type": "text",
-    "id": "iI5cLY1xMBLs"
-   },
-   "source": [
-    "If the __input values__ of __index_update__ aren't reused, __jit__-compiled code will perform these operations _in-place_."
-   ]
-  },
-  {
-   "cell_type": "code",
-   "execution_count": 0,
-   "metadata": {
-    "colab": {
-     "base_uri": "https://localhost:8080/",
-     "height": 221
-    },
-    "colab_type": "code",
-    "id": "tsw2svao8FUp",
-    "outputId": "2492b20d-0b8e-4f61-816d-00b8a08ce29f"
-   },
-   "outputs": [
-    {
-     "name": "stdout",
-     "output_type": "stream",
-     "text": [
-      "original array:\n",
-      "[[1. 1. 1. 1. 1. 1.]\n",
-      " [1. 1. 1. 1. 1. 1.]\n",
-      " [1. 1. 1. 1. 1. 1.]\n",
-      " [1. 1. 1. 1. 1. 1.]\n",
-      " [1. 1. 1. 1. 1. 1.]]\n",
-      "new array post-addition:\n",
-      "[[1. 1. 1. 8. 8. 8.]\n",
-      " [1. 1. 1. 1. 1. 1.]\n",
-      " [1. 1. 1. 8. 8. 8.]\n",
-      " [1. 1. 1. 1. 1. 1.]\n",
-      " [1. 1. 1. 8. 8. 8.]]\n"
-     ]
-    }
-   ],
-   "source": [
-    "print(\"original array:\")\n",
-    "jax_array = np.ones((5, 6))\n",
-    "print(jax_array)\n",
-    "\n",
-    "new_jax_array = index_add(jax_array, index[::2, 3:], 7.)\n",
-    "print(\"new array post-addition:\")\n",
-    "print(new_jax_array)"
-   ]
-  },
-  {
-   "cell_type": "markdown",
-   "metadata": {},
-   "source": [
-    "## 🔪 Out-of-Bounds Indexing"
-   ]
-  },
-  {
-   "cell_type": "markdown",
-   "metadata": {},
-   "source": [
-    "In Numpy, you are used to errors being thrown when you index an array outside of its bounds, like this:"
-   ]
-  },
-  {
-   "cell_type": "code",
-   "execution_count": 0,
-   "metadata": {
-    "tags": [
-     "raises-exception"
-    ]
-   },
-   "outputs": [
-    {
-     "ename": "IndexError",
-     "evalue": "index 11 is out of bounds for axis 0 with size 10",
-     "output_type": "error",
-     "traceback": [
-      "\u001b[0;31m---------------------------------------------------------------------------\u001b[0m",
-      "\u001b[0;31mIndexError\u001b[0m                                Traceback (most recent call last)",
-      "\u001b[0;32m<ipython-input-2-eac95ae2edf8>\u001b[0m in \u001b[0;36m<module>\u001b[0;34m\u001b[0m\n\u001b[0;32m----> 1\u001b[0;31m \u001b[0monp\u001b[0m\u001b[0;34m.\u001b[0m\u001b[0marange\u001b[0m\u001b[0;34m(\u001b[0m\u001b[0;36m10\u001b[0m\u001b[0;34m)\u001b[0m\u001b[0;34m[\u001b[0m\u001b[0;36m11\u001b[0m\u001b[0;34m]\u001b[0m\u001b[0;34m\u001b[0m\u001b[0;34m\u001b[0m\u001b[0m\n\u001b[0m",
-      "\u001b[0;31mIndexError\u001b[0m: index 11 is out of bounds for axis 0 with size 10"
-     ]
-    }
-   ],
-   "source": [
-    "onp.arange(10)[11]"
-   ]
-  },
-  {
-   "cell_type": "markdown",
-   "metadata": {},
-   "source": [
-    "However, raising an error on other accelerators can be more difficult. Therefore, JAX does not raise an error and instead returns the last value in the array. "
-   ]
-  },
-  {
-   "cell_type": "code",
-   "execution_count": 0,
-   "metadata": {},
-   "outputs": [
-    {
-     "data": {
-      "text/plain": [
-       "DeviceArray(9, dtype=int32)"
-      ]
-     },
-     "execution_count": 0,
-     "metadata": {},
-     "output_type": "execute_result"
-    }
-   ],
-   "source": [
-    "np.arange(10)[11]"
-   ]
-  },
-  {
-   "cell_type": "markdown",
-   "metadata": {},
-   "source": [
-    "Note that due to this behavior np.nanargmin and np.nanargmax return -1 for slices consisting of NaNs whereas Numpy would throw an error."
-   ]
-  },
-  {
-   "cell_type": "markdown",
-   "metadata": {
-    "colab_type": "text",
-    "id": "MUycRNh6e50W"
-   },
-   "source": [
-    "## 🔪 Random Numbers"
-   ]
-  },
-  {
-   "cell_type": "markdown",
-   "metadata": {
-    "colab_type": "text",
-    "id": "O8vvaVt3MRG2"
-   },
-   "source": [
-    "> _If all scientific papers whose results are in doubt because of bad \n",
-    "> `rand()`s were to disappear from library shelves, there would be a \n",
-    "> gap on each shelf about as big as your fist._ - Numerical Recipes"
-   ]
-  },
-  {
-   "cell_type": "markdown",
-   "metadata": {
-    "colab_type": "text",
-    "id": "Qikt9pPW9L5K"
-   },
-   "source": [
-    "### RNGs and State\n",
-    "You're used to _stateful_ pseudorandom number generators (PRNGs) from numpy and other libraries, which helpfully hide a lot of details under the hood to give you a ready fountain of pseudorandomness:"
-   ]
-  },
-  {
-   "cell_type": "code",
-   "execution_count": 0,
-   "metadata": {
-    "colab": {
-     "base_uri": "https://localhost:8080/",
-     "height": 68
-    },
-    "colab_type": "code",
-    "id": "rr9FeP41fynt",
-    "outputId": "180b7c87-7050-4123-dc42-2356da6f14a2"
-   },
-   "outputs": [
-    {
-     "name": "stdout",
-     "output_type": "stream",
-     "text": [
-      "0.7117779558041075\n",
-      "0.014396253746679077\n",
-      "0.7717174868106601\n"
-     ]
-    }
-   ],
-   "source": [
-    "print(onp.random.random())\n",
-    "print(onp.random.random())\n",
-    "print(onp.random.random())"
-   ]
-  },
-  {
-   "cell_type": "markdown",
-   "metadata": {
-    "colab_type": "text",
-    "id": "ORMVVGZJgSVi"
-   },
-   "source": [
-    "Underneath the hood, numpy uses the [Mersenne Twister](https://en.wikipedia.org/wiki/Mersenne_Twister) PRNG to power its pseudorandom functions.  The PRNG has a period of $2^{19937-1}$ and at any point can be described by __624 32bit unsigned ints__ and a __position__ indicating how much of this  \"entropy\" has been used up."
-   ]
-  },
-  {
-   "cell_type": "code",
-   "execution_count": 0,
-   "metadata": {
-    "colab": {},
-    "colab_type": "code",
-    "id": "7Pyp2ajzfPO2"
-   },
-   "outputs": [],
-   "source": [
-    "onp.random.seed(0)\n",
-    "rng_state = onp.random.get_state()\n",
-    "#print(rng_state)\n",
-    "# --> ('MT19937', array([0, 1, 1812433255, 1900727105, 1208447044,\n",
-    "#       2481403966, 4042607538,  337614300, ... 614 more numbers..., \n",
-    "#       3048484911, 1796872496], dtype=uint32), 624, 0, 0.0)"
-   ]
-  },
-  {
-   "cell_type": "markdown",
-   "metadata": {
-    "colab_type": "text",
-    "id": "aJIxHVXCiM6m"
-   },
-   "source": [
-    "This pseudorandom state vector is automagically updated behind the scenes every time a random number is needed, \"consuming\" 2 of the uint32s in the Mersenne twister state vector:"
-   ]
-  },
-  {
-   "cell_type": "code",
-   "execution_count": 0,
-   "metadata": {
-    "colab": {},
-    "colab_type": "code",
-    "id": "GAHaDCYafpAF"
-   },
-   "outputs": [],
-   "source": [
-    "_ = onp.random.uniform()\n",
-    "rng_state = onp.random.get_state()\n",
-    "#print(rng_state) \n",
-    "# --> ('MT19937', array([2443250962, 1093594115, 1878467924,\n",
-    "#       ..., 2648828502, 1678096082], dtype=uint32), 2, 0, 0.0)\n",
-    "\n",
-    "# Let's exhaust the entropy in this PRNG statevector\n",
-    "for i in range(311):\n",
-    "  _ = onp.random.uniform()\n",
-    "rng_state = onp.random.get_state()\n",
-    "#print(rng_state) \n",
-    "# --> ('MT19937', array([2443250962, 1093594115, 1878467924,\n",
-    "#       ..., 2648828502, 1678096082], dtype=uint32), 624, 0, 0.0)\n",
-    "\n",
-    "# Next call iterates the RNG state for a new batch of fake \"entropy\".\n",
-    "_ = onp.random.uniform()\n",
-    "rng_state = onp.random.get_state()\n",
-    "# print(rng_state) \n",
-    "# --> ('MT19937', array([1499117434, 2949980591, 2242547484, \n",
-    "#      4162027047, 3277342478], dtype=uint32), 2, 0, 0.0)"
-   ]
-  },
-  {
-   "cell_type": "markdown",
-   "metadata": {
-    "colab_type": "text",
-    "id": "N_mWnleNogps"
-   },
-   "source": [
-    "The problem with magic PRNG state is that it's hard to reason about how it's being used and updated across different threads, processes, and devices, and it's _very easy_ to screw up when the details of entropy production and consumption are hidden from the end user.\n",
-    "\n",
-    "The Mersenne Twister PRNG is also known to have a [number](https://cs.stackexchange.com/a/53475) of problems, it has a large 2.5Kb state size, which leads to problematic [initialization issues](https://dl.acm.org/citation.cfm?id=1276928).  It [fails](http://www.pcg-random.org/pdf/toms-oneill-pcg-family-v1.02.pdf) modern BigCrush tests, and is generally slow. "
-   ]
-  },
-  {
-   "cell_type": "markdown",
-   "metadata": {
-    "colab_type": "text",
-    "id": "Uvq7nV-j4vKK"
-   },
-   "source": [
-    "### JAX PRNG"
-   ]
-  },
-  {
-   "cell_type": "markdown",
-   "metadata": {
-    "colab_type": "text",
-    "id": "COjzGBpO4tzL"
-   },
-   "source": [
-    "\n",
-    "JAX instead implements an _explicit_ PRNG where entropy production and consumption are handled by explicitly passing and iterating PRNG state.  JAX uses a modern [Three-fry counter-based PRNG](https://github.com/google/jax/blob/master/design_notes/prng.md) that's __splittable__.  That is, its design allows us to __fork__ the PRNG state into new PRNGs for use with parallel stochastic generation.\n",
-    "\n",
-    "The random state is described by two unsigned-int32s that we call a __key__:"
-   ]
-  },
-  {
-   "cell_type": "code",
-   "execution_count": 0,
-   "metadata": {
-    "colab": {
-     "base_uri": "https://localhost:8080/",
-     "height": 34
-    },
-    "colab_type": "code",
-    "id": "yPHE7KTWgAWs",
-    "outputId": "6c2db189-d971-4d60-eb6b-c7ee3a4704b7"
-   },
-   "outputs": [
-    {
-     "data": {
-      "text/plain": [
-       "array([0, 0], dtype=uint32)"
-      ]
-     },
-     "execution_count": 196,
-     "metadata": {
-      "tags": []
-     },
-     "output_type": "execute_result"
-    }
-   ],
-   "source": [
-    "from jax import random\n",
-    "key = random.PRNGKey(0)\n",
-    "key"
-   ]
-  },
-  {
-   "cell_type": "markdown",
-   "metadata": {
-    "colab_type": "text",
-    "id": "XjYyWYNfq0hW"
-   },
-   "source": [
-    "JAX's random functions produce pseudorandom numbers from the PRNG state, but __do not__ change the state!  \n",
-    "\n",
-    "Reusing the same state will cause __sadness__ and __monotony__, depriving the enduser of __lifegiving chaos__:"
-   ]
-  },
-  {
-   "cell_type": "code",
-   "execution_count": 0,
-   "metadata": {
-    "colab": {
-     "base_uri": "https://localhost:8080/",
-     "height": 85
-    },
-    "colab_type": "code",
-    "id": "7zUdQMynoE5e",
-    "outputId": "9e1e1f08-19c9-4d22-c78f-4d3e113e185d"
-   },
-   "outputs": [
-    {
-     "name": "stdout",
-     "output_type": "stream",
-     "text": [
-      "[-0.20584233]\n",
-      "[0 0]\n",
-      "[-0.20584233]\n",
-      "[0 0]\n"
-     ]
-    }
-   ],
-   "source": [
-    "print(random.normal(key, shape=(1,)))\n",
-    "print(key)\n",
-    "# No no no!\n",
-    "print(random.normal(key, shape=(1,)))\n",
-    "print(key)"
-   ]
-  },
-  {
-   "cell_type": "markdown",
-   "metadata": {
-    "colab_type": "text",
-    "id": "hQN9van8rJgd"
-   },
-   "source": [
-    "Instead, we __split__ the PRNG to get usable __subkeys__ every time we need a new pseudorandom number:"
-   ]
-  },
-  {
-   "cell_type": "code",
-   "execution_count": 0,
-   "metadata": {
-    "colab": {
-     "base_uri": "https://localhost:8080/",
-     "height": 68
-    },
-    "colab_type": "code",
-    "id": "ASj0_rSzqgGh",
-    "outputId": "ea3fae99-6642-4016-b0c0-938214384fe7"
-   },
-   "outputs": [
-    {
-     "name": "stdout",
-     "output_type": "stream",
-     "text": [
-      "old key [0 0]\n",
-      "    \\---SPLIT --> new key    [4146024105  967050713]\n",
-      "             \\--> new subkey [2718843009 1272950319] --> normal [-1.2515389]\n"
-     ]
-    }
-   ],
-   "source": [
-    "print(\"old key\", key)\n",
-    "key, subkey = random.split(key)\n",
-    "normal_pseudorandom = random.normal(subkey, shape=(1,))\n",
-    "print(\"    \\---SPLIT --> new key   \", key)\n",
-    "print(\"             \\--> new subkey\", subkey, \"--> normal\", normal_pseudorandom)"
-   ]
-  },
-  {
-   "cell_type": "markdown",
-   "metadata": {
-    "colab_type": "text",
-    "id": "tqtFVE4MthO3"
-   },
-   "source": [
-    "We propagate the __key__ and make new __subkeys__ whenever we need a new random number:"
-   ]
-  },
-  {
-   "cell_type": "code",
-   "execution_count": 0,
-   "metadata": {
-    "colab": {
-     "base_uri": "https://localhost:8080/",
-     "height": 68
-    },
-    "colab_type": "code",
-    "id": "jbC34XLor2Ek",
-    "outputId": "436713d1-06a3-408e-fbaa-1fedeea73c73"
-   },
-   "outputs": [
-    {
-     "name": "stdout",
-     "output_type": "stream",
-     "text": [
-      "old key [4146024105  967050713]\n",
-      "    \\---SPLIT --> new key    [2384771982 3928867769]\n",
-      "             \\--> new subkey [1278412471 2182328957] --> normal [-0.5866507]\n"
-     ]
-    }
-   ],
-   "source": [
-    "print(\"old key\", key)\n",
-    "key, subkey = random.split(key)\n",
-    "normal_pseudorandom = random.normal(subkey, shape=(1,))\n",
-    "print(\"    \\---SPLIT --> new key   \", key)\n",
-    "print(\"             \\--> new subkey\", subkey, \"--> normal\", normal_pseudorandom)"
-   ]
-  },
-  {
-   "cell_type": "markdown",
-   "metadata": {
-    "colab_type": "text",
-    "id": "0KLYUluz3lN3"
-   },
-   "source": [
-    "We can generate more than one __subkey__ at a time:"
-   ]
-  },
-  {
-   "cell_type": "code",
-   "execution_count": 0,
-   "metadata": {
-    "colab": {
-     "base_uri": "https://localhost:8080/",
-     "height": 68
-    },
-    "colab_type": "code",
-    "id": "lEi08PJ4tfkX",
-    "outputId": "7599b43d-930e-4c20-d549-b7694281a59a"
-   },
-   "outputs": [
-    {
-     "name": "stdout",
-     "output_type": "stream",
-     "text": [
-      "[-0.37533447]\n",
-      "[0.9864503]\n",
-      "[0.1455319]\n"
-     ]
-    }
-   ],
-   "source": [
-    "key, *subkeys = random.split(key, 4)\n",
-    "for subkey in subkeys:\n",
-    "  print(random.normal(subkey, shape=(1,)))"
-   ]
-  },
-  {
-   "cell_type": "markdown",
-   "metadata": {
-    "colab_type": "text",
-    "id": "rg4CpMZ8c3ri"
-   },
-   "source": [
-    "## 🔪 Control Flow"
-   ]
-  },
-  {
-   "cell_type": "markdown",
-   "metadata": {
-    "colab_type": "text",
-    "id": "izLTvT24dAq0"
-   },
-   "source": [
-    "### ✔ python control_flow + autodiff ✔\n",
-    "\n",
-    "If you just want to apply `grad` to your python functions, you can use regular python control-flow constructs with no problems, as if you were using [Autograd](https://github.com/hips/autograd) (or Pytorch or TF Eager)."
-   ]
-  },
-  {
-   "cell_type": "code",
-   "execution_count": 0,
-   "metadata": {
-    "colab": {
-     "base_uri": "https://localhost:8080/",
-     "height": 51
-    },
-    "colab_type": "code",
-    "id": "aAx0T3F8lLtu",
-    "outputId": "1f75bb41-2d50-451e-c05d-cb946b580d8d"
-   },
-   "outputs": [
-    {
-     "name": "stdout",
-     "output_type": "stream",
-     "text": [
-      "12.0\n",
-      "-4.0\n"
-     ]
-    }
-   ],
-   "source": [
-    "def f(x):\n",
-    "  if x < 3:\n",
-    "    return 3. * x ** 2\n",
-    "  else:\n",
-    "    return -4 * x\n",
-    "\n",
-    "print(grad(f)(2.))  # ok!\n",
-    "print(grad(f)(4.))  # ok!"
-   ]
-  },
-  {
-   "cell_type": "markdown",
-   "metadata": {
-    "colab_type": "text",
-    "id": "hIfPT7WMmZ2H"
-   },
-   "source": [
-    "### python control flow + JIT\n",
-    "\n",
-    "Using control flow with `jit` is more complicated, and by default it has more constraints.\n",
-    "\n",
-    "This works:"
-   ]
-  },
-  {
-   "cell_type": "code",
-   "execution_count": 0,
-   "metadata": {
-    "colab": {
-     "base_uri": "https://localhost:8080/",
-     "height": 34
-    },
-    "colab_type": "code",
-    "id": "OZ_BJX0CplNC",
-    "outputId": "d75b0e66-273d-461a-814d-a95c40d41ef4"
-   },
-   "outputs": [
-    {
-     "name": "stdout",
-     "output_type": "stream",
-     "text": [
-      "24\n"
-     ]
-    }
-   ],
-   "source": [
-    "@jit\n",
-    "def f(x):\n",
-    "  for i in range(3):\n",
-    "    x = 2 * x\n",
-    "  return x\n",
-    "\n",
-    "print(f(3))"
-   ]
-  },
-  {
-   "cell_type": "markdown",
-   "metadata": {
-    "colab_type": "text",
-    "id": "22RzeJ4QqAuX"
-   },
-   "source": [
-    "So does this:"
-   ]
-  },
-  {
-   "cell_type": "code",
-   "execution_count": 0,
-   "metadata": {
-    "colab": {
-     "base_uri": "https://localhost:8080/",
-     "height": 34
-    },
-    "colab_type": "code",
-    "id": "pinVnmRWp6w6",
-    "outputId": "f7829934-8cdd-4bba-b540-d9df38c71e95"
-   },
-   "outputs": [
-    {
-     "name": "stdout",
-     "output_type": "stream",
-     "text": [
-      "6.0\n"
-     ]
-    }
-   ],
-   "source": [
-    "@jit\n",
-    "def g(x):\n",
-    "  y = 0.\n",
-    "  for i in range(x.shape[0]):\n",
-    "    y = y + x[i]\n",
-    "  return y\n",
-    "\n",
-    "print(g(np.array([1., 2., 3.])))"
-   ]
-  },
-  {
-   "cell_type": "markdown",
-   "metadata": {
-    "colab_type": "text",
-    "id": "TStltU2dqf8A"
-   },
-   "source": [
-    "But this doesn't, at least by default:"
-   ]
-  },
-  {
-   "cell_type": "code",
-   "execution_count": 0,
-   "metadata": {
-    "colab": {
-     "base_uri": "https://localhost:8080/",
-     "height": 54
-    },
-    "colab_type": "code",
-    "id": "9z38AIKclRNM",
-    "outputId": "f911fb55-f489-4300-f9b1-9142d252f3f9"
-   },
-   "outputs": [
-    {
-     "name": "stdout",
-     "output_type": "stream",
-     "text": [
-      "ERROR: Abstract value passed to `bool`, which requires a concrete value. The function to be transformed can't be traced at the required level of abstraction. If using `jit`, try using `static_argnums` or applying `jit` to smaller subfunctions instead.\n"
-     ]
-    }
-   ],
-   "source": [
-    "@jit\n",
-    "def f(x):\n",
-    "  if x < 3:\n",
-    "    return 3. * x ** 2\n",
-    "  else:\n",
-    "    return -4 * x\n",
-    "\n",
-    "# This will fail!\n",
-    "try:\n",
-    "  f(2)\n",
-    "except Exception as e:\n",
-    "  print(\"ERROR:\", e)"
-   ]
-  },
-  {
-   "cell_type": "markdown",
-   "metadata": {
-    "colab_type": "text",
-    "id": "pIbr4TVPqtDN"
-   },
-   "source": [
-    "__What gives!?__\n",
-    "\n",
-    "When we `jit`-compile a function, we usually want to compile a version of the function that works for many different argument values, so that we can cache and reuse the compiled code. That way we don't have to re-compile on each function evaluation.\n",
-    "\n",
-    "For example, if we evaluate an `@jit` function on the array `np.array([1., 2., 3.], np.float32)`, we might want to compile code that we can reuse to evaluate the function on `np.array([4., 5., 6.], np.float32)` to save on compile time.\n",
-    "\n",
-    "To get a view of your Python code that is valid for many different argument values, JAX traces it on _abstract values_ that represent sets of possible inputs. There are [multiple different levels of abstraction](https://github.com/google/jax/blob/master/jax/abstract_arrays.py), and different transformations use different abstraction levels.\n",
-    "\n",
-    "By default, `jit` traces your code on the `ShapedArray` abstraction level, where each abstract value represents the set of all array values with a fixed shape and dtype. For example, if we trace using the abstract value `ShapedArray((3,), np.float32)`, we get a view of the function that can be reused for any concrete value in the corresponding set of arrays. That means we can save on compile time.\n",
-    "\n",
-    "But there's a tradeoff here: if we trace a Python function on a `ShapedArray((), np.float32)` that isn't committed to a specific concrete value, when we hit a line like `if x < 3`, the expression `x < 3` evaluates to an abstract `ShapedArray((), np.bool_)` that represents the set `{True, False}`. When Python attempts to coerce that to a concrete `True` or `False`, we get an error: we don't know which branch to take, and can't continue tracing! The tradeoff is that with higher levels of abstraction we gain a more general view of the Python code (and thus save on re-compilations), but we require more constraints on the Python code to complete the trace.\n",
-    "\n",
-    "The good news is that you can control this tradeoff yourself. By having `jit` trace on more refined abstract values, you can relax the traceability constraints. For example, using the `static_argnums` argument to `jit`, we can specify to trace on concrete values of some arguments. Here's that example function again:"
-   ]
-  },
-  {
-   "cell_type": "code",
-   "execution_count": 0,
-   "metadata": {
-    "colab": {
-     "base_uri": "https://localhost:8080/",
-     "height": 34
-    },
-    "colab_type": "code",
-    "id": "-Tzp0H7Bt1Sn",
-    "outputId": "1435a6a3-2b1c-4acd-be81-c1361021f3c4"
-   },
-   "outputs": [
-    {
-     "name": "stdout",
-     "output_type": "stream",
-     "text": [
-      "12.0\n"
-     ]
-    }
-   ],
-   "source": [
-    "def f(x):\n",
-    "  if x < 3:\n",
-    "    return 3. * x ** 2\n",
-    "  else:\n",
-    "    return -4 * x\n",
-    "\n",
-    "f = jit(f, static_argnums=(0,))\n",
-    "\n",
-    "print(f(2.))"
-   ]
-  },
-  {
-   "cell_type": "markdown",
-   "metadata": {
-    "colab_type": "text",
-    "id": "MHm1hIQAvBVs"
-   },
-   "source": [
-    "Here's another example, this time involving a loop:"
-   ]
-  },
-  {
-   "cell_type": "code",
-   "execution_count": 0,
-   "metadata": {
-    "colab": {
-     "base_uri": "https://localhost:8080/",
-     "height": 34
-    },
-    "colab_type": "code",
-    "id": "iwY86_JKvD6b",
-    "outputId": "469a4aeb-2dbd-4f03-9aef-9fd646a717d7"
-   },
-   "outputs": [
-    {
-     "data": {
-      "text/plain": [
-       "array(5., dtype=float32)"
-      ]
-     },
-     "execution_count": 206,
-     "metadata": {
-      "tags": []
-     },
-     "output_type": "execute_result"
-    }
-   ],
-   "source": [
-    "def f(x, n):\n",
-    "  y = 0.\n",
-    "  for i in range(n):\n",
-    "    y = y + x[i]\n",
-    "  return y\n",
-    "\n",
-    "f = jit(f, static_argnums=(1,))\n",
-    "\n",
-    "f(np.array([2., 3., 4.]), 2)"
-   ]
-  },
-  {
-   "cell_type": "markdown",
-   "metadata": {
-    "colab_type": "text",
-    "id": "nSPTOX8DvOeO"
-   },
-   "source": [
-    "In effect, the loop gets statically unrolled.  JAX can also trace at _higher_ levels of abstraction, like `Unshaped`, but that's not currently the default for any transformation"
-   ]
-  },
-  {
-   "cell_type": "markdown",
-   "metadata": {
-    "colab_type": "text",
-    "id": "wWdg8LTYwCW3"
-   },
-   "source": [
-    "️⚠️ **functions with argument-__value__ dependent shapes**\n",
-    "\n",
-    "These control-flow issues also come up in a more subtle way: numerical functions we want to __jit__ can't specialize the shapes of internal arrays on argument _values_ (specializing on argument __shapes__ is ok).  As a trivial example, let's make a function whose output happens to depend on the input variable `length`."
-   ]
-  },
-  {
-   "cell_type": "code",
-   "execution_count": 0,
-   "metadata": {
-    "colab": {
-     "base_uri": "https://localhost:8080/",
-     "height": 85
-    },
-    "colab_type": "code",
-    "id": "Tqe9uLmUI_Gv",
-    "outputId": "dbb43bac-8141-40a3-c760-95656181b598"
-   },
-   "outputs": [
-    {
-     "name": "stdout",
-     "output_type": "stream",
-     "text": [
-      "[4. 4. 4. 4. 4.]\n",
-      "error! `full` requires shapes to be concrete. If using `jit`, try using `static_argnums` or applying `jit` to smaller subfunctions instead.\n",
-      "[4. 4. 4. 4. 4. 4. 4. 4. 4. 4.]\n",
-      "[4. 4. 4. 4. 4.]\n"
-     ]
-    }
-   ],
-   "source": [
-    "def example_fun(length, val):\n",
-    "  return np.ones((length,)) * val\n",
-    "# un-jit'd works fine\n",
-    "print(example_fun(5, 4))\n",
-    "\n",
-    "bad_example_jit = jit(example_fun)\n",
-    "# this will fail:\n",
-    "try:\n",
-    "  print(bad_example_jit(10, 4))\n",
-    "except Exception as e:\n",
-    "  print(\"error!\", e)\n",
-    "# static_argnums tells JAX to recompile on changes at these argument positions:\n",
-    "good_example_jit = jit(example_fun, static_argnums=(0,))\n",
-    "# first compile\n",
-    "print(good_example_jit(10, 4))\n",
-    "# recompiles\n",
-    "print(good_example_jit(5, 4))"
-   ]
-  },
-  {
-   "cell_type": "markdown",
-   "metadata": {
-    "colab_type": "text",
-    "id": "MStx_r2oKxpp"
-   },
-   "source": [
-    "`static_argnums` can be handy if `length` in our example rarely changes, but it would be disastrous if it changed a lot!  \n",
-    "\n",
-    "Lastly, if your function has global side-effects, JAX's tracer can cause weird things to happen. A common gotcha is trying to print arrays inside __jit__'d functions: "
-   ]
-  },
-  {
-   "cell_type": "code",
-   "execution_count": 0,
-   "metadata": {
-=======
   "nbformat": 4,
   "nbformat_minor": 0,
   "metadata": {
     "accelerator": "GPU",
->>>>>>> cd7ab0a9
     "colab": {
       "name": "Common Gotchas in JAX",
       "provenance": [],
@@ -1743,6 +616,13 @@
           "execution_count": 131
         }
       ]
+    },
+    {
+     "cell_type": "markdown",
+     "metadata": {},
+     "source": [
+      "Note that due to this behavior np.nanargmin and np.nanargmax return -1 for slices consisting of NaNs whereas Numpy would throw an error."
+     ]
     },
     {
       "cell_type": "markdown",
